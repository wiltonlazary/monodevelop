--- conflicted
+++ resolved
@@ -80,30 +80,6 @@
     let outp = Run(exe, "/?").ReadLine()
     outp.Split([| ' ' |], StringSplitOptions.RemoveEmptyEntries).Last()
 
-<<<<<<< HEAD
-if (File.Exists (GetPath ["../../../monodevelop.pc.in"])) then
-    // Local MonoDevelop build directory
-    mdDir <- GetPath [Environment.CurrentDirectory + "/../../../build"]
-    mdVersion <- Grep (GetPath [mdDir; "../../version.config"], @"^Version.*?(?<ver>([0-9]|\.)+)", "ver")
-else
-    // Using installed MonoDevelop
-    mdDir <- searchPaths.FirstOrDefault (fun p -> File.Exists (GetPath [p; MdCheckFile]))
-    if (mdDir <> null) then
-        mdExe <-
-            if (File.Exists (GetPath[mdDir; "bin/XamarinStudio.exe"])) then
-                GetPath[mdDir; "bin/XamarinStudio.exe"]
-            elif (File.Exists (GetPath [mdDir; "bin/MonoDevelop.exe"])) then
-                GetPath [mdDir; "bin/MonoDevelop.exe"]
-            elif (File.Exists (GetPath[mdDir; "../../XamarinStudio"])) then
-                GetPath[mdDir; "../../XamarinStudio"]
-            elif (File.Exists (GetPath [mdDir; "../../MonoDevelop"])) then
-                GetPath [mdDir; "../../MonoDevelop"]
-            else
-                null
-        if (mdExe <> null) then
-            let outp = Run(mdExe, "/?").ReadLine()
-            mdVersion <- outp.Split([| ' ' |], StringSplitOptions.RemoveEmptyEntries).Last()
-=======
 // Look for the installation directory
 let getMdExe mdDir =
     ["../../XamarinStudio" 
@@ -128,10 +104,7 @@
     | None when (File.Exists (GetPath ["../../../monodevelop.pc.in"])) -> 
         // Local MonoDevelop build directory
         let dir = GetPath [Environment.CurrentDirectory + "/../../../build"]
-        let version =
-            if (File.Exists (GetPath [dir;  "../../main/configure.in"])) then 
-                Grep (GetPath [dir; "../../main/configure.in"], @"AC_INIT.*?(?<ver>([0-9]|\.)+)", "ver")
-            else defaultVersion 
+        let version = Grep (GetPath [dir; "../../version.config"], @"^Version.*?(?<ver>([0-9]|\.)+)", "ver")
         dir, version
     | None ->
         // Using installed MonoDevelop
@@ -148,7 +121,6 @@
         | _ -> 
             printfn "Multiple MonoDevelop library directories found. Use --prefix{path-to-md-libraries} to select one.\r\nOptions: \r\n%A" mdDirs 
             exit 0
->>>>>>> fbe699c2
 
 if not isWindows then
     // Update the makefile. We don't use that on windows
