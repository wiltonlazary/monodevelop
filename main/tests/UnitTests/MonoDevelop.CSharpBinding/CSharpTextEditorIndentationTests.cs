<<<<<<< HEAD
//// 
//// CSharpTextEditorIndentationTests.cs
////  
//// Author:
////       Mike Krüger <mkrueger@xamarin.com>
//// 
//// Copyright (c) 2012 Xamarin <http://xamarin.com>
//// 
//// Permission is hereby granted, free of charge, to any person obtaining a copy
//// of this software and associated documentation files (the "Software"), to deal
//// in the Software without restriction, including without limitation the rights
//// to use, copy, modify, merge, publish, distribute, sublicense, and/or sell
//// copies of the Software, and to permit persons to whom the Software is
//// furnished to do so, subject to the following conditions:
//// 
//// The above copyright notice and this permission notice shall be included in
//// all copies or substantial portions of the Software.
//// 
//// THE SOFTWARE IS PROVIDED "AS IS", WITHOUT WARRANTY OF ANY KIND, EXPRESS OR
//// IMPLIED, INCLUDING BUT NOT LIMITED TO THE WARRANTIES OF MERCHANTABILITY,
//// FITNESS FOR A PARTICULAR PURPOSE AND NONINFRINGEMENT. IN NO EVENT SHALL THE
//// AUTHORS OR COPYRIGHT HOLDERS BE LIABLE FOR ANY CLAIM, DAMAGES OR OTHER
//// LIABILITY, WHETHER IN AN ACTION OF CONTRACT, TORT OR OTHERWISE, ARISING FROM,
//// OUT OF OR IN CONNECTION WITH THE SOFTWARE OR THE USE OR OTHER DEALINGS IN
//// THE SOFTWARE.
//using System;
//using NUnit.Framework;
//
//using MonoDevelop.CSharp.Parser;
//using MonoDevelop.CSharp.Refactoring;
//using System.Text;
//using System.Collections.Generic;
//using System.Linq;
//using ICSharpCode.NRefactory;
//using ICSharpCode.NRefactory.TypeSystem;
//using MonoDevelop.Ide.TypeSystem;
//using MonoDevelop.Ide.Gui.Content;
//using MonoDevelop.CSharp.Formatting;
//using UnitTests;
//using MonoDevelop.Projects.Policies;
//using ICSharpCode.NRefactory.CSharp;
//using MonoDevelop.CSharpBinding.Tests;
//using MonoDevelop.Ide.Gui;
//using MonoDevelop.Ide.Editor;
//
//namespace MonoDevelop.CSharpBinding
//{
//
//	[TestFixture]
//	public class CSharpTextEditorIndentationTests : TestBase
//	{
//		const string eolMarker = "\n";
//
//		public static TextEditor Create (string content, ITextEditorOptions options = null)
//		{
//			var data = DocumentFactory.CreateNewEditor ();
//			data.Options.DefaultEolMarker = eolMarker;
//			data.Options.IndentStyle = IndentStyle.Smart;
//			if (options != null)
//				data.Options = options;
//			var sb = new StringBuilder ();
//			int caretIndex = -1, selectionStart = -1, selectionEnd = -1;
//			var foldSegments = new List<FoldSegment> ();
//			var foldStack = new Stack<FoldSegment> ();
//
//			for (int i = 0; i < content.Length; i++) {
//				var ch = content [i];
//				switch (ch) {
//					case '$':
//					caretIndex = sb.Length;
//					break;
//					case '<':
//					if (i + 1 < content.Length) {
//						if (content [i + 1] == '-') {
//							selectionStart = sb.Length;
//							i++;
//							break;
//						}
//					}
//					goto default;
//					case '-':
//					if (i + 1 < content.Length) {
//						var next = content [i + 1];
//						if (next == '>') {
//							selectionEnd = sb.Length;
//							i++;
//							break;
//						}
//						if (next == '[') {
//							var segment = new FoldSegment (sb.Length, 0);
//							segment.CollapsedText = "...";
//							segment.IsFolded = false;
//							foldStack.Push (segment);
//							i++;
//							break;
//						}
//					}
//					goto default;
//					case '+':
//					if (i + 1 < content.Length) {
//						var next = content [i + 1];
//						if (next == '[') {
//							var segment = new FoldSegment (sb.Length, 0);
//							segment.CollapsedText = "...";
//							segment.IsFolded = true;
//							foldStack.Push (segment);
//							i++;
//							break;
//						}
//					}
//					goto default;
//					case ']':
//					if (foldStack.Count > 0) {
//						FoldSegment segment = foldStack.Pop ();
//						segment.Length = sb.Length - segment.Offset;
//						foldSegments.Add (segment);
//						break;
//					}
//					goto default;
//					default:
//					sb.Append (ch);
//					break;
//				}
//			}
//			
//			data.Text = sb.ToString ();
//
//			if (caretIndex >= 0)
//				data.CaretOffset = caretIndex;
//			if (selectionStart >= 0) {
//				if (caretIndex == selectionStart) {
//					data.SetSelection (selectionEnd, selectionStart);
//				} else {
//					data.SetSelection (selectionStart, selectionEnd);
//					if (caretIndex < 0)
//						data.CaretOffset = selectionEnd;
//				}
//			}
//			if (foldSegments.Count > 0)
//				data.SetFoldings (foldSegments);
//			return data;
//		}
//
//		IStateMachineIndentEngine CreateTracker (TextEditor data)
//		{
//			var policy = PolicyService.InvariantPolicies.Get <CSharpFormattingPolicy> ("text/x-csharp").CreateOptions();
//			var textStylePolicy = data.CreateNRefactoryTextEditorOptions();
//			textStylePolicy.IndentBlankLines = true;
//			var result = new CacheIndentEngine(new ICSharpCode.NRefactory.CSharp.CSharpIndentEngine(data.Document, textStylePolicy, policy));
//			result.Update (data.CaretOffset);
//			return result;
//		}
//
//		void CheckOutput (TextEditor data, string output, CSharpTextEditorIndentation engine = null)
//		{
//			if (engine == null)
//				engine = new CSharpTextEditorIndentation ();
//			engine.FixLineStart (data, CreateTracker (data), data.Caret.Line);
//			int idx = output.IndexOf ('$');
//			if (idx > 0)
//				output = output.Substring (0, idx) + output.Substring (idx + 1);
//			if (output != data.Text) {
//				Console.WriteLine ("expected:");
//				Console.WriteLine (output.Replace ("\t", "\\t").Replace (" ", "."));
//				Console.WriteLine ("was:");
//				Console.WriteLine (data.Text.Replace ("\t", "\\t").Replace (" ", "."));
//			}
//			Assert.AreEqual (output, data.Text);
//			Assert.AreEqual (idx, data.CaretOffset, "Caret offset mismatch.");
//		}
//
//		[Test]
//		public void TestXmlDocumentContinuation ()
//		{
//			var data = Create (
//				"\t\t///" + eolMarker + 
//					"\t\t/// Hello$" + eolMarker +
//					"\t\tclass Foo {}"
//			);
//
//			MiscActions.InsertNewLine (data);
//
//			CheckOutput (data,
//				"\t\t///" + eolMarker +
//				"\t\t/// Hello" + eolMarker +
//				"\t\t/// $" + eolMarker +
//				"\t\tclass Foo {}");
//		}
//
//		[Test]
//		public void TestXmlDocumentContinuationCase2 ()
//		{
//			var data = Create ("\t\t///" + eolMarker +
//"\t\t/// Hel$lo" + eolMarker +
//"\t\tclass Foo {}");
//			MiscActions.InsertNewLine (data);
//
//			CheckOutput (data, "\t\t///" + eolMarker +
//"\t\t/// Hel" + eolMarker +
//"\t\t/// $lo" + eolMarker +
//				"\t\tclass Foo {}");
//		}
//
//		[Test]
//		public void TestMultiLineCommentContinuation ()
//		{
//			var data = Create ("\t\t/*$" + eolMarker + "\t\tclass Foo {}");
//			MiscActions.InsertNewLine (data);
//
//			CheckOutput (data, "\t\t/*" + eolMarker + "\t\t * $" + eolMarker + "\t\tclass Foo {}");
//		}
//
//		[Test]
//		public void TestMultiLineCommentContinuationCase2 ()
//		{
//			var data = Create (
//				"\t\t/*" + eolMarker +
//				"\t\t * Hello$" + eolMarker +
//				"\t\tclass Foo {}");
//			MiscActions.InsertNewLine (data);
//			CheckOutput (data, 
//			             "\t\t/*" + eolMarker +
//			             "\t\t * Hello" + eolMarker +
//			             "\t\t * $" + eolMarker +
//			             "\t\tclass Foo {}");
//		}
//
//		[Test]
//		public void TestMultiLineCommentContinuationCase3 ()
//		{
//			var data = Create ("\t\t/*" + eolMarker +
//			             "\t\t * Hel$lo" + eolMarker +
//			             "class Foo {}");
//			MiscActions.InsertNewLine (data);
//
//			CheckOutput (data,
//			             "\t\t/*" + eolMarker +
//			             "\t\t * Hel" + eolMarker +
//			             "\t\t * $lo" + eolMarker +
//			             "class Foo {}");
//		}
//
//		[Test]
//		public void TestStringContination ()
//		{
//			var data = Create ("\t\t\"Hello$World\"");
//			MiscActions.InsertNewLine (data);
//
//			var engine = new CSharpTextEditorIndentation {
//				wasInStringLiteral = true
//			};
//			CheckOutput (data, "\t\t\"Hello\" +" + eolMarker + "\t\t\"$World\"", engine);
//		}
//
//		/// <summary>
//		/// Bug 17896 - Adding line break inside string removes forward whitespace.
//		/// </summary>
//		[Test]
//		public void TestBug17896 ()
//		{
//			var data = Create ("\t\t\"This is a long test string.$        It contains spaces.\"");
//			MiscActions.InsertNewLine (data);
//
//			var engine = new CSharpTextEditorIndentation {
//				wasInStringLiteral = true
//			};
//			CheckOutput (data, "\t\t\"This is a long test string.\" +" + eolMarker + "\t\t\"$        It contains spaces.\"", engine);
//		}
//
//
//		/// <summary>
//		/// Bug 3214 - Unclosed String causes 'Enter' key to produce appended String line.
//		/// </summary>
//		[Test]
//		public void TestBug3214 ()
//		{
//			var data = Create ("\"Hello\n\t$");
//			MiscActions.InsertNewLine (data);
//
//			CheckOutput (data, "\"Hello\n\t" + eolMarker + "\t$");
//		}
//
//		void TestGuessSemicolonInsertionOffset (string fooBar, bool expected = true)
//		{
//			StringBuilder sb = new StringBuilder ();
//			int semicolonOffset = 0;
//			int guessedOffset = 0;
//			for (int i = 0; i <fooBar.Length; i++) {
//				char ch = fooBar [i];
//				if (ch == '$') {
//					semicolonOffset = sb.Length - 1;
//				} else if (ch == '~') {
//					guessedOffset = sb.Length - 1;
//				} else {
//					sb.Append (ch);
//				}
//			}
//			var data = new TextEditorData ();
//			data.Text = sb.ToString ();
//			int guessed;
//			Assert.AreEqual (expected, CSharpTextEditorIndentation.GuessSemicolonInsertionOffset (data, data.GetLineByOffset (semicolonOffset), semicolonOffset, out guessed));
//			if (expected)
//				Assert.AreEqual (guessedOffset, guessed);
//		}
//
//		[Test]
//		public void TestSemicolonOffsetInParens ()
//		{
//			TestGuessSemicolonInsertionOffset ("FooBar($)~");
//		}
//
//		[Test]
//		public void TestSemicolonAlreadyPlaced ()
//		{
//			TestGuessSemicolonInsertionOffset ("FooBar($~);", false);
//		}
//		
//		/// <summary>
//		/// Bug 6190 - Incorrect semicolon placement inside property declaration when "Smart semocolon placement" is active
//		/// </summary>
//		[Test]
//		public void TestBug6190 ()
//		{
//			TestGuessSemicolonInsertionOffset ("public bool Property { get$~ private set; }", false);
//			TestGuessSemicolonInsertionOffset ("public bool Property { get; private set$~ }", false);
//		}
//		/// <summary>
//		/// Bug 5353 - semicolon placed in wrong place in single-line statement 
//		/// </summary>
//		[Test]
//		public void TestBug5353 ()
//		{
//			TestGuessSemicolonInsertionOffset ("NavigationItem.RightBarButtonItem = new UIBarButtonItem(UIBarButtonSystemItem.Refresh, delegate { ReloadSummaryWrapper()$~}); ", false);
//		}
//
//		[Test]
//		public void TestInPropertySemicolon ()
//		{
//			TestGuessSemicolonInsertionOffset ("public bool Test { get { return false $~ } }", false);
//		}
//
//		[Test]
//		public void TestInnerMethodCall ()
//		{
//			TestGuessSemicolonInsertionOffset ("Foo(Bar()$)~");
//		}
//
//		[Test]
//		public void TestBug5353Case2 ()
//		{
//			TestGuessSemicolonInsertionOffset ("NavigationItem.RightBarButtonItem = new UIBarButtonItem(UIBarButtonSystemItem.Refresh, delegate { ReloadSummaryWrapper();$})~");
//		}
//
//		/// <summary>
//		/// Bug 6862 - Smart semicolon placement does not work on empty parameter call 
//		/// </summary>
//		[Test]
//		public void TestBug6862 ()
//		{
//			TestGuessSemicolonInsertionOffset ("this.method($)~");
//		}
//
//		/// <summary>
//		/// Bug 11966 - Code Completion Errors with /// Comments
//		/// </summary>
//		[Test]
//		public void TestBug11966 ()
//		{
//			var data = Create ("///<summary>This is a long comment $ </summary>");
//			MiscActions.InsertNewLine (data);
//
//			CheckOutput (data, @"///<summary>This is a long comment 
///// $ </summary>");
//		}
//
//
//		[Test]
//		public void TestEnterSelectionBehavior ()
//		{
//			var data = Create ("\tfirst\n<-\tsecond\n->$\tthird");
//			MiscActions.InsertNewLine (data);
//
//			CheckOutput (data, "\tfirst\n\t$third");
//		}
//
//
//		/// <summary>
//		/// Bug 15335 - In a multiline comment, pressing Enter jumps way ahead
//		/// </summary>
//		[Test]
//		public void TestBug15335 ()
//		{
//			var data = Create ("namespace Foo\n{\n\tpublic class Bar\n\t{\n\t\tvoid Test()\r\n\t\t{\r\n\t\t\t/* foo$\n\t\t}\n\t}\n}\n");
//			MiscActions.InsertNewLine (data);
//
//			CheckOutput (data, "namespace Foo\n{\n\tpublic class Bar\n\t{\n\t\tvoid Test()\r\n\t\t{\r\n\t\t\t/* foo\n\t\t\t * $\n\t\t}\n\t}\n}\n");
//		}
//
//		/// <summary>
//		/// Bug 17766 - Decreasing tab on single line bounces back to formatting spot.
//		/// </summary>
//		[Test]
//		public void TestBug17766 ()
//		{
//			var data = Create (@"
//class Foo 
//{
//	$void Bar ()
//	{
//	}
//}
//");
//			var engine = new CSharpTextEditorIndentation ();
//
//			var tww = new TestWorkbenchWindow ();
//			var content = new TestViewContent (data);
//			tww.ViewContent = content;
//			content.ContentName = "a.cs";
//			engine.Initialize (new Document (tww)); 
//			MiscActions.RemoveTab (data); 
//			engine.KeyPress (Gdk.Key.Tab, '\t', Gdk.ModifierType.ShiftMask); 
//			CheckOutput (data, @"
//class Foo 
//{
//$void Bar ()
//	{
//	}
//}
//", engine);
//		}
//
//	}
//}
=======
// 
// CSharpTextEditorIndentationTests.cs
//  
// Author:
//       Mike Krüger <mkrueger@xamarin.com>
// 
// Copyright (c) 2012 Xamarin <http://xamarin.com>
// 
// Permission is hereby granted, free of charge, to any person obtaining a copy
// of this software and associated documentation files (the "Software"), to deal
// in the Software without restriction, including without limitation the rights
// to use, copy, modify, merge, publish, distribute, sublicense, and/or sell
// copies of the Software, and to permit persons to whom the Software is
// furnished to do so, subject to the following conditions:
// 
// The above copyright notice and this permission notice shall be included in
// all copies or substantial portions of the Software.
// 
// THE SOFTWARE IS PROVIDED "AS IS", WITHOUT WARRANTY OF ANY KIND, EXPRESS OR
// IMPLIED, INCLUDING BUT NOT LIMITED TO THE WARRANTIES OF MERCHANTABILITY,
// FITNESS FOR A PARTICULAR PURPOSE AND NONINFRINGEMENT. IN NO EVENT SHALL THE
// AUTHORS OR COPYRIGHT HOLDERS BE LIABLE FOR ANY CLAIM, DAMAGES OR OTHER
// LIABILITY, WHETHER IN AN ACTION OF CONTRACT, TORT OR OTHERWISE, ARISING FROM,
// OUT OF OR IN CONNECTION WITH THE SOFTWARE OR THE USE OR OTHER DEALINGS IN
// THE SOFTWARE.
using System;
using NUnit.Framework;

using MonoDevelop.CSharp.Parser;
using MonoDevelop.CSharp.Refactoring;
using Mono.TextEditor;
using System.Text;
using System.Collections.Generic;
using System.Linq;
using ICSharpCode.NRefactory;
using ICSharpCode.NRefactory.TypeSystem;
using MonoDevelop.Ide.TypeSystem;
using MonoDevelop.Ide.Gui.Content;
using MonoDevelop.CSharp.Formatting;
using UnitTests;
using MonoDevelop.Projects.Policies;
using ICSharpCode.NRefactory.CSharp;
using MonoDevelop.CSharpBinding.Tests;
using MonoDevelop.Ide.Gui;

namespace MonoDevelop.CSharpBinding
{

	[TestFixture]
	public class CSharpTextEditorIndentationTests : TestBase
	{
		const string eolMarker = "\n";

		public static TextEditorData Create (string content, ITextEditorOptions options = null)
		{
			var data = new TextEditorData ();
			data.Options.DefaultEolMarker = eolMarker;
			data.Options.IndentStyle = IndentStyle.Smart;
			if (options != null)
				data.Options = options;
			var sb = new StringBuilder ();
			int caretIndex = -1, selectionStart = -1, selectionEnd = -1;
			var foldSegments = new List<FoldSegment> ();
			var foldStack = new Stack<FoldSegment> ();

			for (int i = 0; i < content.Length; i++) {
				var ch = content [i];
				switch (ch) {
					case '$':
					caretIndex = sb.Length;
					break;
					case '<':
					if (i + 1 < content.Length) {
						if (content [i + 1] == '-') {
							selectionStart = sb.Length;
							i++;
							break;
						}
					}
					goto default;
					case '-':
					if (i + 1 < content.Length) {
						var next = content [i + 1];
						if (next == '>') {
							selectionEnd = sb.Length;
							i++;
							break;
						}
						if (next == '[') {
							var segment = new FoldSegment (data.Document, "...", sb.Length, 0, FoldingType.None);
							segment.IsFolded = false;
							foldStack.Push (segment);
							i++;
							break;
						}
					}
					goto default;
					case '+':
					if (i + 1 < content.Length) {
						var next = content [i + 1];
						if (next == '[') {
							var segment = new FoldSegment (data.Document, "...", sb.Length, 0, FoldingType.None);
							segment.IsFolded = true;
							foldStack.Push (segment);
							i++;
							break;
						}
					}
					goto default;
					case ']':
					if (foldStack.Count > 0) {
						FoldSegment segment = foldStack.Pop ();
						segment.Length = sb.Length - segment.Offset;
						foldSegments.Add (segment);
						break;
					}
					goto default;
					default:
					sb.Append (ch);
					break;
				}
			}
			
			data.Text = sb.ToString ();

			if (caretIndex >= 0)
				data.Caret.Offset = caretIndex;
			if (selectionStart >= 0) {
				if (caretIndex == selectionStart) {
					data.SetSelection (selectionEnd, selectionStart);
				} else {
					data.SetSelection (selectionStart, selectionEnd);
					if (caretIndex < 0)
						data.Caret.Offset = selectionEnd;
				}
			}
			if (foldSegments.Count > 0)
				data.Document.UpdateFoldSegments (foldSegments);
			return data;
		}

		IStateMachineIndentEngine CreateTracker (TextEditorData data)
		{
			var policy = PolicyService.InvariantPolicies.Get <CSharpFormattingPolicy> ("text/x-csharp").CreateOptions();
			var textStylePolicy = data.CreateNRefactoryTextEditorOptions();
			textStylePolicy.IndentBlankLines = true;
			var result = new CacheIndentEngine(new ICSharpCode.NRefactory.CSharp.CSharpIndentEngine(data.Document, textStylePolicy, policy));
			result.Update (data.Caret.Offset);
			return result;
		}

		void CheckOutput (TextEditorData data, string output, CSharpTextEditorIndentation engine = null)
		{
			if (engine == null)
				engine = new CSharpTextEditorIndentation ();
			engine.FixLineStart (data, CreateTracker (data), data.Caret.Line);
			int idx = output.IndexOf ('$');
			if (idx > 0)
				output = output.Substring (0, idx) + output.Substring (idx + 1);
			if (output != data.Text) {
				Console.WriteLine ("expected:");
				Console.WriteLine (output.Replace ("\t", "\\t").Replace (" ", "."));
				Console.WriteLine ("was:");
				Console.WriteLine (data.Text.Replace ("\t", "\\t").Replace (" ", "."));
			}
			Assert.AreEqual (output, data.Text);
			Assert.AreEqual (idx, data.Caret.Offset, "Caret offset mismatch.");
		}

		[Test]
		public void TestXmlDocumentContinuation ()
		{
			var data = Create (
				"\t\t///" + eolMarker + 
					"\t\t/// Hello$" + eolMarker +
					"\t\tclass Foo {}"
			);

			MiscActions.InsertNewLine (data);

			CheckOutput (data,
				"\t\t///" + eolMarker +
				"\t\t/// Hello" + eolMarker +
				"\t\t/// $" + eolMarker +
				"\t\tclass Foo {}");
		}

		[Test]
		public void TestXmlDocumentContinuationCase2 ()
		{
			var data = Create ("\t\t///" + eolMarker +
"\t\t/// Hel$lo" + eolMarker +
"\t\tclass Foo {}");
			MiscActions.InsertNewLine (data);

			CheckOutput (data, "\t\t///" + eolMarker +
"\t\t/// Hel" + eolMarker +
"\t\t/// $lo" + eolMarker +
				"\t\tclass Foo {}");
		}

		[Test]
		public void TestMultiLineCommentContinuation ()
		{
			var data = Create ("\t\t/*$" + eolMarker + "\t\tclass Foo {}");
			MiscActions.InsertNewLine (data);

			CheckOutput (data, "\t\t/*" + eolMarker + "\t\t * $" + eolMarker + "\t\tclass Foo {}");
		}

		[Test]
		public void TestMultiLineCommentContinuationCase2 ()
		{
			var data = Create (
				"\t\t/*" + eolMarker +
				"\t\t * Hello$" + eolMarker +
				"\t\tclass Foo {}");
			MiscActions.InsertNewLine (data);
			CheckOutput (data, 
			             "\t\t/*" + eolMarker +
			             "\t\t * Hello" + eolMarker +
			             "\t\t * $" + eolMarker +
			             "\t\tclass Foo {}");
		}

		[Test]
		public void TestMultiLineCommentContinuationCase3 ()
		{
			var data = Create ("\t\t/*" + eolMarker +
			             "\t\t * Hel$lo" + eolMarker +
			             "class Foo {}");
			MiscActions.InsertNewLine (data);

			CheckOutput (data,
			             "\t\t/*" + eolMarker +
			             "\t\t * Hel" + eolMarker +
			             "\t\t * $lo" + eolMarker +
			             "class Foo {}");
		}

		[Test]
		public void TestStringContination ()
		{
			var data = Create ("\t\t\"Hello$World\"");
			MiscActions.InsertNewLine (data);

			var engine = new CSharpTextEditorIndentation {
				wasInStringLiteral = true
			};
			CheckOutput (data, "\t\t\"Hello\" +" + eolMarker + "\t\t\"$World\"", engine);
		}

		/// <summary>
		/// Bug 17896 - Adding line break inside string removes forward whitespace.
		/// </summary>
		[Test]
		public void TestBug17896 ()
		{
			var data = Create ("\t\t\"This is a long test string.$        It contains spaces.\"");
			MiscActions.InsertNewLine (data);

			var engine = new CSharpTextEditorIndentation {
				wasInStringLiteral = true
			};
			CheckOutput (data, "\t\t\"This is a long test string.\" +" + eolMarker + "\t\t\"$        It contains spaces.\"", engine);
		}


		/// <summary>
		/// Bug 3214 - Unclosed String causes 'Enter' key to produce appended String line.
		/// </summary>
		[Test]
		public void TestBug3214 ()
		{
			var data = Create ("\"Hello\n\t$");
			MiscActions.InsertNewLine (data);

			CheckOutput (data, "\"Hello\n\t" + eolMarker + "\t$");
		}

		void TestGuessSemicolonInsertionOffset (string fooBar, bool expected = true)
		{
			StringBuilder sb = new StringBuilder ();
			int semicolonOffset = 0;
			int guessedOffset = 0;
			for (int i = 0; i <fooBar.Length; i++) {
				char ch = fooBar [i];
				if (ch == '$') {
					semicolonOffset = sb.Length - 1;
				} else if (ch == '~') {
					guessedOffset = sb.Length - 1;
				} else {
					sb.Append (ch);
				}
			}
			var data = new TextEditorData ();
			data.Text = sb.ToString ();
			int guessed;
			Assert.AreEqual (expected, CSharpTextEditorIndentation.GuessSemicolonInsertionOffset (data, data.GetLineByOffset (semicolonOffset), semicolonOffset, out guessed));
			if (expected)
				Assert.AreEqual (guessedOffset, guessed);
		}

		[Test]
		public void TestSemicolonOffsetInParens ()
		{
			TestGuessSemicolonInsertionOffset ("FooBar($)~");
		}

		[Test]
		public void TestSemicolonAlreadyPlaced ()
		{
			TestGuessSemicolonInsertionOffset ("FooBar($~);", false);
		}
		
		/// <summary>
		/// Bug 6190 - Incorrect semicolon placement inside property declaration when "Smart semocolon placement" is active
		/// </summary>
		[Test]
		public void TestBug6190 ()
		{
			TestGuessSemicolonInsertionOffset ("public bool Property { get$~ private set; }", false);
			TestGuessSemicolonInsertionOffset ("public bool Property { get; private set$~ }", false);
		}
		/// <summary>
		/// Bug 5353 - semicolon placed in wrong place in single-line statement 
		/// </summary>
		[Test]
		public void TestBug5353 ()
		{
			TestGuessSemicolonInsertionOffset ("NavigationItem.RightBarButtonItem = new UIBarButtonItem(UIBarButtonSystemItem.Refresh, delegate { ReloadSummaryWrapper()$~}); ", false);
		}

		[Test]
		public void TestInPropertySemicolon ()
		{
			TestGuessSemicolonInsertionOffset ("public bool Test { get { return false $~ } }", false);
		}

		[Test]
		public void TestInnerMethodCall ()
		{
			TestGuessSemicolonInsertionOffset ("Foo(Bar()$)~");
		}

		[Test]
		public void TestBug5353Case2 ()
		{
			TestGuessSemicolonInsertionOffset ("NavigationItem.RightBarButtonItem = new UIBarButtonItem(UIBarButtonSystemItem.Refresh, delegate { ReloadSummaryWrapper();$})~");
		}

		/// <summary>
		/// Bug 6862 - Smart semicolon placement does not work on empty parameter call 
		/// </summary>
		[Test]
		public void TestBug6862 ()
		{
			TestGuessSemicolonInsertionOffset ("this.method($)~");
		}

		/// <summary>
		/// Bug 11966 - Code Completion Errors with /// Comments
		/// </summary>
		[Test]
		public void TestBug11966 ()
		{
			var data = Create ("///<summary>This is a long comment $ </summary>");
			MiscActions.InsertNewLine (data);

			CheckOutput (data, @"///<summary>This is a long comment 
/// $ </summary>");
		}


		[Test]
		public void TestEnterSelectionBehavior ()
		{
			var data = Create ("\tfirst\n<-\tsecond\n->$\tthird");
			MiscActions.InsertNewLine (data);

			CheckOutput (data, "\tfirst\n\t$third");
		}


		/// <summary>
		/// Bug 15335 - In a multiline comment, pressing Enter jumps way ahead
		/// </summary>
		[Test]
		public void TestBug15335 ()
		{
			var data = Create ("namespace Foo\n{\n\tpublic class Bar\n\t{\n\t\tvoid Test()\r\n\t\t{\r\n\t\t\t/* foo$\n\t\t}\n\t}\n}\n");
			MiscActions.InsertNewLine (data);

			CheckOutput (data, "namespace Foo\n{\n\tpublic class Bar\n\t{\n\t\tvoid Test()\r\n\t\t{\r\n\t\t\t/* foo\n\t\t\t * $\n\t\t}\n\t}\n}\n");
		}


		/// <summary>
		/// Bug 23109 - Semicolon is put at the end of line instead at the position of cursor
		/// </summary>
		[Test]
		public void TestBug23109 ()
		{
			TestGuessSemicolonInsertionOffset ("int i = 400$~ DelayMax / DelayMin; // 1 s", false);
		}

		[Test]
		public void TestBug23109_CorrectCase ()
		{
			TestGuessSemicolonInsertionOffset ("int i = 400$ DelayMax / DelayMin~ // 1 s");
		}

		[Test]
		public void TestBlockComment ()
		{
			TestGuessSemicolonInsertionOffset ("int i = 400$~ DelayMax / DelayMin; /* 1 s", false);
		}


		/// <summary>
		/// Bug 17766 - Decreasing tab on single line bounces back to formatting spot.
		/// </summary>
		[Test]
		public void TestBug17766 ()
		{
			var data = Create (@"
class Foo 
{
	$void Bar ()
	{
	}
}
");
			var engine = new CSharpTextEditorIndentation ();

			var tww = new TestWorkbenchWindow ();
			var content = new TestViewContent (data);
			tww.ViewContent = content;
			content.ContentName = "a.cs";
			engine.Initialize (new Document (tww)); 
			MiscActions.RemoveTab (data); 
			engine.KeyPress (Gdk.Key.Tab, '\t', Gdk.ModifierType.ShiftMask); 
			CheckOutput (data, @"
class Foo 
{
$void Bar ()
	{
	}
}
", engine);
		}

	}
}
>>>>>>> fed6e4be
<|MERGE_RESOLUTION|>--- conflicted
+++ resolved
@@ -1,438 +1,4 @@
-<<<<<<< HEAD
-//// 
-//// CSharpTextEditorIndentationTests.cs
-////  
-//// Author:
-////       Mike Krüger <mkrueger@xamarin.com>
-//// 
-//// Copyright (c) 2012 Xamarin <http://xamarin.com>
-//// 
-//// Permission is hereby granted, free of charge, to any person obtaining a copy
-//// of this software and associated documentation files (the "Software"), to deal
-//// in the Software without restriction, including without limitation the rights
-//// to use, copy, modify, merge, publish, distribute, sublicense, and/or sell
-//// copies of the Software, and to permit persons to whom the Software is
-//// furnished to do so, subject to the following conditions:
-//// 
-//// The above copyright notice and this permission notice shall be included in
-//// all copies or substantial portions of the Software.
-//// 
-//// THE SOFTWARE IS PROVIDED "AS IS", WITHOUT WARRANTY OF ANY KIND, EXPRESS OR
-//// IMPLIED, INCLUDING BUT NOT LIMITED TO THE WARRANTIES OF MERCHANTABILITY,
-//// FITNESS FOR A PARTICULAR PURPOSE AND NONINFRINGEMENT. IN NO EVENT SHALL THE
-//// AUTHORS OR COPYRIGHT HOLDERS BE LIABLE FOR ANY CLAIM, DAMAGES OR OTHER
-//// LIABILITY, WHETHER IN AN ACTION OF CONTRACT, TORT OR OTHERWISE, ARISING FROM,
-//// OUT OF OR IN CONNECTION WITH THE SOFTWARE OR THE USE OR OTHER DEALINGS IN
-//// THE SOFTWARE.
-//using System;
-//using NUnit.Framework;
-//
-//using MonoDevelop.CSharp.Parser;
-//using MonoDevelop.CSharp.Refactoring;
-//using System.Text;
-//using System.Collections.Generic;
-//using System.Linq;
-//using ICSharpCode.NRefactory;
-//using ICSharpCode.NRefactory.TypeSystem;
-//using MonoDevelop.Ide.TypeSystem;
-//using MonoDevelop.Ide.Gui.Content;
-//using MonoDevelop.CSharp.Formatting;
-//using UnitTests;
-//using MonoDevelop.Projects.Policies;
-//using ICSharpCode.NRefactory.CSharp;
-//using MonoDevelop.CSharpBinding.Tests;
-//using MonoDevelop.Ide.Gui;
-//using MonoDevelop.Ide.Editor;
-//
-//namespace MonoDevelop.CSharpBinding
-//{
-//
-//	[TestFixture]
-//	public class CSharpTextEditorIndentationTests : TestBase
-//	{
-//		const string eolMarker = "\n";
-//
-//		public static TextEditor Create (string content, ITextEditorOptions options = null)
-//		{
-//			var data = DocumentFactory.CreateNewEditor ();
-//			data.Options.DefaultEolMarker = eolMarker;
-//			data.Options.IndentStyle = IndentStyle.Smart;
-//			if (options != null)
-//				data.Options = options;
-//			var sb = new StringBuilder ();
-//			int caretIndex = -1, selectionStart = -1, selectionEnd = -1;
-//			var foldSegments = new List<FoldSegment> ();
-//			var foldStack = new Stack<FoldSegment> ();
-//
-//			for (int i = 0; i < content.Length; i++) {
-//				var ch = content [i];
-//				switch (ch) {
-//					case '$':
-//					caretIndex = sb.Length;
-//					break;
-//					case '<':
-//					if (i + 1 < content.Length) {
-//						if (content [i + 1] == '-') {
-//							selectionStart = sb.Length;
-//							i++;
-//							break;
-//						}
-//					}
-//					goto default;
-//					case '-':
-//					if (i + 1 < content.Length) {
-//						var next = content [i + 1];
-//						if (next == '>') {
-//							selectionEnd = sb.Length;
-//							i++;
-//							break;
-//						}
-//						if (next == '[') {
-//							var segment = new FoldSegment (sb.Length, 0);
-//							segment.CollapsedText = "...";
-//							segment.IsFolded = false;
-//							foldStack.Push (segment);
-//							i++;
-//							break;
-//						}
-//					}
-//					goto default;
-//					case '+':
-//					if (i + 1 < content.Length) {
-//						var next = content [i + 1];
-//						if (next == '[') {
-//							var segment = new FoldSegment (sb.Length, 0);
-//							segment.CollapsedText = "...";
-//							segment.IsFolded = true;
-//							foldStack.Push (segment);
-//							i++;
-//							break;
-//						}
-//					}
-//					goto default;
-//					case ']':
-//					if (foldStack.Count > 0) {
-//						FoldSegment segment = foldStack.Pop ();
-//						segment.Length = sb.Length - segment.Offset;
-//						foldSegments.Add (segment);
-//						break;
-//					}
-//					goto default;
-//					default:
-//					sb.Append (ch);
-//					break;
-//				}
-//			}
-//			
-//			data.Text = sb.ToString ();
-//
-//			if (caretIndex >= 0)
-//				data.CaretOffset = caretIndex;
-//			if (selectionStart >= 0) {
-//				if (caretIndex == selectionStart) {
-//					data.SetSelection (selectionEnd, selectionStart);
-//				} else {
-//					data.SetSelection (selectionStart, selectionEnd);
-//					if (caretIndex < 0)
-//						data.CaretOffset = selectionEnd;
-//				}
-//			}
-//			if (foldSegments.Count > 0)
-//				data.SetFoldings (foldSegments);
-//			return data;
-//		}
-//
-//		IStateMachineIndentEngine CreateTracker (TextEditor data)
-//		{
-//			var policy = PolicyService.InvariantPolicies.Get <CSharpFormattingPolicy> ("text/x-csharp").CreateOptions();
-//			var textStylePolicy = data.CreateNRefactoryTextEditorOptions();
-//			textStylePolicy.IndentBlankLines = true;
-//			var result = new CacheIndentEngine(new ICSharpCode.NRefactory.CSharp.CSharpIndentEngine(data.Document, textStylePolicy, policy));
-//			result.Update (data.CaretOffset);
-//			return result;
-//		}
-//
-//		void CheckOutput (TextEditor data, string output, CSharpTextEditorIndentation engine = null)
-//		{
-//			if (engine == null)
-//				engine = new CSharpTextEditorIndentation ();
-//			engine.FixLineStart (data, CreateTracker (data), data.Caret.Line);
-//			int idx = output.IndexOf ('$');
-//			if (idx > 0)
-//				output = output.Substring (0, idx) + output.Substring (idx + 1);
-//			if (output != data.Text) {
-//				Console.WriteLine ("expected:");
-//				Console.WriteLine (output.Replace ("\t", "\\t").Replace (" ", "."));
-//				Console.WriteLine ("was:");
-//				Console.WriteLine (data.Text.Replace ("\t", "\\t").Replace (" ", "."));
-//			}
-//			Assert.AreEqual (output, data.Text);
-//			Assert.AreEqual (idx, data.CaretOffset, "Caret offset mismatch.");
-//		}
-//
-//		[Test]
-//		public void TestXmlDocumentContinuation ()
-//		{
-//			var data = Create (
-//				"\t\t///" + eolMarker + 
-//					"\t\t/// Hello$" + eolMarker +
-//					"\t\tclass Foo {}"
-//			);
-//
-//			MiscActions.InsertNewLine (data);
-//
-//			CheckOutput (data,
-//				"\t\t///" + eolMarker +
-//				"\t\t/// Hello" + eolMarker +
-//				"\t\t/// $" + eolMarker +
-//				"\t\tclass Foo {}");
-//		}
-//
-//		[Test]
-//		public void TestXmlDocumentContinuationCase2 ()
-//		{
-//			var data = Create ("\t\t///" + eolMarker +
-//"\t\t/// Hel$lo" + eolMarker +
-//"\t\tclass Foo {}");
-//			MiscActions.InsertNewLine (data);
-//
-//			CheckOutput (data, "\t\t///" + eolMarker +
-//"\t\t/// Hel" + eolMarker +
-//"\t\t/// $lo" + eolMarker +
-//				"\t\tclass Foo {}");
-//		}
-//
-//		[Test]
-//		public void TestMultiLineCommentContinuation ()
-//		{
-//			var data = Create ("\t\t/*$" + eolMarker + "\t\tclass Foo {}");
-//			MiscActions.InsertNewLine (data);
-//
-//			CheckOutput (data, "\t\t/*" + eolMarker + "\t\t * $" + eolMarker + "\t\tclass Foo {}");
-//		}
-//
-//		[Test]
-//		public void TestMultiLineCommentContinuationCase2 ()
-//		{
-//			var data = Create (
-//				"\t\t/*" + eolMarker +
-//				"\t\t * Hello$" + eolMarker +
-//				"\t\tclass Foo {}");
-//			MiscActions.InsertNewLine (data);
-//			CheckOutput (data, 
-//			             "\t\t/*" + eolMarker +
-//			             "\t\t * Hello" + eolMarker +
-//			             "\t\t * $" + eolMarker +
-//			             "\t\tclass Foo {}");
-//		}
-//
-//		[Test]
-//		public void TestMultiLineCommentContinuationCase3 ()
-//		{
-//			var data = Create ("\t\t/*" + eolMarker +
-//			             "\t\t * Hel$lo" + eolMarker +
-//			             "class Foo {}");
-//			MiscActions.InsertNewLine (data);
-//
-//			CheckOutput (data,
-//			             "\t\t/*" + eolMarker +
-//			             "\t\t * Hel" + eolMarker +
-//			             "\t\t * $lo" + eolMarker +
-//			             "class Foo {}");
-//		}
-//
-//		[Test]
-//		public void TestStringContination ()
-//		{
-//			var data = Create ("\t\t\"Hello$World\"");
-//			MiscActions.InsertNewLine (data);
-//
-//			var engine = new CSharpTextEditorIndentation {
-//				wasInStringLiteral = true
-//			};
-//			CheckOutput (data, "\t\t\"Hello\" +" + eolMarker + "\t\t\"$World\"", engine);
-//		}
-//
-//		/// <summary>
-//		/// Bug 17896 - Adding line break inside string removes forward whitespace.
-//		/// </summary>
-//		[Test]
-//		public void TestBug17896 ()
-//		{
-//			var data = Create ("\t\t\"This is a long test string.$        It contains spaces.\"");
-//			MiscActions.InsertNewLine (data);
-//
-//			var engine = new CSharpTextEditorIndentation {
-//				wasInStringLiteral = true
-//			};
-//			CheckOutput (data, "\t\t\"This is a long test string.\" +" + eolMarker + "\t\t\"$        It contains spaces.\"", engine);
-//		}
-//
-//
-//		/// <summary>
-//		/// Bug 3214 - Unclosed String causes 'Enter' key to produce appended String line.
-//		/// </summary>
-//		[Test]
-//		public void TestBug3214 ()
-//		{
-//			var data = Create ("\"Hello\n\t$");
-//			MiscActions.InsertNewLine (data);
-//
-//			CheckOutput (data, "\"Hello\n\t" + eolMarker + "\t$");
-//		}
-//
-//		void TestGuessSemicolonInsertionOffset (string fooBar, bool expected = true)
-//		{
-//			StringBuilder sb = new StringBuilder ();
-//			int semicolonOffset = 0;
-//			int guessedOffset = 0;
-//			for (int i = 0; i <fooBar.Length; i++) {
-//				char ch = fooBar [i];
-//				if (ch == '$') {
-//					semicolonOffset = sb.Length - 1;
-//				} else if (ch == '~') {
-//					guessedOffset = sb.Length - 1;
-//				} else {
-//					sb.Append (ch);
-//				}
-//			}
-//			var data = new TextEditorData ();
-//			data.Text = sb.ToString ();
-//			int guessed;
-//			Assert.AreEqual (expected, CSharpTextEditorIndentation.GuessSemicolonInsertionOffset (data, data.GetLineByOffset (semicolonOffset), semicolonOffset, out guessed));
-//			if (expected)
-//				Assert.AreEqual (guessedOffset, guessed);
-//		}
-//
-//		[Test]
-//		public void TestSemicolonOffsetInParens ()
-//		{
-//			TestGuessSemicolonInsertionOffset ("FooBar($)~");
-//		}
-//
-//		[Test]
-//		public void TestSemicolonAlreadyPlaced ()
-//		{
-//			TestGuessSemicolonInsertionOffset ("FooBar($~);", false);
-//		}
-//		
-//		/// <summary>
-//		/// Bug 6190 - Incorrect semicolon placement inside property declaration when "Smart semocolon placement" is active
-//		/// </summary>
-//		[Test]
-//		public void TestBug6190 ()
-//		{
-//			TestGuessSemicolonInsertionOffset ("public bool Property { get$~ private set; }", false);
-//			TestGuessSemicolonInsertionOffset ("public bool Property { get; private set$~ }", false);
-//		}
-//		/// <summary>
-//		/// Bug 5353 - semicolon placed in wrong place in single-line statement 
-//		/// </summary>
-//		[Test]
-//		public void TestBug5353 ()
-//		{
-//			TestGuessSemicolonInsertionOffset ("NavigationItem.RightBarButtonItem = new UIBarButtonItem(UIBarButtonSystemItem.Refresh, delegate { ReloadSummaryWrapper()$~}); ", false);
-//		}
-//
-//		[Test]
-//		public void TestInPropertySemicolon ()
-//		{
-//			TestGuessSemicolonInsertionOffset ("public bool Test { get { return false $~ } }", false);
-//		}
-//
-//		[Test]
-//		public void TestInnerMethodCall ()
-//		{
-//			TestGuessSemicolonInsertionOffset ("Foo(Bar()$)~");
-//		}
-//
-//		[Test]
-//		public void TestBug5353Case2 ()
-//		{
-//			TestGuessSemicolonInsertionOffset ("NavigationItem.RightBarButtonItem = new UIBarButtonItem(UIBarButtonSystemItem.Refresh, delegate { ReloadSummaryWrapper();$})~");
-//		}
-//
-//		/// <summary>
-//		/// Bug 6862 - Smart semicolon placement does not work on empty parameter call 
-//		/// </summary>
-//		[Test]
-//		public void TestBug6862 ()
-//		{
-//			TestGuessSemicolonInsertionOffset ("this.method($)~");
-//		}
-//
-//		/// <summary>
-//		/// Bug 11966 - Code Completion Errors with /// Comments
-//		/// </summary>
-//		[Test]
-//		public void TestBug11966 ()
-//		{
-//			var data = Create ("///<summary>This is a long comment $ </summary>");
-//			MiscActions.InsertNewLine (data);
-//
-//			CheckOutput (data, @"///<summary>This is a long comment 
-///// $ </summary>");
-//		}
-//
-//
-//		[Test]
-//		public void TestEnterSelectionBehavior ()
-//		{
-//			var data = Create ("\tfirst\n<-\tsecond\n->$\tthird");
-//			MiscActions.InsertNewLine (data);
-//
-//			CheckOutput (data, "\tfirst\n\t$third");
-//		}
-//
-//
-//		/// <summary>
-//		/// Bug 15335 - In a multiline comment, pressing Enter jumps way ahead
-//		/// </summary>
-//		[Test]
-//		public void TestBug15335 ()
-//		{
-//			var data = Create ("namespace Foo\n{\n\tpublic class Bar\n\t{\n\t\tvoid Test()\r\n\t\t{\r\n\t\t\t/* foo$\n\t\t}\n\t}\n}\n");
-//			MiscActions.InsertNewLine (data);
-//
-//			CheckOutput (data, "namespace Foo\n{\n\tpublic class Bar\n\t{\n\t\tvoid Test()\r\n\t\t{\r\n\t\t\t/* foo\n\t\t\t * $\n\t\t}\n\t}\n}\n");
-//		}
-//
-//		/// <summary>
-//		/// Bug 17766 - Decreasing tab on single line bounces back to formatting spot.
-//		/// </summary>
-//		[Test]
-//		public void TestBug17766 ()
-//		{
-//			var data = Create (@"
-//class Foo 
-//{
-//	$void Bar ()
-//	{
-//	}
-//}
-//");
-//			var engine = new CSharpTextEditorIndentation ();
-//
-//			var tww = new TestWorkbenchWindow ();
-//			var content = new TestViewContent (data);
-//			tww.ViewContent = content;
-//			content.ContentName = "a.cs";
-//			engine.Initialize (new Document (tww)); 
-//			MiscActions.RemoveTab (data); 
-//			engine.KeyPress (Gdk.Key.Tab, '\t', Gdk.ModifierType.ShiftMask); 
-//			CheckOutput (data, @"
-//class Foo 
-//{
-//$void Bar ()
-//	{
-//	}
-//}
-//", engine);
-//		}
-//
-//	}
-//}
-=======
+/*
 // 
 // CSharpTextEditorIndentationTests.cs
 //  
@@ -474,6 +40,7 @@
 using MonoDevelop.CSharp.Formatting;
 using UnitTests;
 using MonoDevelop.Projects.Policies;
+
 using ICSharpCode.NRefactory.CSharp;
 using MonoDevelop.CSharpBinding.Tests;
 using MonoDevelop.Ide.Gui;
@@ -577,7 +144,9 @@
 		IStateMachineIndentEngine CreateTracker (TextEditorData data)
 		{
 			var policy = PolicyService.InvariantPolicies.Get <CSharpFormattingPolicy> ("text/x-csharp").CreateOptions();
+
 			var textStylePolicy = data.CreateNRefactoryTextEditorOptions();
+
 			textStylePolicy.IndentBlankLines = true;
 			var result = new CacheIndentEngine(new ICSharpCode.NRefactory.CSharp.CSharpIndentEngine(data.Document, textStylePolicy, policy));
 			result.Update (data.Caret.Offset);
@@ -887,4 +456,4 @@
 
 	}
 }
->>>>>>> fed6e4be
+*/