--- conflicted
+++ resolved
@@ -73,18 +73,11 @@
     <Reference Include="Microsoft.CodeAnalysis.CSharp.Features">
       <HintPath>..\..\build\bin\Microsoft.CodeAnalysis.CSharp.Features.dll</HintPath>
     </Reference>
-<<<<<<< HEAD
     <Reference Include="Microsoft.CodeAnalysis.Features">
       <HintPath>..\..\build\bin\Microsoft.CodeAnalysis.Features.dll</HintPath>
     </Reference>
     <Reference Include="Mono.Cairo" />
     <Reference Include="gtk-sharp, Version=2.12.0.0, Culture=neutral, PublicKeyToken=35e10195dab3c99f">
-      <SpecificVersion>False</SpecificVersion>
-    </Reference>
-    <Reference Include="gdk-sharp, Version=2.12.0.0, Culture=neutral, PublicKeyToken=35e10195dab3c99f">
-      <SpecificVersion>False</SpecificVersion>
-    </Reference>
-    <Reference Include="glib-sharp, Version=2.12.0.0, Culture=neutral, PublicKeyToken=35e10195dab3c99f">
       <SpecificVersion>False</SpecificVersion>
     </Reference>
     <Reference Include="atk-sharp, Version=2.12.0.0, Culture=neutral, PublicKeyToken=35e10195dab3c99f">
@@ -93,10 +86,8 @@
     <Reference Include="pango-sharp, Version=2.12.0.0, Culture=neutral, PublicKeyToken=35e10195dab3c99f">
       <SpecificVersion>False</SpecificVersion>
     </Reference>
-=======
     <Reference Include="gdk-sharp, Version=2.12.0.0, Culture=neutral, PublicKeyToken=35e10195dab3c99f" />
     <Reference Include="glib-sharp, Version=2.12.0.0, Culture=neutral, PublicKeyToken=35e10195dab3c99f" />
->>>>>>> 766d2b2a
   </ItemGroup>
   <ItemGroup>
     <Compile Include="Features\ParameterHinting\ParameterHintingTests.cs" />
@@ -111,7 +102,6 @@
     <Compile Include="Features\IndentationTests\TextPasteIndentEngineTests.cs" />
     <Compile Include="Features\TestBase.cs" />
     <Compile Include="Features\Util.cs" />
-<<<<<<< HEAD
     <Compile Include="Features\Completion\CastCompletionProviderTests.cs" />
     <Compile Include="Features\Completion\EnumMemberCompletionProviderTests.cs" />
     <Compile Include="Features\Completion\DelegateCompletionProviderTests.cs" />
@@ -120,8 +110,6 @@
     <Compile Include="Features\Completion\FormatItemCompletionProviderTests.cs" />
     <Compile Include="Features\Completion\AbstractCSharpCompletionProviderTests.cs" />
     <Compile Include="Features\Completion\ProtocolMemberCompletionTests.cs" />
-=======
-    <Compile Include="MonoDevelop.CSharpBinding\AutomaticBracketInsertionTests.cs" />
     <Compile Include="MonoDevelop.CSharpBinding\CSharpCompletionTextEditorTests.cs" />
     <Compile Include="MonoDevelop.CSharpBinding\CSharpProjectPropertiesTests.cs" />
     <Compile Include="MonoDevelop.CSharpBinding\CSharpTextEditorIndentationTests.cs" />
@@ -135,7 +123,6 @@
     <Compile Include="MonoDevelop.CSharpBinding.Refactoring\CSharpFindReferencesProviderTests.cs" />
     <Compile Include="MonoDevelop.CSharpBinding.Refactoring\GenerateNewMemberTests.cs" />
     <Compile Include="MonoDevelop.CSharpBinding\PolicyTests.cs" />
->>>>>>> 766d2b2a
   </ItemGroup>
   <ItemGroup>
     <ProjectReference Include="..\..\src\addins\CSharpBinding\CSharpBinding.csproj">
@@ -202,13 +189,9 @@
     </ProjectReference>
   </ItemGroup>
   <ItemGroup>
-<<<<<<< HEAD
-    <Folder Include="Features\Completion\" />
-=======
-    <Folder Include="Features\IndentEngine\" />
-    <Folder Include="MonoDevelop.CSharpBinding\" />
-    <Folder Include="MonoDevelop.CSharpBinding.Refactoring\" />
->>>>>>> 766d2b2a
+  </ItemGroup>
+  <ItemGroup>
+    <None Include="MonoDevelop.CSharpBinding\AutomaticBracketInsertionTests.cs" />
   </ItemGroup>
   <Import Project="$(MSBuildBinPath)\Microsoft.CSharp.targets" />
 </Project>