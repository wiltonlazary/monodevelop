--- conflicted
+++ resolved
@@ -840,13 +840,10 @@
 					parent.ModifyBg (StateType.Normal, (HslColor)this.textEditorData.ColorStyle.PlainText.Background);
 				}
 
-<<<<<<< HEAD
-=======
 				// set additionally the real parent background for gtk themes that use the content background
 				// to draw the scrollbar slider trough.
 				this.Parent.ModifyBg (StateType.Normal, (HslColor)this.textEditorData.ColorStyle.PlainText.Background);
 
->>>>>>> c001fa81
 				this.ModifyBg (StateType.Normal, (HslColor)this.textEditorData.ColorStyle.PlainText.Background);
 				settingWidgetBg = false;
 			}
@@ -1398,14 +1395,9 @@
 				// the event may come from a child widget
 				int rx, ry;
 				GdkWindow.GetOrigin (out rx, out ry);
-<<<<<<< HEAD
-				double x = (int)e.XRoot - rx;
-				double y = (int)e.YRoot - ry;
-=======
 				double x = (int) e.XRoot - rx;
 				double y = (int) e.YRoot - ry;
 
->>>>>>> c001fa81
 				overChildWidget = containerChildren.Any (w => w.Child.Allocation.Contains ((int)x, (int)y));
 
 				RemoveScrollWindowTimer ();
