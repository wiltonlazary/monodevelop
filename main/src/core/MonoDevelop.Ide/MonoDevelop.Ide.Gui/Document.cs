//
// Document.cs
//
// Author:
//   Lluis Sanchez Gual
//
// Copyright (C) 2005 Novell, Inc (http://www.novell.com)
//
// Permission is hereby granted, free of charge, to any person obtaining
// a copy of this software and associated documentation files (the
// "Software"), to deal in the Software without restriction, including
// without limitation the rights to use, copy, modify, merge, publish,
// distribute, sublicense, and/or sell copies of the Software, and to
// permit persons to whom the Software is furnished to do so, subject to
// the following conditions:
// 
// The above copyright notice and this permission notice shall be
// included in all copies or substantial portions of the Software.
// 
// THE SOFTWARE IS PROVIDED "AS IS", WITHOUT WARRANTY OF ANY KIND,
// EXPRESS OR IMPLIED, INCLUDING BUT NOT LIMITED TO THE WARRANTIES OF
// MERCHANTABILITY, FITNESS FOR A PARTICULAR PURPOSE AND
// NONINFRINGEMENT. IN NO EVENT SHALL THE AUTHORS OR COPYRIGHT HOLDERS BE
// LIABLE FOR ANY CLAIM, DAMAGES OR OTHER LIABILITY, WHETHER IN AN ACTION
// OF CONTRACT, TORT OR OTHERWISE, ARISING FROM, OUT OF OR IN CONNECTION
// WITH THE SOFTWARE OR THE USE OR OTHER DEALINGS IN THE SOFTWARE.
//


using System;
using System.Collections;
using System.Collections.Generic;
using System.IO;

using Gtk;

using MonoDevelop.Core;
using MonoDevelop.Core.Execution;
using MonoDevelop.Components;
using MonoDevelop.Projects;
using MonoDevelop.Projects.Text;
using MonoDevelop.Ide.Gui.Content;
using MonoDevelop.Ide.Gui.Dialogs;
using MonoDevelop.Ide.Tasks;
using Mono.Addins;
using MonoDevelop.Ide.Extensions;
using System.Linq;
using System.Threading;
using MonoDevelop.Ide.TypeSystem;
using ICSharpCode.NRefactory;
using ICSharpCode.NRefactory.TypeSystem;
using ICSharpCode.NRefactory.TypeSystem.Implementation;
using System.Text;
using System.Collections.ObjectModel;
using MonoDevelop.Ide.Editor;
using MonoDevelop.Ide.Editor.Highlighting;
using MonoDevelop.Core.Text;

namespace MonoDevelop.Ide.Gui
{

	public class Document : DocumentContext
	{
		internal object MemoryProbe = Counters.DocumentsInMemory.CreateMemoryProbe ();
		
		IWorkbenchWindow window;
		ParsedDocument parsedDocument;
		IProjectContent singleFileContext;

		const int ParseDelay = 600;

		public IWorkbenchWindow Window {
			get { return window; }
		}
		
		internal DateTime LastTimeActive {
			get;
			set;
		}
 		
		public override T GetContent<T> ()
		{
			if (window == null)
				return null;
			//check whether the ViewContent can return the type directly
			T ret = Window.ActiveViewContent.GetContent (typeof(T)) as T;
			if (ret != null)
				return ret;
			
			//check the primary viewcontent
			//not sure if this is the right thing to do, but things depend on this behaviour
			if (Window.ViewContent != Window.ActiveViewContent) {
				ret = Window.ViewContent.GetContent (typeof(T)) as T;
				if (ret != null)
					return ret;
			}

			return null;
		}
		
		public override IEnumerable<T> GetContents<T> ()
		{
			foreach (var cnt in window.ViewContent.GetContents<T> ()) {
				yield return cnt;
			}

			foreach (var subView in window.SubViewContents) {
				foreach (var cnt in subView.GetContents<T> ()) {
					yield return cnt;
				}
			}
		}


		static Document ()
		{
			if (IdeApp.Workbench != null) {
				IdeApp.Workbench.ActiveDocumentChanged += delegate {
					// reparse on document switch to update the current file with changes done in other files.
					var doc = IdeApp.Workbench.ActiveDocument;
					if (doc == null || doc.Editor == null)
						return;
					doc.StartReparseThread ();
				};
			}
		}

		public Document (IWorkbenchWindow window)
		{
			Counters.OpenDocuments++;
			LastTimeActive = DateTime.Now;
			this.window = window;
			window.Closed += OnClosed;
			window.ActiveViewContentChanged += OnActiveViewContentChanged;
			if (IdeApp.Workspace != null)
				IdeApp.Workspace.ItemRemovedFromSolution += OnEntryRemoved;
			if (window.ViewContent.Project != null)
				window.ViewContent.Project.Modified += HandleProjectModified;
			window.ViewsChanged += HandleViewsChanged;
		}

/*		void UpdateRegisteredDom (object sender, ProjectDomEventArgs e)
		{
			if (dom == null || dom.Project == null)
				return;
			var project = e.ITypeResolveContext != null ? e.ITypeResolveContext.Project : null;
			if (project != null && project.FileName == dom.Project.FileName)
				dom = e.ITypeResolveContext;
		}*/

		public FilePath FileName {
			get {
				if (Window == null || !Window.ViewContent.IsFile)
					return null;
				return Window.ViewContent.IsUntitled ? Window.ViewContent.UntitledName : Window.ViewContent.ContentName;
			}
		}

		public bool IsFile {
			get { return Window.ViewContent.IsFile; }
		}
		
		public bool IsDirty {
			get { return !Window.ViewContent.IsViewOnly && (Window.ViewContent.ContentName == null || Window.ViewContent.IsDirty); }
			set { Window.ViewContent.IsDirty = value; }
		}

		
		public override Project Project {
			get { return Window != null ? Window.ViewContent.Project : null; }
/*			set { 
				Window.ViewContent.Project = value; 
				if (value != null)
					singleFileContext = null;
				// File needs to be in sync with the project, otherwise the parsed document at start may be invalid.
				// better solution: create the document with the project attached.
				StartReparseThread ();
			}*/
		}

		public override bool IsCompileableInProject {
			get {
				var project = Project;
				if (project == null)
					return false;
				var solution = project.ParentSolution;

				if (solution != null && IdeApp.Workspace != null) {
					var config = IdeApp.Workspace.ActiveConfiguration;
					if (config != null) {
						var sc = solution.GetConfiguration (config);
						if (sc != null && !sc.BuildEnabledForItem (project))
							return false;
					}
				}

				var pf = project.GetProjectFile (FileName);
				return pf != null && pf.BuildAction != BuildAction.None;
			}
		}

		public override IProjectContent ProjectContent {
			get {
				return Project != null ? TypeSystemService.GetProjectContext (Project) : GetProjectContext ();
			}
		}
		
		public override ICompilation Compilation {
			get {
				return Project != null ? TypeSystemService.GetCompilation (Project) : GetProjectContext ().CreateCompilation ();
			}
		}
		
		public override ParsedDocument ParsedDocument {
			get {
				return parsedDocument;
			}
		}
		
		public string PathRelativeToProject {
			get { return Window.ViewContent.PathRelativeToProject; }
		}
		
		public void Select ()
		{
			window.SelectWindow ();
		}
		
		public DocumentView ActiveView {
			get {
				LoadViews (true);
				return WrapView (window.ActiveViewContent);
			}
		}
		
		public DocumentView PrimaryView {
			get {
				LoadViews (true);
				return WrapView (window.ViewContent);
			}
		}

		public ReadOnlyCollection<DocumentView> Views {
			get {
				LoadViews (true);
				if (viewsRO == null)
					viewsRO = new ReadOnlyCollection<DocumentView> (views);
				return viewsRO;
			}
		}

		ReadOnlyCollection<DocumentView> viewsRO;
		List<DocumentView> views = new List<DocumentView> ();

		void HandleViewsChanged (object sender, EventArgs e)
		{
			LoadViews (false);
		}

		void LoadViews (bool force)
		{
			if (!force && views == null)
				return;
			var newList = new List<DocumentView> ();
			newList.Add (WrapView (window.ViewContent));
			foreach (var v in window.SubViewContents)
				newList.Add (WrapView (v));
			views = newList;
			viewsRO = null;
		}

		DocumentView WrapView (IBaseViewContent content)
		{
			if (content == null)
				return null;
			if (views != null)
				return views.FirstOrDefault (v => v.BaseContent == content) ?? new DocumentView (this, content);
			else
				return new DocumentView (this, content);
		}

		public override string Name {
			get {
				IViewContent view = Window.ViewContent;
				return view.IsUntitled ? view.UntitledName : view.ContentName;
			}
		}

		public TextEditor Editor {
			get {
				return GetContent <TextEditor> ();
			}
		}

		public bool IsViewOnly {
			get { return Window.ViewContent.IsViewOnly; }
		}
		
		public void Reload ()
		{
			ICustomXmlSerializer memento = null;
			IMementoCapable mc = GetContent<IMementoCapable> ();
			if (mc != null) {
				memento = mc.Memento;
			}
			window.ViewContent.Load (window.ViewContent.ContentName);
			if (memento != null) {
				mc.Memento = memento;
			}
		}
		
		public void Save ()
		{
			// suspend type service "check all file loop" since we have already a parsed document.
			// Or at least one that updates "soon".
			TypeSystemService.TrackFileChanges = false;
			try {
				if (Window.ViewContent.IsViewOnly || !Window.ViewContent.IsDirty)
					return;
	
				if (!Window.ViewContent.IsFile) {
					Window.ViewContent.Save ();
					return;
				}
				
				if (Window.ViewContent.ContentName == null) {
					SaveAs ();
				} else {
					try {
						FileService.RequestFileEdit (Window.ViewContent.ContentName, true);
					} catch (Exception ex) {
						MessageService.ShowException (ex, GettextCatalog.GetString ("The file could not be saved."));
					}
					
					FileAttributes attr = FileAttributes.ReadOnly | FileAttributes.Directory | FileAttributes.Offline | FileAttributes.System;
	
					if (!File.Exists (Window.ViewContent.ContentName) || (File.GetAttributes (window.ViewContent.ContentName) & attr) != 0) {
						SaveAs ();
					} else {
						string fileName = Window.ViewContent.ContentName;
						// save backup first						
						if ((bool)PropertyService.Get ("SharpDevelop.CreateBackupCopy", false)) {
							Window.ViewContent.Save (fileName + "~");
							FileService.NotifyFileChanged (fileName);
						}
						Window.ViewContent.Save (fileName);
						FileService.NotifyFileChanged (fileName);
						OnSaved (EventArgs.Empty);
					}
				}
			} finally {
				// Set the file time of the current document after the file time of the written file, to prevent double file updates.
				// Note that the parsed document may be overwritten by a background thread to a more recent one.
				var doc = parsedDocument;
				if (doc != null && doc.ParsedFile != null) {
					string fileName = Window.ViewContent.ContentName;
					try {
						doc.ParsedFile.LastWriteTime = File.GetLastWriteTimeUtc (fileName);
					} catch (Exception e) {
						doc.ParsedFile.LastWriteTime = DateTime.UtcNow;
						LoggingService.LogWarning ("Exception while getting the write time from " + fileName, e); 
					}
				}
				TypeSystemService.TrackFileChanges = true;
			}
		}
		
		public void SaveAs ()
		{
			SaveAs (null);
		}
		
		public void SaveAs (string filename)
		{
			if (Window.ViewContent.IsViewOnly || !Window.ViewContent.IsFile)
				return;


			Encoding encoding = null;
			
			var tbuffer = GetContent <ITextSource> ();
			if (tbuffer != null) {
				encoding = tbuffer.Encoding;
				if (encoding == null)
					encoding = Encoding.UTF8;
			}
				
			if (filename == null) {
				var dlg = new OpenFileDialog (GettextCatalog.GetString ("Save as..."), FileChooserAction.Save) {
					TransientFor = IdeApp.Workbench.RootWindow,
					Encoding = encoding,
					ShowEncodingSelector = (tbuffer != null),
				};
				if (Window.ViewContent.IsUntitled)
					dlg.InitialFileName = Window.ViewContent.UntitledName;
				else {
					dlg.CurrentFolder = Path.GetDirectoryName (Window.ViewContent.ContentName);
					dlg.InitialFileName = Path.GetFileName (Window.ViewContent.ContentName);
				}
				
				if (!dlg.Run ())
					return;
				
				filename = dlg.SelectedFile;
				encoding = dlg.Encoding;
			}
		
			if (!FileService.IsValidPath (filename)) {
				MessageService.ShowMessage (GettextCatalog.GetString ("File name {0} is invalid", filename));
				return;
			}
			// detect preexisting file
			if (File.Exists (filename)) {
				if (!MessageService.Confirm (GettextCatalog.GetString ("File {0} already exists. Overwrite?", filename), AlertButton.OverwriteFile))
					return;
			}
			
			// save backup first
			if ((bool)PropertyService.Get ("SharpDevelop.CreateBackupCopy", false)) {
				if (tbuffer != null && encoding != null)
					TextFileUtility.WriteText (filename + "~", tbuffer.Text, encoding, tbuffer.UseBOM);
				else
					Window.ViewContent.Save (new FileSaveInformation (filename + "~", encoding));
			}
			TypeSystemService.RemoveSkippedfile (FileName);
			// do actual save
			Window.ViewContent.Save (new FileSaveInformation (filename + "~", encoding));

			FileService.NotifyFileChanged (filename);
			DesktopService.RecentFiles.AddFile (filename, (Project)null);
			
			OnSaved (EventArgs.Empty);
			UpdateParseDocument ();
		}
		
		public bool IsBuildTarget
		{
			get
			{
				if (this.IsViewOnly)
					return false;
				if (Window.ViewContent.ContentName != null)
					return Services.ProjectService.CanCreateSingleFileProject(Window.ViewContent.ContentName);
				
				return false;
			}
		}
		
		public IAsyncOperation Build ()
		{
			return IdeApp.ProjectOperations.BuildFile (Window.ViewContent.ContentName);
		}
		
		public IAsyncOperation Rebuild ()
		{
			return Build ();
		}
		
		public void Clean ()
		{
		}
		
		public IAsyncOperation Run ()
		{
			return Run (Runtime.ProcessService.DefaultExecutionHandler);
		}

		public IAsyncOperation Run (IExecutionHandler handler)
		{
			return IdeApp.ProjectOperations.ExecuteFile (Window.ViewContent.ContentName, handler);
		}

		public bool CanRun ()
		{
			return CanRun (Runtime.ProcessService.DefaultExecutionHandler);
		}
		
		public bool CanRun (IExecutionHandler handler)
		{
			return IsBuildTarget && Window.ViewContent.ContentName != null && IdeApp.ProjectOperations.CanExecuteFile (Window.ViewContent.ContentName, handler);
		}
		
		public bool Close ()
		{
			return ((SdiWorkspaceWindow)Window).CloseWindow (false, true);
		}

		protected override void OnSaved (EventArgs e)
		{
			IdeApp.Workbench.SaveFileStatus ();
			base.OnSaved (e);
		}

		public void CancelParseTimeout ()
		{
			if (parseTimeout != 0) {
				GLib.Source.Remove (parseTimeout);
				parseTimeout = 0;
			}
		}
		
		bool isClosed;
		void OnClosed (object s, EventArgs a)
		{
			isClosed = true;
//			TypeSystemService.DomRegistered -= UpdateRegisteredDom;
			CancelParseTimeout ();
			ClearTasks ();
			TypeSystemService.RemoveSkippedfile (FileName);


			try {
				OnClosed (a);
			} catch (Exception ex) {
				LoggingService.LogError ("Exception while calling OnClosed.", ex);
			}

			// Parse the file when the document is closed. In this way if the document
			// is closed without saving the changes, the saved compilation unit
			// information will be restored
/*			if (currentParseFile != null) {
				TypeSystemService.QueueParseJob (dom, delegate (string name, IProgressMonitor monitor) {
					TypeSystemService.Parse (curentParseProject, currentParseFile);
				}, FileName);
			}
			if (isFileDom) {
				TypeSystemService.RemoveFileDom (FileName);
				dom = null;
			}*/
			
			Counters.OpenDocuments--;
		}

		internal void DisposeDocument ()
		{
			if (Editor != null) {
				Editor.Dispose ();
			}
			RemoveAnnotations (typeof(System.Object));
			if (window is SdiWorkspaceWindow)
				((SdiWorkspaceWindow)window).DetachFromPathedDocument ();
			window.Closed -= OnClosed;
			window.ActiveViewContentChanged -= OnActiveViewContentChanged;
			if (IdeApp.Workspace != null)
				IdeApp.Workspace.ItemRemovedFromSolution -= OnEntryRemoved;

			// Unsubscribe project events
			if (window.ViewContent.Project != null)
				window.ViewContent.Project.Modified -= HandleProjectModified;
			window.ViewsChanged += HandleViewsChanged;
			window = null;

			parsedDocument = null;
			singleFileContext = null;
			views = null;
			viewsRO = null;
		}
#region document tasks
		object lockObj = new object ();
		
		void ClearTasks ()
		{
			lock (lockObj) {
				TaskService.Errors.ClearByOwner (this);
			}
		}
		
//		void CompilationUnitUpdated (object sender, ParsedDocumentEventArgs args)
//		{
//			if (this.FileName == args.FileName) {
////				if (!args.Unit.HasErrors)
//				parsedDocument = args.ParsedDocument;
///* TODO: Implement better task update algorithm.
//
//				ClearTasks ();
//				lock (lockObj) {
//					foreach (Error error in args.Unit.Errors) {
//						tasks.Add (new Task (this.FileName, error.Message, error.Column, error.Line, error.ErrorType == ErrorType.Error ? TaskType.Error : TaskType.Warning, this.Project));
//					}
//					IdeApp.Services.TaskService.AddRange (tasks);
//				}*/
//			}
//		}
#endregion
		void OnActiveViewContentChanged (object s, EventArgs args)
		{
			OnViewChanged (args);
		}
		
		void OnClosed (EventArgs args)
		{
			if (Closed != null)
				Closed (this, args);
		}
		
		void OnViewChanged (EventArgs args)
		{
			if (ViewChanged != null)
				ViewChanged (this, args);
		}
		
		bool wasEdited;

		void InitializeExtensionChain ()
		{
			Editor.InitializeExtensionChain (this);

			if (window is SdiWorkspaceWindow)
				((SdiWorkspaceWindow)window).AttachToPathedDocument (GetContent<MonoDevelop.Ide.Gui.Content.IPathedDocument> ());

		}

		void InitializeEditor ()
		{
			Editor.TextChanged += (o, a) => {
				if (parsedDocument != null)
					parsedDocument.IsInvalid = true;

				if (Editor.IsInAtomicUndo) {
					wasEdited = true;
				} else {
					StartReparseThread ();
				}
			};
			
			Editor.BeginUndo += delegate {
				wasEdited = false;
			};
			
			Editor.EndUndo += delegate {
				if (wasEdited)
					StartReparseThread ();
			};
//			Editor.Undone += (o, a) => StartReparseThread ();
//			Editor.Redone += (o, a) => StartReparseThread ();

			InitializeExtensionChain ();
		}
		
		internal void OnDocumentAttached ()
		{
			if (Editor != null) {
				InitializeEditor ();
				RunWhenLoaded (delegate { ListenToProjectLoad (Project); });
			}
			
			window.Document = this;
		}
		
		/// <summary>
		/// Performs an action when the content is loaded.
		/// </summary>
		/// <param name='action'>
		/// The action to run.
		/// </param>
		public void RunWhenLoaded (System.Action action)
		{
			var e = Editor;
			if (e == null) {
				action ();
				return;
			}
			e.RunWhenLoaded (action);
		}

		public override void AttachToProject (Project project)
		{
			SetProject (project);
		}

		TypeSystemService.ProjectContentWrapper currentWrapper;
		internal void SetProject (Project project)
		{
			if (Window == null || Window.ViewContent == null || Window.ViewContent.Project == project)
				return;
			ISupportsProjectReload pr = GetContent<ISupportsProjectReload> ();
			if (pr != null) {
				// Unsubscribe project events
				if (Window.ViewContent.Project != null)
					Window.ViewContent.Project.Modified -= HandleProjectModified;
				Window.ViewContent.Project = project;
				pr.Update (project);
			}
			if (project != null)
				project.Modified += HandleProjectModified;
			InitializeExtensionChain ();

			ListenToProjectLoad (project);
		}

		void ListenToProjectLoad (Project project)
		{
			if (currentWrapper != null) {
				currentWrapper.Loaded -= HandleInLoadChanged;
				currentWrapper = null;
			}
			if (project != null) {
				var wrapper = TypeSystemService.GetProjectContentWrapper (project);
				wrapper.Loaded += HandleInLoadChanged;
				currentWrapper = wrapper;
				currentWrapper.RequestLoad ();
			}
			StartReparseThread ();
		}

		void HandleInLoadChanged (object sender, EventArgs e)
		{
			StartReparseThread ();
		}

		void HandleProjectModified (object sender, SolutionItemModifiedEventArgs e)
		{
			if (!e.Any (x => x.Hint == "TargetFramework" || x.Hint == "References"))
				return;
			StartReparseThread ();
		}

		/// <summary>
		/// This method can take some time to finish. It's not threaded
		/// </summary>
		/// <returns>
		/// A <see cref="ParsedDocument"/> that contains the current dom.
		/// </returns>
		public ParsedDocument UpdateParseDocument ()
		{
			try {
				string currentParseFile = FileName;
				var editor = Editor;
				if (editor == null || string.IsNullOrEmpty (currentParseFile))
					return null;
				TypeSystemService.AddSkippedFile (currentParseFile);
				string currentParseText = editor.Text;
				this.parsedDocument = TypeSystemService.ParseFile (Project, currentParseFile, editor.MimeType, currentParseText);
				if (Project == null && this.parsedDocument != null) {
					singleFileContext = GetProjectContext ().AddOrUpdateFiles (parsedDocument.ParsedFile);
				}
			} finally {

				OnDocumentParsed (EventArgs.Empty);
			}
			return this.parsedDocument;
		}

		static readonly Lazy<IUnresolvedAssembly> mscorlib = new Lazy<IUnresolvedAssembly> ( () => new IkvmLoader ().LoadAssemblyFile (typeof (object).Assembly.Location));
		static readonly Lazy<IUnresolvedAssembly> systemCore = new Lazy<IUnresolvedAssembly>( () => new IkvmLoader ().LoadAssemblyFile (typeof (System.Linq.Enumerable).Assembly.Location));
		static readonly Lazy<IUnresolvedAssembly> system = new Lazy<IUnresolvedAssembly>( () => new IkvmLoader ().LoadAssemblyFile (typeof (System.Uri).Assembly.Location));

		static IUnresolvedAssembly Mscorlib { get { return mscorlib.Value; } }
		static IUnresolvedAssembly SystemCore { get { return systemCore.Value; } }
		static IUnresolvedAssembly System { get { return system.Value; } }

		public override bool IsProjectContextInUpdate {
			get {
				if (currentWrapper == null)
					return false;
				return !currentWrapper.IsLoaded;
			}
		}

		public virtual IProjectContent GetProjectContext ()
		{
			if (Project == null) {
				if (singleFileContext == null) {
					singleFileContext = new ICSharpCode.NRefactory.CSharp.CSharpProjectContent ();
					singleFileContext = singleFileContext.AddAssemblyReferences (new [] { Mscorlib, System, SystemCore });
				}
				if (parsedDocument != null)
					return singleFileContext.AddOrUpdateFiles (parsedDocument.ParsedFile);
				return singleFileContext;
			}
			
			return TypeSystemService.GetProjectContext (Project);
		}
		
		uint parseTimeout = 0;
		object reparseLock = new object();
		internal void StartReparseThread ()
		{
			lock (reparseLock) {
				if (currentWrapper != null)
					currentWrapper.EnsureReferencesAreLoaded ();

				// Don't directly parse the document because doing it at every key press is
				// very inefficient. Do it after a small delay instead, so several changes can
				// be parsed at the same time.
				string currentParseFile = FileName;
				if (string.IsNullOrEmpty (currentParseFile))
					return;
				CancelParseTimeout ();
				if (IsProjectContextInUpdate) {
					return;
				}
<<<<<<< HEAD
				string currentParseText = editor.Text;
				string mimeType = editor.MimeType;
				ThreadPool.QueueUserWorkItem (delegate {
					if (IsProjectContextInUpdate)
						return;
					TypeSystemService.AddSkippedFile (currentParseFile);
					var currentParsedDocument = TypeSystemService.ParseFile (Project, currentParseFile, mimeType, currentParseText);
					Application.Invoke (delegate {
						// this may be called after the document has closed, in that case the OnDocumentParsed event shouldn't be invoked.
						if (isClosed)
=======
				parseTimeout = GLib.Timeout.Add (ParseDelay, delegate {
					var editor = Editor;
					if (editor == null || IsProjectContextInUpdate) {
						parseTimeout = 0;
						return false;
					}
					string currentParseText = editor.Text;
					string mimeType = editor.Document.MimeType;
					ThreadPool.QueueUserWorkItem (delegate {
						if (IsProjectContextInUpdate) {
>>>>>>> fed6e4be
							return;
						}
						TypeSystemService.AddSkippedFile (currentParseFile);
						var currentParsedDocument = TypeSystemService.ParseFile (Project, currentParseFile, mimeType, currentParseText);
						Application.Invoke (delegate {
							// this may be called after the document has closed, in that case the OnDocumentParsed event shouldn't be invoked.
							if (isClosed)
								return;
							this.parsedDocument = currentParsedDocument;
							OnDocumentParsed (EventArgs.Empty);
						});
					});
					parseTimeout = 0;
					return false;
				});
			}
		}
		
		/// <summary>
		/// This method kicks off an async document parser and should be used instead of 
		/// <see cref="UpdateParseDocument"/> unless you need the parsed document immediately.
		/// </summary>
		public override void ReparseDocument ()
		{
			StartReparseThread ();
		}
		
		internal object ExtendedCommandTargetChain {
			get {
				// Only go through the text editor chain, if the text editor is selected as subview
				if (Window != null && Window.ActiveViewContent == Window.ViewContent && Editor != null)
					return Editor.CommandRouter;
				return null;
			}
		}

		void OnEntryRemoved (object sender, SolutionItemEventArgs args)
		{
			if (args.SolutionItem == window.ViewContent.Project)
				window.ViewContent.Project = null;
		}
		
<<<<<<< HEAD
=======
		protected virtual void OnDocumentParsed (EventArgs e)
		{
			EventHandler handler = this.DocumentParsed;
			if (handler != null)
				handler (this, e);
		}
		
>>>>>>> fed6e4be
		public event EventHandler Closed;
		public event EventHandler ViewChanged;
		

		public string[] CommentTags {
			get {
				if (IsFile)
					return GetCommentTags (FileName);
				else
					return null;
			}
		}
		
		public static string[] GetCommentTags (string fileName)
		{
			//Document doc = IdeApp.Workbench.ActiveDocument;
			string loadedMimeType = DesktopService.GetMimeTypeForUri (fileName);

			var result = TextEditorFactory.GetSyntaxProperties (loadedMimeType, "LineComment");
			if (result != null)
				return result;

			var start = TextEditorFactory.GetSyntaxProperties (loadedMimeType, "BlockCommentStart");
			var end = TextEditorFactory.GetSyntaxProperties (loadedMimeType, "BlockCommentEnd");
			if (start != null && end != null)
				return new [] { start[0], end[0] };
			return null;
		}
	
//		public MonoDevelop.Projects.CodeGeneration.CodeGenerator CreateCodeGenerator ()
//		{
//			return MonoDevelop.Projects.CodeGeneration.CodeGenerator.CreateGenerator (Editor.Document.MimeType, 
//				Editor.Options.TabsToSpaces, Editor.Options.TabSize, Editor.EolMarker);
//		}

		/// <summary>
		/// If the document shouldn't restore the settings after the load it can be disabled with this method.
		/// That is useful when opening a document and programmatically scrolling to a specified location.
		/// </summary>
		public void DisableAutoScroll ()
		{
<<<<<<< HEAD
			FileSettingsStore.Remove (FileName);
=======
			if (IsFile)
				Mono.TextEditor.Utils.FileSettingsStore.Remove (FileName);
>>>>>>> fed6e4be
		}
	}
	
	
	[Serializable]
	public sealed class DocumentEventArgs : EventArgs
	{
		public Document Document {
			get;
			set;
		}
		public DocumentEventArgs (Document document)
		{
			this.Document = document;
		}
	}
}
<|MERGE_RESOLUTION|>--- conflicted
+++ resolved
@@ -790,7 +790,6 @@
 				if (IsProjectContextInUpdate) {
 					return;
 				}
-<<<<<<< HEAD
 				string currentParseText = editor.Text;
 				string mimeType = editor.MimeType;
 				ThreadPool.QueueUserWorkItem (delegate {
@@ -801,20 +800,7 @@
 					Application.Invoke (delegate {
 						// this may be called after the document has closed, in that case the OnDocumentParsed event shouldn't be invoked.
 						if (isClosed)
-=======
-				parseTimeout = GLib.Timeout.Add (ParseDelay, delegate {
-					var editor = Editor;
-					if (editor == null || IsProjectContextInUpdate) {
-						parseTimeout = 0;
-						return false;
-					}
-					string currentParseText = editor.Text;
-					string mimeType = editor.Document.MimeType;
-					ThreadPool.QueueUserWorkItem (delegate {
-						if (IsProjectContextInUpdate) {
->>>>>>> fed6e4be
 							return;
-						}
 						TypeSystemService.AddSkippedFile (currentParseFile);
 						var currentParsedDocument = TypeSystemService.ParseFile (Project, currentParseFile, mimeType, currentParseText);
 						Application.Invoke (delegate {
@@ -855,16 +841,6 @@
 				window.ViewContent.Project = null;
 		}
 		
-<<<<<<< HEAD
-=======
-		protected virtual void OnDocumentParsed (EventArgs e)
-		{
-			EventHandler handler = this.DocumentParsed;
-			if (handler != null)
-				handler (this, e);
-		}
-		
->>>>>>> fed6e4be
 		public event EventHandler Closed;
 		public event EventHandler ViewChanged;
 		
@@ -906,12 +882,8 @@
 		/// </summary>
 		public void DisableAutoScroll ()
 		{
-<<<<<<< HEAD
-			FileSettingsStore.Remove (FileName);
-=======
 			if (IsFile)
-				Mono.TextEditor.Utils.FileSettingsStore.Remove (FileName);
->>>>>>> fed6e4be
+				FileSettingsStore.Remove (FileName);
 		}
 	}
 	
