--- conflicted
+++ resolved
@@ -52,14 +52,11 @@
 using ICSharpCode.NRefactory.TypeSystem.Implementation;
 using System.Text;
 using System.Collections.ObjectModel;
-<<<<<<< HEAD
 using System.Threading.Tasks;
 using Microsoft.CodeAnalysis.Options;
-=======
 using MonoDevelop.Ide.Editor;
 using MonoDevelop.Ide.Editor.Highlighting;
 using MonoDevelop.Core.Text;
->>>>>>> 22dfba59
 
 namespace MonoDevelop.Ide.Gui
 {
@@ -71,11 +68,7 @@
 		IWorkbenchWindow window;
 		ParsedDocument parsedDocument;
 		IProjectContent singleFileContext;
-<<<<<<< HEAD
-		Mono.TextEditor.ITextEditorDataProvider provider = null;
 		Microsoft.CodeAnalysis.DocumentId analysisDocument;
-=======
->>>>>>> 22dfba59
 
 		const int ParseDelay = 600;
 
@@ -87,7 +80,6 @@
 			get;
 			set;
 		}
-<<<<<<< HEAD
 		
 		public TextEditorExtension EditorExtension {
 			get { return this.editorExtension; }
@@ -104,8 +96,6 @@
 				return RoslynTypeSystemService.Workspace.GetDocument (analysisDocument);
 			}
 		}
-=======
->>>>>>> 22dfba59
  		
 		public override T GetContent<T> ()
 		{
@@ -242,7 +232,6 @@
 				return Project != null ? TypeSystemService.GetCompilation (Project) : GetProjectContext ().CreateCompilation ();
 			}
 		}
-<<<<<<< HEAD
 
 		public Task<Microsoft.CodeAnalysis.Compilation> GetCompilationAsync(CancellationToken cancellationToken = default(CancellationToken))
 		{
@@ -252,11 +241,7 @@
 			return project.GetCompilationAsync (cancellationToken);
 		}
 
-		public virtual ParsedDocument ParsedDocument {
-=======
-		
 		public override ParsedDocument ParsedDocument {
->>>>>>> 22dfba59
 			get {
 				return parsedDocument;
 			}
@@ -573,17 +558,14 @@
 
 		internal void DisposeDocument ()
 		{
-<<<<<<< HEAD
 			if (analysisDocument != null) {
 				RoslynTypeSystemService.Workspace.InformDocumentClose (analysisDocument, FileName);
 				analysisDocument = null;
 			}
 			DetachExtensionChain ();
-=======
 			if (Editor != null) {
 				Editor.Dispose ();
 			}
->>>>>>> 22dfba59
 			RemoveAnnotations (typeof(System.Object));
 			if (window is SdiWorkspaceWindow)
 				((SdiWorkspaceWindow)window).DetachFromPathedDocument ();
@@ -722,11 +704,7 @@
 		{
 			if (Window.ViewContent.Project == project)
 				return;
-<<<<<<< HEAD
 			analysisDocument = null;
-			DetachExtensionChain ();
-=======
->>>>>>> 22dfba59
 			ISupportsProjectReload pr = GetContent<ISupportsProjectReload> ();
 			if (pr != null) {
 				// Unsubscribe project events
@@ -813,17 +791,6 @@
 		static IUnresolvedAssembly SystemCore { get { return systemCore.Value; } }
 		static IUnresolvedAssembly System { get { return system.Value; } }
 
-<<<<<<< HEAD
-=======
-		public override bool IsProjectContextInUpdate {
-			get {
-				if (currentWrapper == null)
-					return false;
-				return !currentWrapper.IsLoaded || !currentWrapper.ReferencesConnected;
-			}
-		}
-
->>>>>>> 22dfba59
 		public virtual IProjectContent GetProjectContext ()
 		{
 			if (Project == null) {
