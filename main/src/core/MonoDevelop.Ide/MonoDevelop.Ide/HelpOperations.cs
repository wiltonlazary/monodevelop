//
// HelpOperations.cs
//
// Author:
//   Lluis Sanchez Gual
//
// Copyright (C) 2005 Novell, Inc (http://www.novell.com)
//
// Permission is hereby granted, free of charge, to any person obtaining
// a copy of this software and associated documentation files (the
// "Software"), to deal in the Software without restriction, including
// without limitation the rights to use, copy, modify, merge, publish,
// distribute, sublicense, and/or sell copies of the Software, and to
// permit persons to whom the Software is furnished to do so, subject to
// the following conditions:
// 
// The above copyright notice and this permission notice shall be
// included in all copies or substantial portions of the Software.
// 
// THE SOFTWARE IS PROVIDED "AS IS", WITHOUT WARRANTY OF ANY KIND,
// EXPRESS OR IMPLIED, INCLUDING BUT NOT LIMITED TO THE WARRANTIES OF
// MERCHANTABILITY, FITNESS FOR A PARTICULAR PURPOSE AND
// NONINFRINGEMENT. IN NO EVENT SHALL THE AUTHORS OR COPYRIGHT HOLDERS BE
// LIABLE FOR ANY CLAIM, DAMAGES OR OTHER LIABILITY, WHETHER IN AN ACTION
// OF CONTRACT, TORT OR OTHERWISE, ARISING FROM, OUT OF OR IN CONNECTION
// WITH THE SOFTWARE OR THE USE OR OTHER DEALINGS IN THE SOFTWARE.
//


using System;
using System.Collections;
using System.Diagnostics;
using Monodoc;
using MonoDevelop.Core.Execution;
using System.IO;
using MonoDevelop.Core;
using MonoDevelop.Projects;
using ICSharpCode.NRefactory.Semantics;

namespace MonoDevelop.Ide
{
	public class HelpOperations
	{
		ProcessWrapper pw;
		TextWriter outWriter;
		TextWriter errWriter;
		bool firstCall = true;
		bool useExternalMonodoc = false;

		ProcessStartInfo GetStartPlatformSpecificMonoDoc (string topic, params string[] extraArgs)
		{
			var builder = new ProcessArgumentBuilder ();
			extraArgs = extraArgs ?? new string[0];

			if (Platform.IsMac) {
				var url = topic != null ? "monodoc://" + System.Web.HttpUtility.UrlEncode (topic) : null;
				var mdapp = new FilePath (typeof (HelpOperations).Assembly.Location).ParentDirectory.Combine ("..", "..", "..", "MonoDoc.app").FullPath;
				if (Directory.Exists (mdapp)) {
					builder.AddQuoted ("-a", mdapp, url, "--args");
					AddDirArgs (builder);
					builder.AddQuoted (extraArgs);
				} else {
					builder.AddQuoted (url);
					builder.AddQuoted (extraArgs);
				}
				return new ProcessStartInfo ("open", builder.ToString ());
			} else if (Platform.IsWindows) {
				string mdapp = new FilePath (typeof (HelpOperations).Assembly.Location).ParentDirectory.Combine ("windoc", "WinDoc.exe").FullPath;
				if (topic != null)
					builder.AddQuoted ("--url", topic);
				AddDirArgs (builder);
				builder.AddQuoted (extraArgs);
				if (File.Exists (mdapp)) {
					return new System.Diagnostics.ProcessStartInfo {
						FileName = mdapp,
						Arguments = builder.ToString (),
						WorkingDirectory = Path.GetDirectoryName (mdapp),
					};
				}
			}

			return null;
		}

		public void ShowHelp (string topic)
		{
			if (topic == null || string.IsNullOrWhiteSpace (topic))
				return;

			var psi = GetStartPlatformSpecificMonoDoc (topic, null);
			if (psi != null) {
				Process.Start (psi);
				return;
			}
	
			if (firstCall)
				CheckExternalMonodoc ();

			if (useExternalMonodoc)
				ShowHelpExternal (topic);
		}

		public void SearchHelpFor (string searchTerm)
		{
<<<<<<< HEAD
			var arg = "--search=" + searchTerm;

			if (Platform.IsMac) {
				string mdapp = new FilePath (typeof(HelpOperations).Assembly.Location)
					.ParentDirectory
						.Combine ("..", "..", "..", "MonoDoc.app").FullPath;
				if (Directory.Exists (mdapp))
					System.Diagnostics.Process.Start ("open", "-a \""  + mdapp  + "\" " + arg + " --args " + DirArgs);
				else
					System.Diagnostics.Process.Start ("open", arg);
				return;
			}

			if (Platform.IsWindows) {
				string mdapp = new FilePath (typeof(HelpOperations).Assembly.Location).ParentDirectory.Combine ("windoc", "WinDoc.exe").FullPath;
				if (File.Exists (mdapp)) {
					System.Diagnostics.Process.Start (new System.Diagnostics.ProcessStartInfo {
						FileName = mdapp,
						Arguments = '"' + arg + "\" " + DirArgs,
						WorkingDirectory = Path.GetDirectoryName (mdapp),
					});
					return;
				}
				return;
			}		

			System.Diagnostics.Process.Start (new System.Diagnostics.ProcessStartInfo {
				FileName = "monodoc",
				UseShellExecute = true,
				Arguments = '"' + arg + "\" " + DirArgs
			});
=======
			var searchArgs = new string[] { "--search", searchTerm };
			var psi = GetStartPlatformSpecificMonoDoc (null, searchArgs);
			if (psi == null) {
				var pb = new ProcessArgumentBuilder ();
				pb.AddQuoted (searchArgs);
				AddDirArgs (pb);
				psi = new System.Diagnostics.ProcessStartInfo {
					FileName = "monodoc",
					UseShellExecute = true,
					Arguments = pb.ToString (),
				};
			}

			Process.Start (psi);
>>>>>>> 40b6aa87
		}

		public bool CanShowHelp (string topic)
		{
			return topic != null;
		}

		public void ShowDocs (string path)
		{
			if (path == null)
				return;
<<<<<<< HEAD
			
			if (Platform.IsMac) {
				string mdapp = new FilePath (typeof (HelpOperations).Assembly.Location)
					.ParentDirectory
						.Combine ("..", "..", "..", "MonoDoc.app").FullPath;
				if (Directory.Exists (mdapp))
					System.Diagnostics.Process.Start ("open", "-a \"" + mdapp + "\" --args +\"" + path + '"');
				return;
			} else if (Platform.IsWindows) {
				string mdapp = new FilePath (typeof (HelpOperations).Assembly.Location).ParentDirectory.Combine ("windoc", "WinDoc.exe").FullPath;
				if (File.Exists (mdapp)) {
					System.Diagnostics.Process.Start (new System.Diagnostics.ProcessStartInfo {
						FileName = mdapp,
						Arguments = "--docdir \"" + path + '"',
						WorkingDirectory = Path.GetDirectoryName (mdapp),
					});
					return;
				}
			}
=======

			string[] args = null;
			if (Platform.IsMac) {
				args = new[] { '+' + path };
			} else if (Platform.IsWindows) {
				args = new[] { "--docdir", path };
			}

			var psi = GetStartPlatformSpecificMonoDoc (null, args);
			if (psi != null)
				Process.Start (psi);
>>>>>>> 40b6aa87
		}

		public bool CanShowDocs (string path)
		{
			return path != null && path.Length != 0 && Directory.Exists (path);
		}
<<<<<<< HEAD
		
=======

>>>>>>> 40b6aa87
		void CheckExternalMonodoc ()
		{
			firstCall = false;
			try {
				outWriter = new StringWriter ();
				errWriter = new StringWriter ();
				pw = Runtime.ProcessService.StartProcess (
					"monodoc", "--help", "", outWriter, errWriter, 
					delegate { 
						if (pw.ExitCode != 0) 
							MessageService.ShowError (
								String.Format (
								"MonoDoc exited with exit code {0}. Error : {1}", 
								pw.ExitCode, errWriter.ToString ()));
						pw = null;
					}, true);

				pw.WaitForOutput ();
				if (outWriter.ToString ().IndexOf ("--about") > 0)
					useExternalMonodoc = true;
				pw = null;
			} catch (Exception e) {
				MessageService.ShowError (String.Format (
					"Could not start monodoc : {0}", e.ToString ()));
			}

			if (!useExternalMonodoc)
				MessageService.ShowError (
					BrandingService.BrandApplicationName (GettextCatalog.GetString ("You need a newer monodoc to use it externally from MonoDevelop. Using the integrated help viewer now.")));
		}
		
		string DirArgs {
			get {
				var pb = new ProcessArgumentBuilder ();
				AddDirArgs (pb);
				return pb.ToString ();
			}
		}

		void AddDirArgs (ProcessArgumentBuilder pb)
		{
			foreach (var dir in HelpService.Sources)
				pb.AddQuotedFormat ("--docdir={0}", dir);
		}

		void ShowHelpExternal (string topic)
		{
			try {
				if (pw == null || pw.HasExited == true) {
					outWriter = new StringWriter ();
					errWriter = new StringWriter ();
					
					pw = Runtime.ProcessService.StartProcess (
						"monodoc", "--remote-mode" + DirArgs, "", outWriter, errWriter, 
						delegate { 
							if (pw.ExitCode == 0)
								return;

							MessageService.ShowError (
								String.Format (
								"MonoDoc exited with exit code {0}.", 
								pw.ExitCode, errWriter.ToString ()));
							pw = null;
						}, true);
				}

				if (pw != null && !pw.HasExited) {
					pw.StandardInput.WriteLine (topic);
					Console.WriteLine (outWriter.ToString ());
					Console.WriteLine (errWriter.ToString ());
				}
			} catch (Exception e) {
				MessageService.ShowException (e);
				useExternalMonodoc = false;
			}
		}
		
		public bool CanShowHelp (ResolveResult result)
		{
			return CanShowHelp (HelpService.GetMonoDocHelpUrl (result));
		}
	}
}<|MERGE_RESOLUTION|>--- conflicted
+++ resolved
@@ -102,39 +102,6 @@
 
 		public void SearchHelpFor (string searchTerm)
 		{
-<<<<<<< HEAD
-			var arg = "--search=" + searchTerm;
-
-			if (Platform.IsMac) {
-				string mdapp = new FilePath (typeof(HelpOperations).Assembly.Location)
-					.ParentDirectory
-						.Combine ("..", "..", "..", "MonoDoc.app").FullPath;
-				if (Directory.Exists (mdapp))
-					System.Diagnostics.Process.Start ("open", "-a \""  + mdapp  + "\" " + arg + " --args " + DirArgs);
-				else
-					System.Diagnostics.Process.Start ("open", arg);
-				return;
-			}
-
-			if (Platform.IsWindows) {
-				string mdapp = new FilePath (typeof(HelpOperations).Assembly.Location).ParentDirectory.Combine ("windoc", "WinDoc.exe").FullPath;
-				if (File.Exists (mdapp)) {
-					System.Diagnostics.Process.Start (new System.Diagnostics.ProcessStartInfo {
-						FileName = mdapp,
-						Arguments = '"' + arg + "\" " + DirArgs,
-						WorkingDirectory = Path.GetDirectoryName (mdapp),
-					});
-					return;
-				}
-				return;
-			}		
-
-			System.Diagnostics.Process.Start (new System.Diagnostics.ProcessStartInfo {
-				FileName = "monodoc",
-				UseShellExecute = true,
-				Arguments = '"' + arg + "\" " + DirArgs
-			});
-=======
 			var searchArgs = new string[] { "--search", searchTerm };
 			var psi = GetStartPlatformSpecificMonoDoc (null, searchArgs);
 			if (psi == null) {
@@ -149,7 +116,6 @@
 			}
 
 			Process.Start (psi);
->>>>>>> 40b6aa87
 		}
 
 		public bool CanShowHelp (string topic)
@@ -161,27 +127,6 @@
 		{
 			if (path == null)
 				return;
-<<<<<<< HEAD
-			
-			if (Platform.IsMac) {
-				string mdapp = new FilePath (typeof (HelpOperations).Assembly.Location)
-					.ParentDirectory
-						.Combine ("..", "..", "..", "MonoDoc.app").FullPath;
-				if (Directory.Exists (mdapp))
-					System.Diagnostics.Process.Start ("open", "-a \"" + mdapp + "\" --args +\"" + path + '"');
-				return;
-			} else if (Platform.IsWindows) {
-				string mdapp = new FilePath (typeof (HelpOperations).Assembly.Location).ParentDirectory.Combine ("windoc", "WinDoc.exe").FullPath;
-				if (File.Exists (mdapp)) {
-					System.Diagnostics.Process.Start (new System.Diagnostics.ProcessStartInfo {
-						FileName = mdapp,
-						Arguments = "--docdir \"" + path + '"',
-						WorkingDirectory = Path.GetDirectoryName (mdapp),
-					});
-					return;
-				}
-			}
-=======
 
 			string[] args = null;
 			if (Platform.IsMac) {
@@ -193,18 +138,13 @@
 			var psi = GetStartPlatformSpecificMonoDoc (null, args);
 			if (psi != null)
 				Process.Start (psi);
->>>>>>> 40b6aa87
 		}
 
 		public bool CanShowDocs (string path)
 		{
 			return path != null && path.Length != 0 && Directory.Exists (path);
 		}
-<<<<<<< HEAD
-		
-=======
-
->>>>>>> 40b6aa87
+
 		void CheckExternalMonodoc ()
 		{
 			firstCall = false;
