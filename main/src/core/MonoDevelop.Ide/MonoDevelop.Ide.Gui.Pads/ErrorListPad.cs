--- conflicted
+++ resolved
@@ -126,13 +126,8 @@
 
 			DockItemToolbar toolbar = window.GetToolbar (PositionType.Top);
 			
-<<<<<<< HEAD
-			errorBtn = new ToggleButton ();
+			errorBtn = new ToggleButton { Name = "toggleErrors" };
 			errorBtn.Active = ShowErrors;
-=======
-			errorBtn = new ToggleButton { Name = "toggleErrors" };
-			errorBtn.Active = (bool)PropertyService.Get (showErrorsPropertyName, true);
->>>>>>> 2024e458
 			errorBtn.Image = new Gtk.Image (Stock.Error, Gtk.IconSize.Menu);
 			errorBtn.Image.Show ();
 			errorBtn.Toggled += new EventHandler (FilterChanged);
@@ -140,27 +135,17 @@
 			UpdateErrorsNum();
 			toolbar.Add (errorBtn);
 			
-<<<<<<< HEAD
-			warnBtn = new ToggleButton ();
+			warnBtn = new ToggleButton  { Name = "toggleWarnings" };
 			warnBtn.Active = ShowWarnings;
-=======
-			warnBtn = new ToggleButton  { Name = "toggleWarnings" };
-			warnBtn.Active = (bool)PropertyService.Get (showWarningsPropertyName, true);
->>>>>>> 2024e458
 			warnBtn.Image = new Gtk.Image (Stock.Warning, Gtk.IconSize.Menu);
 			warnBtn.Image.Show ();
 			warnBtn.Toggled += new EventHandler (FilterChanged);
 			warnBtn.TooltipText = GettextCatalog.GetString ("Show Warnings");
 			UpdateWarningsNum();
 			toolbar.Add (warnBtn);
-			
-<<<<<<< HEAD
-			msgBtn = new ToggleButton ();
+
+			msgBtn = new ToggleButton  { Name = "toggleMessages" };
 			msgBtn.Active = ShowMessages;
-=======
-			msgBtn = new ToggleButton  { Name = "toggleMessages" };
-			msgBtn.Active = (bool)PropertyService.Get (showMessagesPropertyName, true);
->>>>>>> 2024e458
 			msgBtn.Image = new Gtk.Image (Stock.Information, Gtk.IconSize.Menu);
 			msgBtn.Image.Show ();
 			msgBtn.Toggled += new EventHandler (FilterChanged);
