//
// ProjectNodeBuilder.cs
//
// Author:
//   Lluis Sanchez Gual
//
// Copyright (C) 2005 Novell, Inc (http://www.novell.com)
//
// Permission is hereby granted, free of charge, to any person obtaining
// a copy of this software and associated documentation files (the
// "Software"), to deal in the Software without restriction, including
// without limitation the rights to use, copy, modify, merge, publish,
// distribute, sublicense, and/or sell copies of the Software, and to
// permit persons to whom the Software is furnished to do so, subject to
// the following conditions:
// 
// The above copyright notice and this permission notice shall be
// included in all copies or substantial portions of the Software.
// 
// THE SOFTWARE IS PROVIDED "AS IS", WITHOUT WARRANTY OF ANY KIND,
// EXPRESS OR IMPLIED, INCLUDING BUT NOT LIMITED TO THE WARRANTIES OF
// MERCHANTABILITY, FITNESS FOR A PARTICULAR PURPOSE AND
// NONINFRINGEMENT. IN NO EVENT SHALL THE AUTHORS OR COPYRIGHT HOLDERS BE
// LIABLE FOR ANY CLAIM, DAMAGES OR OTHER LIABILITY, WHETHER IN AN ACTION
// OF CONTRACT, TORT OR OTHERWISE, ARISING FROM, OUT OF OR IN CONNECTION
// WITH THE SOFTWARE OR THE USE OR OTHER DEALINGS IN THE SOFTWARE.
//

using System;
using System.IO;
using System.Collections;
using System.Collections.Generic;

using MonoDevelop.Projects;
using MonoDevelop.Core;
using MonoDevelop.Ide.Commands;
using MonoDevelop.Ide.Gui;
using MonoDevelop.Components.Commands;
using MonoDevelop.Ide.Gui.Components;
using MonoDevelop.Ide.Gui.Dialogs;
using System.Linq;
using MonoDevelop.Ide.Tasks;

namespace MonoDevelop.Ide.Gui.Pads.ProjectPad
{
	class ProjectNodeBuilder: FolderNodeBuilder
	{
		public override Type NodeDataType {
			get { return typeof(Project); }
		}
		
		public override Type CommandHandlerType {
			get { return typeof(ProjectNodeCommandHandler); }
		}
		
		protected override void Initialize ()
		{
			IdeApp.Workspace.FileAddedToProject += OnAddFile;
			IdeApp.Workspace.FileRemovedFromProject += OnRemoveFile;
			IdeApp.Workspace.FileRenamedInProject += OnRenameFile;
			IdeApp.Workspace.FilePropertyChangedInProject += OnFilePropertyChanged;
			IdeApp.Workspace.ActiveConfigurationChanged += IdeAppWorkspaceActiveConfigurationChanged;
			FileService.FileRemoved += OnSystemFileDeleted;
		}

		public override void Dispose ()
		{
			IdeApp.Workspace.FileAddedToProject -= OnAddFile;
			IdeApp.Workspace.FileRemovedFromProject -= OnRemoveFile;
			IdeApp.Workspace.FileRenamedInProject -= OnRenameFile;
			IdeApp.Workspace.FilePropertyChangedInProject -= OnFilePropertyChanged;
			IdeApp.Workspace.ActiveConfigurationChanged -= IdeAppWorkspaceActiveConfigurationChanged;
			FileService.FileRemoved -= OnSystemFileDeleted;
		}

		public override void OnNodeAdded (object dataObject)
		{
			base.OnNodeAdded (dataObject);
			Project project = (Project) dataObject;
			project.Modified += OnProjectModified;
		}
		
		public override void OnNodeRemoved (object dataObject)
		{
			base.OnNodeRemoved (dataObject);
			Project project = (Project) dataObject;
			project.Modified -= OnProjectModified;
		}
		
		public override string GetNodeName (ITreeNavigator thisNode, object dataObject)
		{
			return ((Project)dataObject).Name;
		}
		
		public override string GetFolderPath (object dataObject)
		{
			return ((Project)dataObject).BaseDirectory;
		}
		
		public override void BuildNode (ITreeBuilder treeBuilder, object dataObject, NodeInfo nodeInfo)
		{
			base.BuildNode (treeBuilder, dataObject, nodeInfo);

			Project p = dataObject as Project;
			
			string escapedProjectName = GLib.Markup.EscapeText (p.Name);

			if (p is DotNetProject && ((DotNetProject)p).LanguageBinding == null) {
				nodeInfo.Icon = Context.GetIcon (Stock.Project);
				nodeInfo.Label = escapedProjectName;
				nodeInfo.StatusSeverity = TaskSeverity.Error;
				nodeInfo.StatusMessage = GettextCatalog.GetString ("Unknown language '{0}'", ((DotNetProject)p).LanguageName);
				nodeInfo.DisabledStyle = true;
				return;
			} else if (p is UnknownProject) {
				var up = (UnknownProject)p;
				nodeInfo.StatusSeverity = TaskSeverity.Warning;
				nodeInfo.StatusMessage = up.UnsupportedProjectMessage.TrimEnd ('.');
				nodeInfo.Label = escapedProjectName;
				nodeInfo.DisabledStyle = true;
				nodeInfo.Icon = Context.GetIcon (p.StockIcon);
				return;
			}

			nodeInfo.Icon = Context.GetIcon (p.StockIcon);
			if (p.ParentSolution != null && p.ParentSolution.SingleStartup && p.ParentSolution.StartupItem == p)
				nodeInfo.Label = "<b>" + escapedProjectName + "</b>";
			else
				nodeInfo.Label = escapedProjectName;

			// Gray out the project name if it is not selected in the current build configuration
			
			SolutionConfiguration conf = p.ParentSolution.GetConfiguration (IdeApp.Workspace.ActiveConfiguration);
			SolutionConfigurationEntry ce = null;
			bool noMapping = conf == null || (ce = conf.GetEntryForItem (p)) == null;
			bool missingConfig = false;
			if (p.SupportsBuild () && (noMapping || !ce.Build || (missingConfig = p.Configurations [ce.ItemConfiguration] == null))) {
				nodeInfo.DisabledStyle = true;
				if (missingConfig) {
					nodeInfo.StatusSeverity = TaskSeverity.Error;
					nodeInfo.StatusMessage = GettextCatalog.GetString ("Invalid configuration mapping");
				} else {
					nodeInfo.StatusSeverity = TaskSeverity.Information;
					nodeInfo.StatusMessage = GettextCatalog.GetString ("Project not built in active configuration");
				}
			}
		}

		public override void BuildChildNodes (ITreeBuilder builder, object dataObject)
		{
			Project project = (Project) dataObject;
			if (project is DotNetProject) {
				builder.AddChild (((DotNetProject)project).References);
			}
			
			base.BuildChildNodes (builder, dataObject);
		}
		
		public override bool HasChildNodes (ITreeBuilder builder, object dataObject)
		{
			return true;
		}
		
		public override object GetParentObject (object dataObject)
		{
			SolutionFolderItem it = (SolutionFolderItem) dataObject;
			if (it.ParentFolder == null)
				return null;
			
			return it.ParentFolder.IsRoot ? (object) it.ParentSolution : (object) it.ParentFolder;
		}
		
		void OnAddFile (object sender, ProjectFileEventArgs args)
		{
			if (args.CommonProject != null && args.Count > 2 && args.SingleVirtualDirectory) {
				ITreeBuilder tb = GetFolder (args.CommonProject, args.CommonVirtualRootDirectory);
				if (tb != null)
					tb.UpdateChildren ();
			}
			else {
				foreach (ProjectFileEventInfo e in args)
					AddFile (e.ProjectFile, e.Project);
			}
		}
		
		void OnRemoveFile (object sender, ProjectFileEventArgs args)
		{
			foreach (ProjectFileEventInfo e in args)
				RemoveFile (e.ProjectFile, e.Project);
		}
		
		void OnSystemFileDeleted (object sender, FileEventArgs args)
		{
			if (!args.Any (f => f.IsDirectory))
				return;

			// When a folder is deleted, we need to remove all references in the tree, for all projects
			ITreeBuilder tb = Context.GetTreeBuilder ();
			var dirs = args.Where (d => d.IsDirectory).Select (d => d.FileName).ToArray ();

			foreach (var p in IdeApp.Workspace.GetAllProjects ()) {
				foreach (var dir in dirs) {
					if (tb.MoveToObject (new ProjectFolder (dir, p)) && tb.MoveToParent ())
						tb.UpdateAll ();
				}
			}
		}

		void AddFile (ProjectFile file, Project project)
		{
			ITreeBuilder tb = Context.GetTreeBuilder ();
			
			if (file.DependsOnFile != null) {
				if (!tb.MoveToObject (file.DependsOnFile)) {
					// The parent is not in the tree. Add it now, and it will add this file as a child.
					AddFile (file.DependsOnFile, project);
				}
				else
					tb.AddChild (file);
				return;
			}
			
			object data;
			if (file.Subtype == Subtype.Directory)
				data = new ProjectFolder (file.Name, project);
			else
				data = file;
				
			// Already there?
			if (tb.MoveToObject (data))
				return;
			
			string filePath = file.IsLink
				? project.BaseDirectory.Combine (file.ProjectVirtualPath).ParentDirectory
				: file.FilePath.ParentDirectory;
			
			tb = GetFolder (project, filePath);
			if (tb != null)
				tb.AddChild (data);
		}
		
		ITreeBuilder GetFolder (Project project, FilePath filePath)
		{
			ITreeBuilder tb = Context.GetTreeBuilder ();
			if (filePath != project.BaseDirectory) {
				if (tb.MoveToObject (new ProjectFolder (filePath, project))) {
					return tb;
				}
				else {
					// Make sure there is a path to that folder
					tb = FindParentFolderNode (filePath, project);
					if (tb != null) {
						tb.UpdateChildren ();
						return null;
					}
				}
			} else {
				if (tb.MoveToObject (project))
					return tb;
			}
			return null;
		}
		
		ITreeBuilder FindParentFolderNode (string path, Project project)
		{
			int i = path.LastIndexOf (Path.DirectorySeparatorChar);
			if (i == -1) return null;
			
			string basePath = path.Substring (0, i);
			
			if (basePath == project.BaseDirectory)
				return Context.GetTreeBuilder (project);
				
			ITreeBuilder tb = Context.GetTreeBuilder (new ProjectFolder (basePath, project));
			if (tb != null) return tb;
			
			return FindParentFolderNode (basePath, project);
		}
		
		void RemoveFile (ProjectFile file, Project project)
		{
			ITreeBuilder tb = Context.GetTreeBuilder ();
			
			if (file.Subtype == Subtype.Directory) {
				if (!tb.MoveToObject (new ProjectFolder (file.Name, project)))
					return;
				tb.MoveToParent ();
				tb.UpdateAll ();
				return;
			} else {
				if (tb.MoveToObject (file)) {
					tb.Remove (true);
				} else {
					// We can't use IsExternalToProject here since the ProjectFile has
					// already been removed from the project
					string parentPath = file.IsLink
						? project.BaseDirectory.Combine (file.Link.IsNullOrEmpty? file.FilePath.FileName : file.Link.ToString ()).ParentDirectory
						: file.FilePath.ParentDirectory;
					
					if (!tb.MoveToObject (new ProjectFolder (parentPath, project)))
						return;
				}
			}
			
			while (tb.DataItem is ProjectFolder) {
				ProjectFolder f = (ProjectFolder) tb.DataItem;
				if (!Directory.Exists (f.Path) && !project.Files.GetFilesInVirtualPath (f.Path.ToRelative (project.BaseDirectory)).Any ())
					tb.Remove (true);
				else
					break;
			}
		}
		
		void OnRenameFile (object sender, ProjectFileRenamedEventArgs args)
		{
			foreach (ProjectFileEventInfo e in args) {
				ITreeBuilder tb = Context.GetTreeBuilder (e.ProjectFile);
				if (tb != null) tb.Update ();
			}
		}
		
		void OnProjectModified (object sender, SolutionItemModifiedEventArgs args)
		{
			foreach (SolutionItemModifiedEventInfo e in args) {
				if (e.Hint == "References" || e.Hint == "Files")
					continue;
				ITreeBuilder tb = Context.GetTreeBuilder (e.SolutionItem);
				if (tb != null) {
					if (e.Hint == "BaseDirectory" || e.Hint == "TargetFramework")
						tb.UpdateAll ();
					else
						tb.Update ();
				}
			}
		}

		static HashSet<string> propertiesThatAffectDisplay = new HashSet<string> (new string[] { null, "DependsOn", "Link", "Visible" });
		void OnFilePropertyChanged (object sender, ProjectFileEventArgs e)
		{
			foreach (var project in e.Where (x => propertiesThatAffectDisplay.Contains (x.Property)).Select (x => x.Project).Distinct ()) {
				ITreeBuilder tb = Context.GetTreeBuilder (project);
				if (tb != null) tb.UpdateAll ();
			}
		}
		
		void IdeAppWorkspaceActiveConfigurationChanged (object sender, EventArgs e)
		{
			foreach (Project p in IdeApp.Workspace.GetAllProjects ()) {
				ITreeBuilder tb = Context.GetTreeBuilder (p);
				if (tb != null)
					tb.Update ();
			}
		}
		
	}
	
	class ProjectNodeCommandHandler: FolderCommandHandler
	{
		public override string GetFolderPath (object dataObject)
		{
			return ((Project)dataObject).BaseDirectory;
		}
		
		public override void RenameItem (string newName)
		{
			Project project = (Project) CurrentNode.DataItem;
			IdeApp.ProjectOperations.RenameItem (project, newName);
		}
		
		public override void ActivateItem ()
		{
			Project project = (Project) CurrentNode.DataItem;
			IdeApp.ProjectOperations.ShowOptions (project);
		}
		
		[CommandUpdateHandler (ProjectCommands.SetAsStartupProject)]
		public void UpdateSetAsStartupProject (CommandInfo ci)
		{
			Project project = (Project) CurrentNode.DataItem;
			ci.Visible = project.SupportsExecute ();
		}

		[CommandHandler (ProjectCommands.SetAsStartupProject)]
		public async void SetAsStartupProject ()
		{
			Project project = CurrentNode.DataItem as Project;
			project.ParentSolution.StartupItem = project;
<<<<<<< HEAD
			await IdeApp.ProjectOperations.SaveAsync (project.ParentSolution);
=======
			if (!project.ParentSolution.SingleStartup) {
				project.ParentSolution.SingleStartup = true;
				IdeApp.ProjectOperations.Save (project.ParentSolution);
			} else
				project.ParentSolution.SaveUserProperties ();
>>>>>>> 83b20708
		}
		
		public override void DeleteItem ()
		{
			Project prj = CurrentNode.DataItem as Project;
			IdeApp.ProjectOperations.RemoveSolutionItem (prj);
		}
		
		[CommandHandler (ProjectCommands.AddReference)]
		public async void AddReferenceToProject ()
		{
			DotNetProject p = (DotNetProject) CurrentNode.DataItem;
			if (IdeApp.ProjectOperations.AddReferenceToProject (p))
				await IdeApp.ProjectOperations.SaveAsync (p);
		}
		
		[CommandUpdateHandler (ProjectCommands.AddReference)]
		public void UpdateAddReferenceToProject (CommandInfo ci)
		{
			ci.Visible = CurrentNode.DataItem is DotNetProject;
		}
		
		[CommandHandler (ProjectCommands.Reload)]
		[AllowMultiSelection]
		public void OnReload ()
		{
			using (ProgressMonitor m = IdeApp.Workbench.ProgressMonitors.GetProjectLoadProgressMonitor (true)) {
				m.BeginTask (null, CurrentNodes.Length);
				foreach (ITreeNavigator nav in CurrentNodes) {
					Project p = (Project) nav.DataItem;
					p.ParentFolder.ReloadItem (m, p);
					m.Step (1);
				}
				m.EndTask ();
			}
		}
		
		[CommandUpdateHandler (ProjectCommands.Reload)]
		public void OnUpdateReload (CommandInfo info)
		{
			foreach (ITreeNavigator nav in CurrentNodes) {
				Project p = (Project) nav.DataItem;
				if (p.ParentFolder == null || !p.NeedsReload) {
					info.Visible = false;
					return;
				}
			}
		}

		[CommandHandler (ProjectCommands.Unload)]
		[AllowMultiSelection]
		public async void OnUnload ()
		{
			HashSet<Solution> solutions = new HashSet<Solution> ();
			using (ProgressMonitor m = IdeApp.Workbench.ProgressMonitors.GetProjectLoadProgressMonitor (true)) {
				m.BeginTask (null, CurrentNodes.Length);
				foreach (ITreeNavigator nav in CurrentNodes) {
					Project p = (Project) nav.DataItem;
					p.Enabled = false;
					await p.ParentFolder.ReloadItem (m, p);
					m.Step (1);
					solutions.Add (p.ParentSolution);
				}
				m.EndTask ();
			}
			await IdeApp.ProjectOperations.SaveAsync (solutions);
		}

		[CommandUpdateHandler (ProjectCommands.Unload)]
		public void OnUpdateUnload (CommandInfo info)
		{
			info.Enabled = CurrentNodes.All (nav => ((Project)nav.DataItem).Enabled);
		}

		[CommandHandler (ProjectCommands.EditSolutionItem)]
		public void OnEditProject ()
		{
			var project = (Project) CurrentNode.DataItem;
			IdeApp.Workbench.OpenDocument (project.FileName, project);
		}

		[CommandUpdateHandler (ProjectCommands.EditSolutionItem)]
		public void OnEditProjectUpdate (CommandInfo info)
		{
			var project = (Project) CurrentNode.DataItem;
			info.Visible = info.Enabled = !string.IsNullOrEmpty (project.FileName) && File.Exists (project.FileName);
		}
		
		public override DragOperation CanDragNode ()
		{
			return DragOperation.Copy | DragOperation.Move;
		}
		
		public override bool CanDropNode (object dataObject, DragOperation operation)
		{
			return base.CanDropNode (dataObject, operation);
		}
		
		public override void OnNodeDrop (object dataObject, DragOperation operation)
		{
			base.OnNodeDrop (dataObject, operation);
		}
	}
}<|MERGE_RESOLUTION|>--- conflicted
+++ resolved
@@ -385,15 +385,11 @@
 		{
 			Project project = CurrentNode.DataItem as Project;
 			project.ParentSolution.StartupItem = project;
-<<<<<<< HEAD
-			await IdeApp.ProjectOperations.SaveAsync (project.ParentSolution);
-=======
 			if (!project.ParentSolution.SingleStartup) {
 				project.ParentSolution.SingleStartup = true;
-				IdeApp.ProjectOperations.Save (project.ParentSolution);
+				await IdeApp.ProjectOperations.SaveAsync (project.ParentSolution);
 			} else
 				project.ParentSolution.SaveUserProperties ();
->>>>>>> 83b20708
 		}
 		
 		public override void DeleteItem ()
