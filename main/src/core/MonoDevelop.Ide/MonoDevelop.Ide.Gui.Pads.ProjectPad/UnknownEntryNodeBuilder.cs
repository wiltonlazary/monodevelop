// UnknownEntryNodeBuilder.cs
//
// Author:
//   Lluis Sanchez Gual <lluis@novell.com>
//
// Copyright (c) 2007 Novell, Inc (http://www.novell.com)
//
// Permission is hereby granted, free of charge, to any person obtaining a copy
// of this software and associated documentation files (the "Software"), to deal
// in the Software without restriction, including without limitation the rights
// to use, copy, modify, merge, publish, distribute, sublicense, and/or sell
// copies of the Software, and to permit persons to whom the Software is
// furnished to do so, subject to the following conditions:
//
// The above copyright notice and this permission notice shall be included in
// all copies or substantial portions of the Software.
//
// THE SOFTWARE IS PROVIDED "AS IS", WITHOUT WARRANTY OF ANY KIND, EXPRESS OR
// IMPLIED, INCLUDING BUT NOT LIMITED TO THE WARRANTIES OF MERCHANTABILITY,
// FITNESS FOR A PARTICULAR PURPOSE AND NONINFRINGEMENT. IN NO EVENT SHALL THE
// AUTHORS OR COPYRIGHT HOLDERS BE LIABLE FOR ANY CLAIM, DAMAGES OR OTHER
// LIABILITY, WHETHER IN AN ACTION OF CONTRACT, TORT OR OTHERWISE, ARISING FROM,
// OUT OF OR IN CONNECTION WITH THE SOFTWARE OR THE USE OR OTHER DEALINGS IN
// THE SOFTWARE.
//
//


using System;
using MonoDevelop.Core;
using MonoDevelop.Components.Commands;
using MonoDevelop.Projects;
using MonoDevelop.Ide.Gui;
using MonoDevelop.Ide.Gui.Pads;
using MonoDevelop.Ide.Commands;
using MonoDevelop.Ide.Gui.Components;
using System.Linq;
using System.Collections.Generic;

namespace MonoDevelop.Ide.Gui.Pads.ProjectPad
{
	class UnknownEntryNodeBuilder: TypeNodeBuilder
	{
		public override Type NodeDataType {
			get { return typeof(UnknownSolutionItem); }
		}
		
		public override Type CommandHandlerType {
			get { return typeof(UnknownEntryCommandHandler); }
		}
		
		public override void BuildNode (ITreeBuilder treeBuilder, object dataObject, NodeInfo nodeInfo)
		{
			UnknownSolutionItem entry = (UnknownSolutionItem) dataObject;
<<<<<<< HEAD
			
			if (entry.LoadError.Length > 0) {
				nodeInfo.Icon = Context.GetIcon (Gtk.Stock.DialogError);
				nodeInfo.Label = GettextCatalog.GetString ("{0} <span foreground='red' size='small'>(Load failed)</span>", GLib.Markup.EscapeText (entry.Name));
=======

			if (entry.UnloadedEntry) {
				icon = Context.GetIcon (MonoDevelop.Ide.Gui.Stock.Project);
				Gdk.Pixbuf gicon = Context.GetComposedIcon (icon, "fade");
				if (gicon == null) {
					gicon = ImageService.MakeTransparent (icon, 0.5);
					Context.CacheComposedIcon (icon, "fade", gicon);
				}
				icon = gicon;
				label = GettextCatalog.GetString ("<span foreground='grey'>{0} <span size='small'>(Unavailable)</span></span>", GLib.Markup.EscapeText (entry.Name));
			}
			else if (entry.LoadError.Length > 0) {
				icon = Context.GetIcon (Gtk.Stock.DialogError);
				label = GettextCatalog.GetString ("{0} <span foreground='red' size='small'>(Load failed)</span>", GLib.Markup.EscapeText (entry.Name));
>>>>>>> da8ceee4
			} else {
				nodeInfo.Icon = Context.GetIcon (MonoDevelop.Ide.Gui.Stock.Project);
				var gicon = Context.GetComposedIcon (nodeInfo.Icon, "fade");
				if (gicon == null) {
					gicon = nodeInfo.Icon.WithAlpha (0.5);
					Context.CacheComposedIcon (nodeInfo.Icon, "fade", gicon);
				}
				nodeInfo.Icon = gicon;
				nodeInfo.Label = GLib.Markup.EscapeText (entry.Name);
			}
		}
		
		public override bool HasChildNodes (ITreeBuilder builder, object dataObject)
		{
			UnknownSolutionItem entry = (UnknownSolutionItem) dataObject;
			return !entry.UnloadedEntry && entry.LoadError.Length > 0;
		}
		
		public override void BuildChildNodes (ITreeBuilder treeBuilder, object dataObject)
		{
			UnknownSolutionItem entry = (UnknownSolutionItem) dataObject;
			if (!entry.UnloadedEntry && entry.LoadError.Length > 0)
				treeBuilder.AddChild (new TreeViewItem (GLib.Markup.EscapeText (entry.LoadError)));
		}

		public override string GetNodeName (ITreeNavigator thisNode, object dataObject)
		{
			return ((UnknownSolutionItem)dataObject).Name;
		}
	}
	
	public class UnknownEntryCommandHandler: NodeCommandHandler
	{
		[CommandHandler (ProjectCommands.Reload)]
		[AllowMultiSelection]
		public void OnReload ()
		{
			var solutions = new HashSet<Solution> ();
			using (IProgressMonitor m = IdeApp.Workbench.ProgressMonitors.GetProjectLoadProgressMonitor (true)) {
				m.BeginTask (null, CurrentNodes.Length);
				foreach (ITreeNavigator node in CurrentNodes) {
					UnknownSolutionItem entry = (UnknownSolutionItem) node.DataItem;
					if (!entry.Enabled) {
						entry.Enabled = true;
						solutions.Add (entry.ParentSolution);
					}
					entry.ParentFolder.ReloadItem (m, entry);
					m.Step (1);
				}
				m.EndTask ();
			}
			IdeApp.ProjectOperations.Save (solutions);
		}
		
		[CommandUpdateHandler (ProjectCommands.Reload)]
		public void OnUpdateReload (CommandInfo info)
		{
			foreach (ITreeNavigator node in CurrentNodes) {
				UnknownSolutionItem entry = (UnknownSolutionItem) node.DataItem;
				if (entry.ParentFolder == null) {
					info.Enabled = false;
					return;
				}
			}
		}

		[CommandHandler (ProjectCommands.Unload)]
		[AllowMultiSelection]
		public void OnUnload ()
		{
			HashSet<Solution> solutions = new HashSet<Solution> ();
			using (IProgressMonitor m = IdeApp.Workbench.ProgressMonitors.GetProjectLoadProgressMonitor (true)) {
				m.BeginTask (null, CurrentNodes.Length);
				foreach (ITreeNavigator nav in CurrentNodes) {
					UnknownSolutionItem p = (UnknownSolutionItem) nav.DataItem;
					p.Enabled = false;
					p.ParentFolder.ReloadItem (m, p);
					m.Step (1);
					solutions.Add (p.ParentSolution);
				}
				m.EndTask ();
			}
			IdeApp.ProjectOperations.Save (solutions);
		}

		[CommandUpdateHandler (ProjectCommands.Unload)]
		public void OnUpdateUnload (CommandInfo info)
		{
			info.Enabled = CurrentNodes.All (nav => ((UnknownSolutionItem)nav.DataItem).Enabled);
		}

		[CommandHandler (ProjectCommands.EditSolutionItem)]
		public void OnEditUnknownSolutionItem ()
		{
			UnknownSolutionItem si = (UnknownSolutionItem) CurrentNode.DataItem;
			IdeApp.Workbench.OpenDocument (si.FileName);
		}

		[CommandUpdateHandler (ProjectCommands.EditSolutionItem)]
		public void OnEditUnknownSolutionItemUpdate (CommandInfo info)
		{
			var si = (UnknownSolutionItem) CurrentNode.DataItem;
			info.Visible = !IdeApp.Workbench.Documents.Any (d => d.FileName == si.FileName);
		}
		
		public override void DeleteItem ()
		{
			UnknownSolutionItem item = (UnknownSolutionItem) CurrentNode.DataItem;
			SolutionFolder cmb = item.ParentFolder;
			if (cmb == null)
				return;
			
			bool yes = MessageService.Confirm (GettextCatalog.GetString (
				"Do you really want to remove project '{0}' from solution '{1}'", item.FileName, cmb.Name), AlertButton.Remove);

			if (yes) {
				cmb.Items.Remove (item);
				item.Dispose ();
				IdeApp.ProjectOperations.Save (cmb.ParentSolution);
			}
		}
	}
}<|MERGE_RESOLUTION|>--- conflicted
+++ resolved
@@ -52,27 +52,20 @@
 		public override void BuildNode (ITreeBuilder treeBuilder, object dataObject, NodeInfo nodeInfo)
 		{
 			UnknownSolutionItem entry = (UnknownSolutionItem) dataObject;
-<<<<<<< HEAD
 			
-			if (entry.LoadError.Length > 0) {
+			if (entry.UnloadedEntry) {
+				nodeInfo.Icon = Context.GetIcon (MonoDevelop.Ide.Gui.Stock.Project);
+				Xwt.Drawing.Image gicon = Context.GetComposedIcon (icon, "fade");
+				if (gicon == null) {
+					gicon = icon.WithAlpha (0.5);
+					Context.CacheComposedIcon (icon, "fade", gicon);
+				}
+				nodeInfo.Icon = gicon;
+				nodeInfo.Label = GettextCatalog.GetString ("<span foreground='grey'>{0} <span size='small'>(Unavailable)</span></span>", GLib.Markup.EscapeText (entry.Name));
+			}
+			else if (entry.LoadError.Length > 0) {
 				nodeInfo.Icon = Context.GetIcon (Gtk.Stock.DialogError);
 				nodeInfo.Label = GettextCatalog.GetString ("{0} <span foreground='red' size='small'>(Load failed)</span>", GLib.Markup.EscapeText (entry.Name));
-=======
-
-			if (entry.UnloadedEntry) {
-				icon = Context.GetIcon (MonoDevelop.Ide.Gui.Stock.Project);
-				Gdk.Pixbuf gicon = Context.GetComposedIcon (icon, "fade");
-				if (gicon == null) {
-					gicon = ImageService.MakeTransparent (icon, 0.5);
-					Context.CacheComposedIcon (icon, "fade", gicon);
-				}
-				icon = gicon;
-				label = GettextCatalog.GetString ("<span foreground='grey'>{0} <span size='small'>(Unavailable)</span></span>", GLib.Markup.EscapeText (entry.Name));
-			}
-			else if (entry.LoadError.Length > 0) {
-				icon = Context.GetIcon (Gtk.Stock.DialogError);
-				label = GettextCatalog.GetString ("{0} <span foreground='red' size='small'>(Load failed)</span>", GLib.Markup.EscapeText (entry.Name));
->>>>>>> da8ceee4
 			} else {
 				nodeInfo.Icon = Context.GetIcon (MonoDevelop.Ide.Gui.Stock.Project);
 				var gicon = Context.GetComposedIcon (nodeInfo.Icon, "fade");
