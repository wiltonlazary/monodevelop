// ProjectCommands.cs
//
// Author:
//   Mike Krüger (mkrueger@novell.com)
//   Lluis Sanchez Gual (lluis@novell.com)
//   Michael Hutchinson (mhutchinson@novell.com)
//   Ankit Jain (jankit@novell.com)
//   Marek Sieradzki  <marek.sieradzki@gmail.com>
//   Viktoria Dudka (viktoriad@remobjects.com)
//
// Copyright (c) 2009
//
// Permission is hereby granted, free of charge, to any person obtaining a copy
// of this software and associated documentation files (the "Software"), to deal
// in the Software without restriction, including without limitation the rights
// to use, copy, modify, merge, publish, distribute, sublicense, and/or sell
// copies of the Software, and to permit persons to whom the Software is
// furnished to do so, subject to the following conditions:
//
// The above copyright notice and this permission notice shall be included in
// all copies or substantial portions of the Software.
//
// THE SOFTWARE IS PROVIDED "AS IS", WITHOUT WARRANTY OF ANY KIND, EXPRESS OR
// IMPLIED, INCLUDING BUT NOT LIMITED TO THE WARRANTIES OF MERCHANTABILITY,
// FITNESS FOR A PARTICULAR PURPOSE AND NONINFRINGEMENT. IN NO EVENT SHALL THE
// AUTHORS OR COPYRIGHT HOLDERS BE LIABLE FOR ANY CLAIM, DAMAGES OR OTHER
// LIABILITY, WHETHER IN AN ACTION OF CONTRACT, TORT OR OTHERWISE, ARISING FROM,
// OUT OF OR IN CONNECTION WITH THE SOFTWARE OR THE USE OR OTHER DEALINGS IN
// THE SOFTWARE.
//
//

using System;
using System.Threading;
using MonoDevelop.Core;
using MonoDevelop.Components.Commands;
using MonoDevelop.Ide.Gui;
using MonoDevelop.Projects;
using System.IO;
using MonoDevelop.Core.Execution;
using MonoDevelop.Ide.Execution;
using CustomCommand = MonoDevelop.Projects.CustomCommand;
using System.Linq;
using MonoDevelop.Ide.Projects;
using MonoDevelop.Projects.Policies;

namespace MonoDevelop.Ide.Commands
{
	public enum ProjectCommands
	{
		AddNewProject,
		AddNewWorkspace,
		AddNewSolution,
		AddSolutionFolder,
		AddProject,
		AddItem,
		RemoveFromProject,
		Options,
		SolutionOptions,
		ProjectOptions,
		
		AddReference,
		AddNewFiles,
		AddFiles,
		NewFolder,
		AddFilesFromFolder,
		AddExistingFolder,
		IncludeToProject,
		BuildSolution,
		Build,
		RebuildSolution,
		Rebuild,
		SetAsStartupProject,
		Run,
		RunWithList,
		RunEntry,
		RunEntryWithList,
		Clean,
		CleanSolution,
		LocalCopyReference,
		Stop,
		ConfigurationSelector,
		CustomCommandList,
		Reload,
		ExportSolution,
		SpecificAssemblyVersion,
		SelectActiveConfiguration,
		SelectActiveRuntime,
		EditSolutionItem,
		Unload
	}

	internal class SolutionOptionsHandler : CommandHandler
	{
		protected override void Update (CommandInfo info)
		{
			info.Enabled = IdeApp.ProjectOperations.CurrentSelectedSolution != null;
		}

		protected override void Run ()
		{
			IdeApp.ProjectOperations.ShowOptions (IdeApp.ProjectOperations.CurrentSelectedSolution);
		}
	}
	
	internal class ProjectOptionsHandler : CommandHandler
	{
		protected override void Update (CommandInfo info)
		{
			Project project = IdeApp.ProjectOperations.CurrentSelectedBuildTarget as Project;
			info.Enabled = project != null;
			info.Text = project != null ? GettextCatalog.GetString ("{0} _Options", project.Name) : GettextCatalog.GetString ("Project _Options");
		}

		protected override void Run ()
		{
			IdeApp.ProjectOperations.ShowOptions (IdeApp.ProjectOperations.CurrentSelectedObject);
		}
	}
	
	internal class SolutionItemOptionsHandler : CommandHandler
	{
		protected override void Update (CommandInfo info)
		{
			info.Enabled = IdeApp.ProjectOperations.CurrentSelectedBuildTarget != null;
		}

		protected override void Run ()
		{
			IdeApp.ProjectOperations.ShowOptions (IdeApp.ProjectOperations.CurrentSelectedObject);
		}
	}

	internal class EditReferencesHandler : CommandHandler
	{
		protected override void Update (CommandInfo info)
		{
			if (!(IdeApp.ProjectOperations.CurrentSelectedProject is DotNetProject)) {
				info.Enabled = false;
				info.Bypass = true;
			}
			else
				info.Bypass = false;
		}

		protected override async void Run ()
		{
			//Edit references
			DotNetProject p = IdeApp.ProjectOperations.CurrentSelectedProject as DotNetProject;
			if (IdeApp.ProjectOperations.AddReferenceToProject (p))
				await IdeApp.ProjectOperations.SaveAsync (p);

		}
	}

	internal class BuildSolutionHandler : CommandHandler
	{
		protected override void Update (CommandInfo info)
		{
			info.Enabled = ((IdeApp.ProjectOperations.CurrentSelectedSolution != null) && (IdeApp.ProjectOperations.CurrentBuildOperation.IsCompleted));
		}

		protected override void Run ()
		{
			//Build solution
			IdeApp.ProjectOperations.Build (IdeApp.ProjectOperations.CurrentSelectedSolution);
		}
	}

	internal class BuildHandler : CommandHandler
	{
		protected override void Update (CommandInfo info)
		{
			if (IdeApp.Workspace.IsOpen) {
				IBuildTarget buildTarget = IdeApp.ProjectOperations.CurrentSelectedBuildTarget;
				info.Enabled = (buildTarget != null) && (IdeApp.ProjectOperations.CurrentBuildOperation.IsCompleted);
				if (buildTarget != null) {
					info.Text = GettextCatalog.GetString ("B_uild {0}", buildTarget.Name.Replace ("_","__"));
					if (buildTarget is SolutionFolder)
						info.Description = GettextCatalog.GetString ("Build solution {0}", buildTarget.Name);
					else if (buildTarget is Project)
						info.Description = GettextCatalog.GetString ("Build project {0}", buildTarget.Name);
					else
						info.Description = GettextCatalog.GetString ("Build {0}", buildTarget.Name);
				}
			}
			else
				info.Enabled = false;
		}

		protected override void Run ()
		{
			IdeApp.ProjectOperations.Build (IdeApp.ProjectOperations.CurrentSelectedBuildTarget);
		}
	}

	internal class RebuildSolutionHandler : CommandHandler
	{
		protected override void Update (CommandInfo info)
		{
			info.Enabled = ((IdeApp.ProjectOperations.CurrentSelectedSolution != null) && (IdeApp.ProjectOperations.CurrentBuildOperation.IsCompleted));
		}

		protected override void Run ()
		{
			//Build solution
			IdeApp.ProjectOperations.Rebuild (IdeApp.ProjectOperations.CurrentSelectedSolution);
		}
	}

	internal class RebuildHandler : CommandHandler
	{
		protected override void Update (CommandInfo info)
		{
			if (IdeApp.Workspace.IsOpen) {
				IBuildTarget buildTarget = IdeApp.ProjectOperations.CurrentSelectedBuildTarget;
				info.Enabled = (buildTarget != null) && (IdeApp.ProjectOperations.CurrentBuildOperation.IsCompleted);
				if (buildTarget != null) {
					info.Text = GettextCatalog.GetString ("R_ebuild {0}", IdeApp.ProjectOperations.CurrentSelectedBuildTarget.Name.Replace ("_","__"));
					info.Description = GettextCatalog.GetString ("Rebuild {0}", IdeApp.ProjectOperations.CurrentSelectedBuildTarget.Name);
				}
			}
			else
				info.Enabled = false;
		}

		protected override void Run ()
		{
			IdeApp.ProjectOperations.Rebuild (IdeApp.ProjectOperations.CurrentSelectedBuildTarget);
		}
	}

	internal class RunHandler : CommandHandler
	{
		protected override void Update (CommandInfo info)
		{
			if ((IdeApp.Workspace.IsOpen) && (!IdeApp.ProjectOperations.CurrentRunOperation.IsCompleted))
				info.Text = GettextCatalog.GetString ("Restart Without Debugging");
			else
				info.Text = GettextCatalog.GetString ("Start Without Debugging");

			info.Enabled = CanRun (Runtime.ProcessService.DefaultExecutionHandler);
		}
		
		static IBuildTarget GetRunTarget ()
		{
			return IdeApp.ProjectOperations.CurrentSelectedSolution != null && IdeApp.ProjectOperations.CurrentSelectedSolution.StartupItem != null ? 
				IdeApp.ProjectOperations.CurrentSelectedSolution.StartupItem : 
					IdeApp.ProjectOperations.CurrentSelectedBuildTarget;
		}
		
		public static bool CanRun (IExecutionHandler executionHandler)
		{
			if (IdeApp.Workspace.IsOpen) {
				var target = GetRunTarget ();
				return target != null && IdeApp.ProjectOperations.CanExecute (target, executionHandler);
			} else
				return false;
		}

        public static async void RunMethod (IExecutionHandler executionHandler)
        {
            if (!IdeApp.ProjectOperations.CurrentRunOperation.IsCompleted) {
				if (!MessageService.Confirm (GettextCatalog.GetString ("An application is already running. Do you want to stop it?"), AlertButton.Stop))
					return;
                StopHandler.StopBuildOperations ();
                await IdeApp.ProjectOperations.CurrentRunOperation.Task;
            }

			if (IdeApp.Workspace.IsOpen) {
				var target = GetRunTarget ();
				IdeApp.ProjectOperations.Execute (target, executionHandler, true);
			}
        }

		protected override void Run ()
		{
            RunMethod (Runtime.ProcessService.DefaultExecutionHandler);
		}

	}

	internal class RunWithHandler : CommandHandler
	{
		protected override void Update (CommandArrayInfo info)
		{
			Solution sol = IdeApp.ProjectOperations.CurrentSelectedSolution;
			if (sol != null) {
				ExecutionModeCommandService.GenerateExecutionModeCommands (
				    sol.StartupItem as Project,
				    RunHandler.CanRun,
				    info);
			}
		}

		protected override void Run (object dataItem)
		{
			IExecutionHandler h = ExecutionModeCommandService.GetExecutionModeForCommand (dataItem);
			if (h != null)
				RunHandler.RunMethod (h);
		}
	}

	internal class RunEntryHandler : CommandHandler
	{
		protected override void Update (CommandInfo info)
		{
			IBuildTarget buildTarget = IdeApp.ProjectOperations.CurrentSelectedBuildTarget;
			info.Enabled = ((buildTarget != null) && (!(buildTarget is Workspace)) && IdeApp.ProjectOperations.CanExecute (buildTarget) && IdeApp.ProjectOperations.CurrentRunOperation.IsCompleted);
		}

		protected override async void Run ()
		{
			var target = IdeApp.ProjectOperations.CurrentSelectedBuildTarget;
			IdeApp.ProjectOperations.Execute (target);
		}
	}

	internal class RunEntryWithHandler : CommandHandler
	{
		protected override void Update (CommandArrayInfo info)
		{
			SolutionItem item = IdeApp.ProjectOperations.CurrentSelectedBuildTarget as SolutionItem;
			if (item != null) {
				ExecutionModeCommandService.GenerateExecutionModeCommands (
				    item,
				    delegate (IExecutionHandler h) {
						return IdeApp.ProjectOperations.CanExecute (item, h);
					},
				    info);
			}
		}

		protected override async void Run (object dataItem)
		{
			IExecutionHandler h = ExecutionModeCommandService.GetExecutionModeForCommand (dataItem);
			IBuildTarget target = IdeApp.ProjectOperations.CurrentSelectedBuildTarget;
			if (h == null || !IdeApp.ProjectOperations.CurrentRunOperation.IsCompleted)
				return;

<<<<<<< HEAD
			IdeApp.ProjectOperations.Execute (target);
=======
			var op = IdeApp.ProjectOperations.CheckAndBuildForExecute (target);
			op.Completed += delegate {
				if (op.Success)
					IdeApp.ProjectOperations.Execute (target, h);
			};
>>>>>>> de043d33
		}
	}

	internal class CleanHandler : CommandHandler
	{
		protected override void Update (CommandInfo info)
		{
			if (IdeApp.ProjectOperations.CurrentSelectedBuildTarget == null)
				info.Enabled = false;
			else {
				info.Text = GettextCatalog.GetString ("C_lean {0}", IdeApp.ProjectOperations.CurrentSelectedBuildTarget.Name.Replace ("_","__"));
				info.Description = GettextCatalog.GetString ("Clean {0}", IdeApp.ProjectOperations.CurrentSelectedBuildTarget.Name);
			}
		}

		protected override void Run ()
		{
			IdeApp.ProjectOperations.Clean (IdeApp.ProjectOperations.CurrentSelectedBuildTarget);
		}
	}

	internal class CleanSolutionHandler : CommandHandler
	{
		protected override void Update (CommandInfo info)
		{
			info.Enabled = IdeApp.ProjectOperations.CurrentSelectedSolution != null;
		}

		protected override void Run ()
		{
			IdeApp.ProjectOperations.Clean (IdeApp.ProjectOperations.CurrentSelectedSolution);
		}
	}

	public class StopHandler : CommandHandler
	{
		protected override void Update (CommandInfo info)
		{
			if ((IdeApp.ProjectOperations.CurrentBuildOperation.IsCompleted) && (IdeApp.ProjectOperations.CurrentRunOperation.IsCompleted))
				info.Enabled = false;
		}

		protected override void Run ()
		{
			StopBuildOperations ();
		}
		
		public static void StopBuildOperations ()
		{
			if (!IdeApp.ProjectOperations.CurrentBuildOperation.IsCompleted)
				IdeApp.ProjectOperations.CurrentBuildOperation.Cancel ();
			if (!IdeApp.ProjectOperations.CurrentRunOperation.IsCompleted)
				IdeApp.ProjectOperations.CurrentRunOperation.Cancel ();
		}
	}

	internal class CustomCommandListHandler : CommandHandler
	{
		protected override void Update (CommandArrayInfo info)
		{
			IConfigurationTarget ce = IdeApp.ProjectOperations.CurrentSelectedBuildTarget as IConfigurationTarget;
			if (ce != null) {
				ItemConfiguration conf = ce.DefaultConfiguration;
				if (conf != null) {
					foreach (CustomCommand cmd in conf.CustomCommands)
						if (cmd.Type == CustomCommandType.Custom)
							info.Add (cmd.Name, cmd);
				}
			}
		}

		protected override void Run (object dataItem)
		{
			var ce = IdeApp.ProjectOperations.CurrentSelectedBuildTarget as WorkspaceObject;
			CustomCommand cmd = (CustomCommand) dataItem;
			ProgressMonitor monitor = IdeApp.Workbench.ProgressMonitors.GetRunProgressMonitor ();
			
			Thread t = new Thread (
				delegate () {
					using (monitor) {
						try {
							cmd.Execute (monitor, ce, IdeApp.Workspace.ActiveConfiguration);
						} catch (Exception ex) {
							monitor.ReportError (GettextCatalog.GetString ("Command execution failed"), ex);
						}
					}
				}
			);
			t.IsBackground = true;
			t.Start ();
		}
	}

	internal class ExportSolutionHandler : CommandHandler
	{
		protected override void Update (CommandInfo info)
		{
			// FIXME: Once we fix Workspaces to offer Visual Studio formats (instead of the deprecated MonoDevelop 1.0 format), we can allow exporting of Workspaces as well.
			if (!(IdeApp.ProjectOperations.CurrentSelectedItem is Solution) && !(IdeApp.ProjectOperations.CurrentSelectedItem is SolutionItem))
				info.Enabled = false;
		}

		protected override void Run ()
		{
			Solution workspace;
			
			if (!(IdeApp.ProjectOperations.CurrentSelectedItem is WorkspaceItem))
				workspace = ((SolutionItem) IdeApp.ProjectOperations.CurrentSelectedItem).ParentSolution;
			else
				workspace = (Solution) IdeApp.ProjectOperations.CurrentSelectedItem;
			
			IdeApp.ProjectOperations.Export (workspace, null);
		}
	}
	
	internal class SelectActiveConfigurationHandler : CommandHandler
	{
		protected override void Update (CommandArrayInfo info)
		{
			if (IdeApp.Workspace.IsOpen) {
				foreach (var conf in IdeApp.Workspace.GetConfigurations ()) {
					var i = info.Add (conf, conf);
					if (conf == IdeApp.Workspace.ActiveConfigurationId)
						i.Checked  = true;
				}
			}
		}

		protected override void Run (object dataItem)
		{
			IdeApp.Workspace.ActiveConfigurationId = (string) dataItem;
		}
	}
	
	internal class SelectActiveRuntimeHandler : CommandHandler
	{
		protected override void Update (CommandArrayInfo info)
		{
			if (IdeApp.Workspace.IsOpen && Runtime.SystemAssemblyService.GetTargetRuntimes ().Count () > 1) {
				foreach (var tr in Runtime.SystemAssemblyService.GetTargetRuntimes ()) {
					var item = info.Add (tr.DisplayName, tr);
					if (tr == IdeApp.Workspace.ActiveRuntime)
						item.Checked = true;
				}
			}
		}

		protected override void Run (object dataItem)
		{
			IdeApp.Workspace.ActiveRuntime = (MonoDevelop.Core.Assemblies.TargetRuntime) dataItem;
		}
	}
	
	class ApplyPolicyHandler: CommandHandler
	{
		protected override void Update (CommandInfo info)
		{
			info.Enabled = IdeApp.ProjectOperations.CurrentSelectedSolutionItem != null || IdeApp.ProjectOperations.CurrentSelectedSolution != null;
		}
		
		protected override void Run ()
		{
			ApplyPolicyDialog dlg = new ApplyPolicyDialog ((IPolicyProvider)IdeApp.ProjectOperations.CurrentSelectedSolutionItem ?? (IPolicyProvider)IdeApp.ProjectOperations.CurrentSelectedSolution);
			MessageService.ShowCustomDialog (dlg);
		}
	}
	
	class ExportPolicyHandler: CommandHandler
	{
		protected override void Update (CommandInfo info)
		{
			info.Enabled = IdeApp.ProjectOperations.CurrentSelectedSolutionItem != null || IdeApp.ProjectOperations.CurrentSelectedSolution != null;
		}
		
		protected override void Run ()
		{
			ExportProjectPolicyDialog dlg = new ExportProjectPolicyDialog ((IPolicyProvider)IdeApp.ProjectOperations.CurrentSelectedSolutionItem ?? (IPolicyProvider)IdeApp.ProjectOperations.CurrentSelectedSolution);
			MessageService.ShowCustomDialog (dlg);
		}
	}
}<|MERGE_RESOLUTION|>--- conflicted
+++ resolved
@@ -338,15 +338,7 @@
 			if (h == null || !IdeApp.ProjectOperations.CurrentRunOperation.IsCompleted)
 				return;
 
-<<<<<<< HEAD
-			IdeApp.ProjectOperations.Execute (target);
-=======
-			var op = IdeApp.ProjectOperations.CheckAndBuildForExecute (target);
-			op.Completed += delegate {
-				if (op.Success)
-					IdeApp.ProjectOperations.Execute (target, h);
-			};
->>>>>>> de043d33
+			IdeApp.ProjectOperations.Execute (target, h);
 		}
 	}
 
