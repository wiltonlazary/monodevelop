--- conflicted
+++ resolved
@@ -250,14 +250,8 @@
 	{
 		protected static void Switch (bool next)
 		{
-<<<<<<< HEAD
 			if (!IdeApp.Preferences.EnableDocumentSwitchDialog) {
-				IdeApp.CommandService.DispatchCommand (next? WindowCommands.NextWindow : WindowCommands.PrevWindow);
-=======
-			//FIXME: does this option need to exist?
-			if (!PropertyService.Get ("MonoDevelop.Core.Gui.EnableDocumentSwitchDialog", true)) {
-				IdeApp.CommandService.DispatchCommand (next? WindowCommands.NextDocument : WindowCommands.PrevDocument);
->>>>>>> 380c0652
+				IdeApp.CommandService.DispatchCommand (next? WindowCommands.NextDocument : WindowCommands.NextDocument);
 				return;
 			}
 			
