--- conflicted
+++ resolved
@@ -222,13 +222,11 @@
 				button.Clicked -= value;
 			}
 		}
-<<<<<<< HEAD
-=======
 
 		public class DockToolButtonImage : Control
 		{
-			Gtk.Image image;
-			internal DockToolButtonImage (Gtk.Image image)
+			ImageView image;
+			internal DockToolButtonImage (ImageView image)
 			{
 				this.image = image;
 			}
@@ -243,11 +241,10 @@
 				return d.GetNativeWidget<Gtk.Widget> ();
 			}
 
-			public static implicit operator DockToolButtonImage (Gtk.Image d)
+			public static implicit operator DockToolButtonImage (ImageView d)
 			{
 				return new DockToolButtonImage (d);
 			}
 		}
->>>>>>> 7efe2abe
 	}
 }
