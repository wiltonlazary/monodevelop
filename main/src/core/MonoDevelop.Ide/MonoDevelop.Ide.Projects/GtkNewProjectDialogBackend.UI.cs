﻿//
// GtkNewProjectDialogBackend.UI.cs
//
// Author:
//       Matt Ward <matt.ward@xamarin.com>
//
// Copyright (c) 2014 Xamarin Inc. (http://xamarin.com)
//
// Permission is hereby granted, free of charge, to any person obtaining a copy
// of this software and associated documentation files (the "Software"), to deal
// in the Software without restriction, including without limitation the rights
// to use, copy, modify, merge, publish, distribute, sublicense, and/or sell
// copies of the Software, and to permit persons to whom the Software is
// furnished to do so, subject to the following conditions:
//
// The above copyright notice and this permission notice shall be included in
// all copies or substantial portions of the Software.
//
// THE SOFTWARE IS PROVIDED "AS IS", WITHOUT WARRANTY OF ANY KIND, EXPRESS OR
// IMPLIED, INCLUDING BUT NOT LIMITED TO THE WARRANTIES OF MERCHANTABILITY,
// FITNESS FOR A PARTICULAR PURPOSE AND NONINFRINGEMENT. IN NO EVENT SHALL THE
// AUTHORS OR COPYRIGHT HOLDERS BE LIABLE FOR ANY CLAIM, DAMAGES OR OTHER
// LIABILITY, WHETHER IN AN ACTION OF CONTRACT, TORT OR OTHERWISE, ARISING FROM,
// OUT OF OR IN CONNECTION WITH THE SOFTWARE OR THE USE OR OTHER DEALINGS IN
// THE SOFTWARE.

using Gdk;
using Gtk;
using MonoDevelop.Components;
using MonoDevelop.Core;
using MonoDevelop.Ide.Gui;
using MonoDevelop.Ide.Templates;

namespace MonoDevelop.Ide.Projects
{
	partial class GtkNewProjectDialogBackend : IdeDialog
	{
		Color bannerBackgroundColor = Styles.NewProjectDialog.BannerBackgroundColor.ToGdkColor ();
		Color bannerLineColor = Styles.NewProjectDialog.BannerLineColor.ToGdkColor ();
		Color whiteColor = Styles.NewProjectDialog.BannerForegroundColor.ToGdkColor ();
		Color categoriesBackgroundColor = Styles.NewProjectDialog.CategoriesBackgroundColor.ToGdkColor ();
		Color templateListBackgroundColor = Styles.NewProjectDialog.TemplateListBackgroundColor.ToGdkColor ();
		Color templateBackgroundColor = Styles.NewProjectDialog.TemplateBackgroundColor.ToGdkColor ();
		Color templateSectionSeparatorColor = Styles.NewProjectDialog.TemplateSectionSeparatorColor.ToGdkColor ();

		VBox centreVBox;
		HBox templatesHBox;
		Button cancelButton;
		Button previousButton;
		Button nextButton;
		Label topBannerLabel;

		TreeView templateCategoriesTreeView;
		const int TemplateCategoryNameColumn = 0;
		const int TemplateCategoryIconColumn = 1;
		const int TemplateCategoryColumn = 2;
		ListStore templateCategoriesListStore =
			new ListStore(typeof (string), typeof (Xwt.Drawing.Image), typeof(TemplateCategory));
		TreeView templatesTreeView;
		const int TemplateNameColumn = 0;
		const int TemplateIconColumn = 1;
		const int TemplateColumn = 2;
		ListStore templatesListStore =
			new ListStore(typeof (string), typeof (Xwt.Drawing.Image), typeof(SolutionTemplate));
		VBox templateVBox;
		ImageView templateImage;
		Label templateNameLabel;
		Label templateDescriptionLabel;
		GtkProjectConfigurationWidget projectConfigurationWidget;
		GtkTemplateCellRenderer templateTextRenderer;
		GtkTemplateCategoryCellRenderer categoryTextRenderer;

		static GtkNewProjectDialogBackend ()
		{
			UpdateStyles ();
			Styles.Changed += (sender, e) => UpdateStyles ();
		}

		static void UpdateStyles ()
		{
			var categoriesBackgroundColorHex = Styles.ColorGetHex (Styles.NewProjectDialog.CategoriesBackgroundColor);
			var templateListBackgroundColorHex = Styles.ColorGetHex (Styles.NewProjectDialog.TemplateListBackgroundColor);

			string rcstyle = "style \"templateCategoriesTreeView\"\r\n{\r\n" +
				"    base[NORMAL] = \"" + categoriesBackgroundColorHex + "\"\r\n" +
				"    GtkTreeView::even-row-color = \"" + categoriesBackgroundColorHex + "\"\r\n" +
				"}\r\n";
			rcstyle += "style \"templatesTreeView\"\r\n{\r\n" +
				"    base[NORMAL] = \"" + templateListBackgroundColorHex + "\"\r\n" +
				"    GtkTreeView::even-row-color = \"" + templateListBackgroundColorHex + "\"" +
				"\r\n}";

			rcstyle += "widget \"*templateCategoriesTreeView*\" style \"templateCategoriesTreeView\"\r\n";
			rcstyle += "widget \"*templatesTreeView*\" style \"templatesTreeView\"\r\n";

			Rc.ParseString (rcstyle);
		}

		void Build ()
		{
			BorderWidth = 0;
			WidthRequest = 901;
			HeightRequest = 632;

			Name = "wizard_dialog";
			Title = GettextCatalog.GetString ("New Project");
			WindowPosition = WindowPosition.CenterOnParent;
			TransientFor = IdeApp.Workbench.RootWindow;

			projectConfigurationWidget = new GtkProjectConfigurationWidget ();
			projectConfigurationWidget.Name = "projectConfigurationWidget";

			// Top banner of dialog.
			var topLabelEventBox = new EventBox ();
			topLabelEventBox.Name = "topLabelEventBox";
			topLabelEventBox.HeightRequest = 52;
			topLabelEventBox.ModifyBg (StateType.Normal, bannerBackgroundColor);
			topLabelEventBox.ModifyFg (StateType.Normal, whiteColor);
			topLabelEventBox.BorderWidth = 0;

			var topBannerTopEdgeLineEventBox = new EventBox ();
			topBannerTopEdgeLineEventBox.Name = "topBannerTopEdgeLineEventBox";
			topBannerTopEdgeLineEventBox.HeightRequest = 1;
			topBannerTopEdgeLineEventBox.ModifyBg (StateType.Normal, bannerLineColor);
			topBannerTopEdgeLineEventBox.BorderWidth = 0;

			var topBannerBottomEdgeLineEventBox = new EventBox ();
			topBannerBottomEdgeLineEventBox.Name = "topBannerBottomEdgeLineEventBox";
			topBannerBottomEdgeLineEventBox.HeightRequest = 1;
			topBannerBottomEdgeLineEventBox.ModifyBg (StateType.Normal, bannerLineColor);
			topBannerBottomEdgeLineEventBox.BorderWidth = 0;

			topBannerLabel = new Label ();
			topBannerLabel.Name = "topBannerLabel";
			Pango.FontDescription font = topBannerLabel.Style.FontDescription.Copy (); // UNDONE: VV: Use FontService?
			font.Size = (int)(font.Size * 1.8);
			topBannerLabel.ModifyFont (font);
			topBannerLabel.ModifyFg (StateType.Normal, whiteColor);
			var topLabelHBox = new HBox ();
			topLabelHBox.Name = "topLabelHBox";
			topLabelHBox.PackStart (topBannerLabel, false, false, 20);
			topLabelEventBox.Add (topLabelHBox);

			VBox.PackStart (topBannerTopEdgeLineEventBox, false, false, 0);
			VBox.PackStart (topLabelEventBox, false, false, 0);
			VBox.PackStart (topBannerBottomEdgeLineEventBox, false, false, 0);

			// Main templates section.
			centreVBox = new VBox ();
			centreVBox.Name = "centreVBox";
			VBox.PackStart (centreVBox, true, true, 0);
			templatesHBox = new HBox ();
			templatesHBox.Name = "templatesHBox";
			centreVBox.PackEnd (templatesHBox, true, true, 0);

			// Template categories.
<<<<<<< HEAD
			var templateCategoriesVBox = new VBox ();
			templateCategoriesVBox.Name = "templateCategoriesVBox";
			templateCategoriesVBox.BorderWidth = 0;
			templateCategoriesVBox.WidthRequest = 220;
=======
			var templateCategoriesBgBox = new EventBox ();
			templateCategoriesBgBox.Name = "templateCategoriesVBox";
			templateCategoriesBgBox.BorderWidth = 0;
			templateCategoriesBgBox.ModifyBg (StateType.Normal, categoriesBackgroundColor);
			templateCategoriesBgBox.WidthRequest = GtkWorkarounds.ConvertToPixelScale (220);
>>>>>>> 8fd9257d
			var templateCategoriesScrolledWindow = new ScrolledWindow ();
			templateCategoriesScrolledWindow.Name = "templateCategoriesScrolledWindow";
			templateCategoriesScrolledWindow.HscrollbarPolicy = PolicyType.Never;

			// Template categories tree view.
			templateCategoriesTreeView = new TreeView ();
			templateCategoriesTreeView.Name = "templateCategoriesTreeView";
			templateCategoriesTreeView.BorderWidth = 0;
			templateCategoriesTreeView.HeadersVisible = false;
			templateCategoriesTreeView.Model = templateCategoriesListStore;
			templateCategoriesTreeView.AppendColumn (CreateTemplateCategoriesTreeViewColumn ());
			templateCategoriesScrolledWindow.Add (templateCategoriesTreeView);
			templateCategoriesBgBox.Add (templateCategoriesScrolledWindow);
			templatesHBox.PackStart (templateCategoriesBgBox, false, false, 0);

			// Templates.
<<<<<<< HEAD
			var templatesVBox = new VBox ();
			templatesVBox.Name = "templatesVBox";
			templatesVBox.WidthRequest = 400;
			templatesHBox.PackStart (templatesVBox, false, false, 0);
=======
			var templatesBgBox = new EventBox ();
			templatesBgBox.ModifyBg (StateType.Normal, templateListBackgroundColor);
			templatesBgBox.Name = "templatesVBox";
			templatesBgBox.WidthRequest = GtkWorkarounds.ConvertToPixelScale (400);
			templatesHBox.PackStart (templatesBgBox, false, false, 0);
>>>>>>> 8fd9257d
			var templatesScrolledWindow = new ScrolledWindow ();
			templatesScrolledWindow.Name = "templatesScrolledWindow";
			templatesScrolledWindow.HscrollbarPolicy = PolicyType.Never;

			// Templates tree view.
			templatesTreeView = new TreeView ();
			templatesTreeView.Name = "templatesTreeView";
			templatesTreeView.HeadersVisible = false;
			templatesTreeView.Model = templatesListStore;
			templatesTreeView.AppendColumn (CreateTemplateListTreeViewColumn ());
			templatesScrolledWindow.Add (templatesTreeView);
			templatesBgBox.Add (templatesScrolledWindow);

			// Template
			var templateEventBox = new EventBox ();
			templateEventBox.Name = "templateEventBox";
			templateEventBox.ModifyBg (StateType.Normal, templateBackgroundColor);
			templatesHBox.PackStart (templateEventBox, true, true, 0);
			templateVBox = new VBox ();
			templateVBox.Visible = false;
			templateVBox.BorderWidth = 20;
			templateVBox.Spacing = 10;
			templateEventBox.Add (templateVBox);

			// Template large image.
			templateImage = new ImageView ();
			templateImage.Name = "templateImage";
			templateImage.HeightRequest = 140;
			templateImage.WidthRequest = 240;
			templateVBox.PackStart (templateImage, false, false, 10);

			// Template description.
			templateNameLabel = new Label ();
			templateNameLabel.Name = "templateNameLabel";
			templateNameLabel.WidthRequest = 240;
			templateNameLabel.Wrap = true;
			templateNameLabel.Xalign = 0;
			templateNameLabel.Markup = MarkupTemplateName ("TemplateName");
			templateVBox.PackStart (templateNameLabel, false, false, 0);
			templateDescriptionLabel = new Label ();
			templateDescriptionLabel.Name = "templateDescriptionLabel";
			templateDescriptionLabel.WidthRequest = 240;
			templateDescriptionLabel.Wrap = true;
			templateDescriptionLabel.Xalign = 0;
			templateVBox.PackStart (templateDescriptionLabel, false, false, 0);
			templateVBox.PackStart (new Label (), true, true, 0);

			// Template - button separator.
			var templateSectionSeparatorEventBox = new EventBox ();
			templateSectionSeparatorEventBox.Name = "templateSectionSeparatorEventBox";
			templateSectionSeparatorEventBox.HeightRequest = 1;
			templateSectionSeparatorEventBox.ModifyBg (StateType.Normal, templateSectionSeparatorColor);
			VBox.PackStart (templateSectionSeparatorEventBox, false, false, 0);

			// Buttons at bottom of dialog.
			var bottomHBox = new HBox ();
			bottomHBox.Name = "bottomHBox";
			VBox.PackStart (bottomHBox, false, false, 0);

			// Cancel button - bottom left.
			var cancelButtonBox = new HButtonBox ();
			cancelButtonBox.Name = "cancelButtonBox";
			cancelButtonBox.BorderWidth = 16;
			cancelButton = new Button ();
			cancelButton.Name = "cancelButton";
			cancelButton.Label = "gtk-cancel";
			cancelButton.UseStock = true;
			cancelButtonBox.PackStart (cancelButton, false, false, 0);
			bottomHBox.PackStart (cancelButtonBox, false, false, 0);

			// Previous button - bottom right.
			var previousNextButtonBox = new HButtonBox ();
			previousNextButtonBox.Name = "previousNextButtonBox";
			previousNextButtonBox.BorderWidth = 16;
			previousNextButtonBox.Spacing = 9;
			bottomHBox.PackStart (previousNextButtonBox);
			previousNextButtonBox.Layout = ButtonBoxStyle.End;

			previousButton = new Button ();
			previousButton.Name = "previousButton";
			previousButton.Label = GettextCatalog.GetString ("Previous");
			previousButton.Sensitive = false;
			previousNextButtonBox.PackEnd (previousButton);

			// Next button - bottom right.
			nextButton = new Button ();
			nextButton.Name = "nextButton";
			nextButton.Label = GettextCatalog.GetString ("Next");
			previousNextButtonBox.PackEnd (nextButton);

			// Remove default button action area.
			VBox.Remove (ActionArea);

			if (Child != null) {
				Child.ShowAll ();
			}

			Show ();

			templatesTreeView.HasFocus = true;
			Resizable = false;
		}

		TreeViewColumn CreateTemplateCategoriesTreeViewColumn ()
		{
			var column = new TreeViewColumn ();

			categoryTextRenderer = new GtkTemplateCategoryCellRenderer ();
			categoryTextRenderer.Xpad = 17;
			categoryTextRenderer.Ypad = 0;
			categoryTextRenderer.CellBackgroundGdk = categoriesBackgroundColor;

			column.PackStart (categoryTextRenderer, true);
			column.AddAttribute (categoryTextRenderer, "markup", column: 0);

			column.SetCellDataFunc (categoryTextRenderer, SetTemplateCategoryCellData);

			return column;
		}

		TreeViewColumn CreateTemplateListTreeViewColumn ()
		{
			var column = new TreeViewColumn ();

			templateTextRenderer = new GtkTemplateCellRenderer ();
			templateTextRenderer.Xpad = 14;
			templateTextRenderer.Ypad = 0;
			templateTextRenderer.Ellipsize = Pango.EllipsizeMode.End;
			templateTextRenderer.CellBackgroundGdk = templateListBackgroundColor;

			column.PackStart (templateTextRenderer, true);
			column.AddAttribute (templateTextRenderer, "markup", column: 0);

			column.SetCellDataFunc (templateTextRenderer, SetTemplateTextCellData);

			return column;
		}
	}
}

<|MERGE_RESOLUTION|>--- conflicted
+++ resolved
@@ -1,336 +1,322 @@
-﻿//
-// GtkNewProjectDialogBackend.UI.cs
-//
-// Author:
-//       Matt Ward <matt.ward@xamarin.com>
-//
-// Copyright (c) 2014 Xamarin Inc. (http://xamarin.com)
-//
-// Permission is hereby granted, free of charge, to any person obtaining a copy
-// of this software and associated documentation files (the "Software"), to deal
-// in the Software without restriction, including without limitation the rights
-// to use, copy, modify, merge, publish, distribute, sublicense, and/or sell
-// copies of the Software, and to permit persons to whom the Software is
-// furnished to do so, subject to the following conditions:
-//
-// The above copyright notice and this permission notice shall be included in
-// all copies or substantial portions of the Software.
-//
-// THE SOFTWARE IS PROVIDED "AS IS", WITHOUT WARRANTY OF ANY KIND, EXPRESS OR
-// IMPLIED, INCLUDING BUT NOT LIMITED TO THE WARRANTIES OF MERCHANTABILITY,
-// FITNESS FOR A PARTICULAR PURPOSE AND NONINFRINGEMENT. IN NO EVENT SHALL THE
-// AUTHORS OR COPYRIGHT HOLDERS BE LIABLE FOR ANY CLAIM, DAMAGES OR OTHER
-// LIABILITY, WHETHER IN AN ACTION OF CONTRACT, TORT OR OTHERWISE, ARISING FROM,
-// OUT OF OR IN CONNECTION WITH THE SOFTWARE OR THE USE OR OTHER DEALINGS IN
-// THE SOFTWARE.
-
-using Gdk;
-using Gtk;
-using MonoDevelop.Components;
-using MonoDevelop.Core;
-using MonoDevelop.Ide.Gui;
-using MonoDevelop.Ide.Templates;
-
-namespace MonoDevelop.Ide.Projects
-{
-	partial class GtkNewProjectDialogBackend : IdeDialog
-	{
-		Color bannerBackgroundColor = Styles.NewProjectDialog.BannerBackgroundColor.ToGdkColor ();
-		Color bannerLineColor = Styles.NewProjectDialog.BannerLineColor.ToGdkColor ();
-		Color whiteColor = Styles.NewProjectDialog.BannerForegroundColor.ToGdkColor ();
-		Color categoriesBackgroundColor = Styles.NewProjectDialog.CategoriesBackgroundColor.ToGdkColor ();
-		Color templateListBackgroundColor = Styles.NewProjectDialog.TemplateListBackgroundColor.ToGdkColor ();
-		Color templateBackgroundColor = Styles.NewProjectDialog.TemplateBackgroundColor.ToGdkColor ();
-		Color templateSectionSeparatorColor = Styles.NewProjectDialog.TemplateSectionSeparatorColor.ToGdkColor ();
-
-		VBox centreVBox;
-		HBox templatesHBox;
-		Button cancelButton;
-		Button previousButton;
-		Button nextButton;
-		Label topBannerLabel;
-
-		TreeView templateCategoriesTreeView;
-		const int TemplateCategoryNameColumn = 0;
-		const int TemplateCategoryIconColumn = 1;
-		const int TemplateCategoryColumn = 2;
-		ListStore templateCategoriesListStore =
-			new ListStore(typeof (string), typeof (Xwt.Drawing.Image), typeof(TemplateCategory));
-		TreeView templatesTreeView;
-		const int TemplateNameColumn = 0;
-		const int TemplateIconColumn = 1;
-		const int TemplateColumn = 2;
-		ListStore templatesListStore =
-			new ListStore(typeof (string), typeof (Xwt.Drawing.Image), typeof(SolutionTemplate));
-		VBox templateVBox;
-		ImageView templateImage;
-		Label templateNameLabel;
-		Label templateDescriptionLabel;
-		GtkProjectConfigurationWidget projectConfigurationWidget;
-		GtkTemplateCellRenderer templateTextRenderer;
-		GtkTemplateCategoryCellRenderer categoryTextRenderer;
-
-		static GtkNewProjectDialogBackend ()
-		{
-			UpdateStyles ();
-			Styles.Changed += (sender, e) => UpdateStyles ();
-		}
-
-		static void UpdateStyles ()
-		{
-			var categoriesBackgroundColorHex = Styles.ColorGetHex (Styles.NewProjectDialog.CategoriesBackgroundColor);
-			var templateListBackgroundColorHex = Styles.ColorGetHex (Styles.NewProjectDialog.TemplateListBackgroundColor);
-
-			string rcstyle = "style \"templateCategoriesTreeView\"\r\n{\r\n" +
-				"    base[NORMAL] = \"" + categoriesBackgroundColorHex + "\"\r\n" +
-				"    GtkTreeView::even-row-color = \"" + categoriesBackgroundColorHex + "\"\r\n" +
-				"}\r\n";
-			rcstyle += "style \"templatesTreeView\"\r\n{\r\n" +
-				"    base[NORMAL] = \"" + templateListBackgroundColorHex + "\"\r\n" +
-				"    GtkTreeView::even-row-color = \"" + templateListBackgroundColorHex + "\"" +
-				"\r\n}";
-
-			rcstyle += "widget \"*templateCategoriesTreeView*\" style \"templateCategoriesTreeView\"\r\n";
-			rcstyle += "widget \"*templatesTreeView*\" style \"templatesTreeView\"\r\n";
-
-			Rc.ParseString (rcstyle);
-		}
-
-		void Build ()
-		{
-			BorderWidth = 0;
-			WidthRequest = 901;
-			HeightRequest = 632;
-
-			Name = "wizard_dialog";
-			Title = GettextCatalog.GetString ("New Project");
-			WindowPosition = WindowPosition.CenterOnParent;
-			TransientFor = IdeApp.Workbench.RootWindow;
-
-			projectConfigurationWidget = new GtkProjectConfigurationWidget ();
-			projectConfigurationWidget.Name = "projectConfigurationWidget";
-
-			// Top banner of dialog.
-			var topLabelEventBox = new EventBox ();
-			topLabelEventBox.Name = "topLabelEventBox";
-			topLabelEventBox.HeightRequest = 52;
-			topLabelEventBox.ModifyBg (StateType.Normal, bannerBackgroundColor);
-			topLabelEventBox.ModifyFg (StateType.Normal, whiteColor);
-			topLabelEventBox.BorderWidth = 0;
-
-			var topBannerTopEdgeLineEventBox = new EventBox ();
-			topBannerTopEdgeLineEventBox.Name = "topBannerTopEdgeLineEventBox";
-			topBannerTopEdgeLineEventBox.HeightRequest = 1;
-			topBannerTopEdgeLineEventBox.ModifyBg (StateType.Normal, bannerLineColor);
-			topBannerTopEdgeLineEventBox.BorderWidth = 0;
-
-			var topBannerBottomEdgeLineEventBox = new EventBox ();
-			topBannerBottomEdgeLineEventBox.Name = "topBannerBottomEdgeLineEventBox";
-			topBannerBottomEdgeLineEventBox.HeightRequest = 1;
-			topBannerBottomEdgeLineEventBox.ModifyBg (StateType.Normal, bannerLineColor);
-			topBannerBottomEdgeLineEventBox.BorderWidth = 0;
-
-			topBannerLabel = new Label ();
-			topBannerLabel.Name = "topBannerLabel";
-			Pango.FontDescription font = topBannerLabel.Style.FontDescription.Copy (); // UNDONE: VV: Use FontService?
-			font.Size = (int)(font.Size * 1.8);
-			topBannerLabel.ModifyFont (font);
-			topBannerLabel.ModifyFg (StateType.Normal, whiteColor);
-			var topLabelHBox = new HBox ();
-			topLabelHBox.Name = "topLabelHBox";
-			topLabelHBox.PackStart (topBannerLabel, false, false, 20);
-			topLabelEventBox.Add (topLabelHBox);
-
-			VBox.PackStart (topBannerTopEdgeLineEventBox, false, false, 0);
-			VBox.PackStart (topLabelEventBox, false, false, 0);
-			VBox.PackStart (topBannerBottomEdgeLineEventBox, false, false, 0);
-
-			// Main templates section.
-			centreVBox = new VBox ();
-			centreVBox.Name = "centreVBox";
-			VBox.PackStart (centreVBox, true, true, 0);
-			templatesHBox = new HBox ();
-			templatesHBox.Name = "templatesHBox";
-			centreVBox.PackEnd (templatesHBox, true, true, 0);
-
-			// Template categories.
-<<<<<<< HEAD
-			var templateCategoriesVBox = new VBox ();
-			templateCategoriesVBox.Name = "templateCategoriesVBox";
-			templateCategoriesVBox.BorderWidth = 0;
-			templateCategoriesVBox.WidthRequest = 220;
-=======
-			var templateCategoriesBgBox = new EventBox ();
-			templateCategoriesBgBox.Name = "templateCategoriesVBox";
-			templateCategoriesBgBox.BorderWidth = 0;
-			templateCategoriesBgBox.ModifyBg (StateType.Normal, categoriesBackgroundColor);
-			templateCategoriesBgBox.WidthRequest = GtkWorkarounds.ConvertToPixelScale (220);
->>>>>>> 8fd9257d
-			var templateCategoriesScrolledWindow = new ScrolledWindow ();
-			templateCategoriesScrolledWindow.Name = "templateCategoriesScrolledWindow";
-			templateCategoriesScrolledWindow.HscrollbarPolicy = PolicyType.Never;
-
-			// Template categories tree view.
-			templateCategoriesTreeView = new TreeView ();
-			templateCategoriesTreeView.Name = "templateCategoriesTreeView";
-			templateCategoriesTreeView.BorderWidth = 0;
-			templateCategoriesTreeView.HeadersVisible = false;
-			templateCategoriesTreeView.Model = templateCategoriesListStore;
-			templateCategoriesTreeView.AppendColumn (CreateTemplateCategoriesTreeViewColumn ());
-			templateCategoriesScrolledWindow.Add (templateCategoriesTreeView);
-			templateCategoriesBgBox.Add (templateCategoriesScrolledWindow);
-			templatesHBox.PackStart (templateCategoriesBgBox, false, false, 0);
-
-			// Templates.
-<<<<<<< HEAD
-			var templatesVBox = new VBox ();
-			templatesVBox.Name = "templatesVBox";
-			templatesVBox.WidthRequest = 400;
-			templatesHBox.PackStart (templatesVBox, false, false, 0);
-=======
-			var templatesBgBox = new EventBox ();
-			templatesBgBox.ModifyBg (StateType.Normal, templateListBackgroundColor);
-			templatesBgBox.Name = "templatesVBox";
-			templatesBgBox.WidthRequest = GtkWorkarounds.ConvertToPixelScale (400);
-			templatesHBox.PackStart (templatesBgBox, false, false, 0);
->>>>>>> 8fd9257d
-			var templatesScrolledWindow = new ScrolledWindow ();
-			templatesScrolledWindow.Name = "templatesScrolledWindow";
-			templatesScrolledWindow.HscrollbarPolicy = PolicyType.Never;
-
-			// Templates tree view.
-			templatesTreeView = new TreeView ();
-			templatesTreeView.Name = "templatesTreeView";
-			templatesTreeView.HeadersVisible = false;
-			templatesTreeView.Model = templatesListStore;
-			templatesTreeView.AppendColumn (CreateTemplateListTreeViewColumn ());
-			templatesScrolledWindow.Add (templatesTreeView);
-			templatesBgBox.Add (templatesScrolledWindow);
-
-			// Template
-			var templateEventBox = new EventBox ();
-			templateEventBox.Name = "templateEventBox";
-			templateEventBox.ModifyBg (StateType.Normal, templateBackgroundColor);
-			templatesHBox.PackStart (templateEventBox, true, true, 0);
-			templateVBox = new VBox ();
-			templateVBox.Visible = false;
-			templateVBox.BorderWidth = 20;
-			templateVBox.Spacing = 10;
-			templateEventBox.Add (templateVBox);
-
-			// Template large image.
-			templateImage = new ImageView ();
-			templateImage.Name = "templateImage";
-			templateImage.HeightRequest = 140;
-			templateImage.WidthRequest = 240;
-			templateVBox.PackStart (templateImage, false, false, 10);
-
-			// Template description.
-			templateNameLabel = new Label ();
-			templateNameLabel.Name = "templateNameLabel";
-			templateNameLabel.WidthRequest = 240;
-			templateNameLabel.Wrap = true;
-			templateNameLabel.Xalign = 0;
-			templateNameLabel.Markup = MarkupTemplateName ("TemplateName");
-			templateVBox.PackStart (templateNameLabel, false, false, 0);
-			templateDescriptionLabel = new Label ();
-			templateDescriptionLabel.Name = "templateDescriptionLabel";
-			templateDescriptionLabel.WidthRequest = 240;
-			templateDescriptionLabel.Wrap = true;
-			templateDescriptionLabel.Xalign = 0;
-			templateVBox.PackStart (templateDescriptionLabel, false, false, 0);
-			templateVBox.PackStart (new Label (), true, true, 0);
-
-			// Template - button separator.
-			var templateSectionSeparatorEventBox = new EventBox ();
-			templateSectionSeparatorEventBox.Name = "templateSectionSeparatorEventBox";
-			templateSectionSeparatorEventBox.HeightRequest = 1;
-			templateSectionSeparatorEventBox.ModifyBg (StateType.Normal, templateSectionSeparatorColor);
-			VBox.PackStart (templateSectionSeparatorEventBox, false, false, 0);
-
-			// Buttons at bottom of dialog.
-			var bottomHBox = new HBox ();
-			bottomHBox.Name = "bottomHBox";
-			VBox.PackStart (bottomHBox, false, false, 0);
-
-			// Cancel button - bottom left.
-			var cancelButtonBox = new HButtonBox ();
-			cancelButtonBox.Name = "cancelButtonBox";
-			cancelButtonBox.BorderWidth = 16;
-			cancelButton = new Button ();
-			cancelButton.Name = "cancelButton";
-			cancelButton.Label = "gtk-cancel";
-			cancelButton.UseStock = true;
-			cancelButtonBox.PackStart (cancelButton, false, false, 0);
-			bottomHBox.PackStart (cancelButtonBox, false, false, 0);
-
-			// Previous button - bottom right.
-			var previousNextButtonBox = new HButtonBox ();
-			previousNextButtonBox.Name = "previousNextButtonBox";
-			previousNextButtonBox.BorderWidth = 16;
-			previousNextButtonBox.Spacing = 9;
-			bottomHBox.PackStart (previousNextButtonBox);
-			previousNextButtonBox.Layout = ButtonBoxStyle.End;
-
-			previousButton = new Button ();
-			previousButton.Name = "previousButton";
-			previousButton.Label = GettextCatalog.GetString ("Previous");
-			previousButton.Sensitive = false;
-			previousNextButtonBox.PackEnd (previousButton);
-
-			// Next button - bottom right.
-			nextButton = new Button ();
-			nextButton.Name = "nextButton";
-			nextButton.Label = GettextCatalog.GetString ("Next");
-			previousNextButtonBox.PackEnd (nextButton);
-
-			// Remove default button action area.
-			VBox.Remove (ActionArea);
-
-			if (Child != null) {
-				Child.ShowAll ();
-			}
-
-			Show ();
-
-			templatesTreeView.HasFocus = true;
-			Resizable = false;
-		}
-
-		TreeViewColumn CreateTemplateCategoriesTreeViewColumn ()
-		{
-			var column = new TreeViewColumn ();
-
-			categoryTextRenderer = new GtkTemplateCategoryCellRenderer ();
-			categoryTextRenderer.Xpad = 17;
-			categoryTextRenderer.Ypad = 0;
-			categoryTextRenderer.CellBackgroundGdk = categoriesBackgroundColor;
-
-			column.PackStart (categoryTextRenderer, true);
-			column.AddAttribute (categoryTextRenderer, "markup", column: 0);
-
-			column.SetCellDataFunc (categoryTextRenderer, SetTemplateCategoryCellData);
-
-			return column;
-		}
-
-		TreeViewColumn CreateTemplateListTreeViewColumn ()
-		{
-			var column = new TreeViewColumn ();
-
-			templateTextRenderer = new GtkTemplateCellRenderer ();
-			templateTextRenderer.Xpad = 14;
-			templateTextRenderer.Ypad = 0;
-			templateTextRenderer.Ellipsize = Pango.EllipsizeMode.End;
-			templateTextRenderer.CellBackgroundGdk = templateListBackgroundColor;
-
-			column.PackStart (templateTextRenderer, true);
-			column.AddAttribute (templateTextRenderer, "markup", column: 0);
-
-			column.SetCellDataFunc (templateTextRenderer, SetTemplateTextCellData);
-
-			return column;
-		}
-	}
-}
-
+﻿//
+// GtkNewProjectDialogBackend.UI.cs
+//
+// Author:
+//       Matt Ward <matt.ward@xamarin.com>
+//
+// Copyright (c) 2014 Xamarin Inc. (http://xamarin.com)
+//
+// Permission is hereby granted, free of charge, to any person obtaining a copy
+// of this software and associated documentation files (the "Software"), to deal
+// in the Software without restriction, including without limitation the rights
+// to use, copy, modify, merge, publish, distribute, sublicense, and/or sell
+// copies of the Software, and to permit persons to whom the Software is
+// furnished to do so, subject to the following conditions:
+//
+// The above copyright notice and this permission notice shall be included in
+// all copies or substantial portions of the Software.
+//
+// THE SOFTWARE IS PROVIDED "AS IS", WITHOUT WARRANTY OF ANY KIND, EXPRESS OR
+// IMPLIED, INCLUDING BUT NOT LIMITED TO THE WARRANTIES OF MERCHANTABILITY,
+// FITNESS FOR A PARTICULAR PURPOSE AND NONINFRINGEMENT. IN NO EVENT SHALL THE
+// AUTHORS OR COPYRIGHT HOLDERS BE LIABLE FOR ANY CLAIM, DAMAGES OR OTHER
+// LIABILITY, WHETHER IN AN ACTION OF CONTRACT, TORT OR OTHERWISE, ARISING FROM,
+// OUT OF OR IN CONNECTION WITH THE SOFTWARE OR THE USE OR OTHER DEALINGS IN
+// THE SOFTWARE.
+
+using Gdk;
+using Gtk;
+using MonoDevelop.Components;
+using MonoDevelop.Core;
+using MonoDevelop.Ide.Gui;
+using MonoDevelop.Ide.Templates;
+
+namespace MonoDevelop.Ide.Projects
+{
+	partial class GtkNewProjectDialogBackend : IdeDialog
+	{
+		Color bannerBackgroundColor = Styles.NewProjectDialog.BannerBackgroundColor.ToGdkColor ();
+		Color bannerLineColor = Styles.NewProjectDialog.BannerLineColor.ToGdkColor ();
+		Color whiteColor = Styles.NewProjectDialog.BannerForegroundColor.ToGdkColor ();
+		Color categoriesBackgroundColor = Styles.NewProjectDialog.CategoriesBackgroundColor.ToGdkColor ();
+		Color templateListBackgroundColor = Styles.NewProjectDialog.TemplateListBackgroundColor.ToGdkColor ();
+		Color templateBackgroundColor = Styles.NewProjectDialog.TemplateBackgroundColor.ToGdkColor ();
+		Color templateSectionSeparatorColor = Styles.NewProjectDialog.TemplateSectionSeparatorColor.ToGdkColor ();
+
+		VBox centreVBox;
+		HBox templatesHBox;
+		Button cancelButton;
+		Button previousButton;
+		Button nextButton;
+		Label topBannerLabel;
+
+		TreeView templateCategoriesTreeView;
+		const int TemplateCategoryNameColumn = 0;
+		const int TemplateCategoryIconColumn = 1;
+		const int TemplateCategoryColumn = 2;
+		ListStore templateCategoriesListStore =
+			new ListStore(typeof (string), typeof (Xwt.Drawing.Image), typeof(TemplateCategory));
+		TreeView templatesTreeView;
+		const int TemplateNameColumn = 0;
+		const int TemplateIconColumn = 1;
+		const int TemplateColumn = 2;
+		ListStore templatesListStore =
+			new ListStore(typeof (string), typeof (Xwt.Drawing.Image), typeof(SolutionTemplate));
+		VBox templateVBox;
+		ImageView templateImage;
+		Label templateNameLabel;
+		Label templateDescriptionLabel;
+		GtkProjectConfigurationWidget projectConfigurationWidget;
+		GtkTemplateCellRenderer templateTextRenderer;
+		GtkTemplateCategoryCellRenderer categoryTextRenderer;
+
+		static GtkNewProjectDialogBackend ()
+		{
+			UpdateStyles ();
+			Styles.Changed += (sender, e) => UpdateStyles ();
+		}
+
+		static void UpdateStyles ()
+		{
+			var categoriesBackgroundColorHex = Styles.ColorGetHex (Styles.NewProjectDialog.CategoriesBackgroundColor);
+			var templateListBackgroundColorHex = Styles.ColorGetHex (Styles.NewProjectDialog.TemplateListBackgroundColor);
+
+			string rcstyle = "style \"templateCategoriesTreeView\"\r\n{\r\n" +
+				"    base[NORMAL] = \"" + categoriesBackgroundColorHex + "\"\r\n" +
+				"    GtkTreeView::even-row-color = \"" + categoriesBackgroundColorHex + "\"\r\n" +
+				"}\r\n";
+			rcstyle += "style \"templatesTreeView\"\r\n{\r\n" +
+				"    base[NORMAL] = \"" + templateListBackgroundColorHex + "\"\r\n" +
+				"    GtkTreeView::even-row-color = \"" + templateListBackgroundColorHex + "\"" +
+				"\r\n}";
+
+			rcstyle += "widget \"*templateCategoriesTreeView*\" style \"templateCategoriesTreeView\"\r\n";
+			rcstyle += "widget \"*templatesTreeView*\" style \"templatesTreeView\"\r\n";
+
+			Rc.ParseString (rcstyle);
+		}
+
+		void Build ()
+		{
+			BorderWidth = 0;
+			WidthRequest = 901;
+			HeightRequest = 632;
+
+			Name = "wizard_dialog";
+			Title = GettextCatalog.GetString ("New Project");
+			WindowPosition = WindowPosition.CenterOnParent;
+			TransientFor = IdeApp.Workbench.RootWindow;
+
+			projectConfigurationWidget = new GtkProjectConfigurationWidget ();
+			projectConfigurationWidget.Name = "projectConfigurationWidget";
+
+			// Top banner of dialog.
+			var topLabelEventBox = new EventBox ();
+			topLabelEventBox.Name = "topLabelEventBox";
+			topLabelEventBox.HeightRequest = 52;
+			topLabelEventBox.ModifyBg (StateType.Normal, bannerBackgroundColor);
+			topLabelEventBox.ModifyFg (StateType.Normal, whiteColor);
+			topLabelEventBox.BorderWidth = 0;
+
+			var topBannerTopEdgeLineEventBox = new EventBox ();
+			topBannerTopEdgeLineEventBox.Name = "topBannerTopEdgeLineEventBox";
+			topBannerTopEdgeLineEventBox.HeightRequest = 1;
+			topBannerTopEdgeLineEventBox.ModifyBg (StateType.Normal, bannerLineColor);
+			topBannerTopEdgeLineEventBox.BorderWidth = 0;
+
+			var topBannerBottomEdgeLineEventBox = new EventBox ();
+			topBannerBottomEdgeLineEventBox.Name = "topBannerBottomEdgeLineEventBox";
+			topBannerBottomEdgeLineEventBox.HeightRequest = 1;
+			topBannerBottomEdgeLineEventBox.ModifyBg (StateType.Normal, bannerLineColor);
+			topBannerBottomEdgeLineEventBox.BorderWidth = 0;
+
+			topBannerLabel = new Label ();
+			topBannerLabel.Name = "topBannerLabel";
+			Pango.FontDescription font = topBannerLabel.Style.FontDescription.Copy (); // UNDONE: VV: Use FontService?
+			font.Size = (int)(font.Size * 1.8);
+			topBannerLabel.ModifyFont (font);
+			topBannerLabel.ModifyFg (StateType.Normal, whiteColor);
+			var topLabelHBox = new HBox ();
+			topLabelHBox.Name = "topLabelHBox";
+			topLabelHBox.PackStart (topBannerLabel, false, false, 20);
+			topLabelEventBox.Add (topLabelHBox);
+
+			VBox.PackStart (topBannerTopEdgeLineEventBox, false, false, 0);
+			VBox.PackStart (topLabelEventBox, false, false, 0);
+			VBox.PackStart (topBannerBottomEdgeLineEventBox, false, false, 0);
+
+			// Main templates section.
+			centreVBox = new VBox ();
+			centreVBox.Name = "centreVBox";
+			VBox.PackStart (centreVBox, true, true, 0);
+			templatesHBox = new HBox ();
+			templatesHBox.Name = "templatesHBox";
+			centreVBox.PackEnd (templatesHBox, true, true, 0);
+
+			// Template categories.
+			var templateCategoriesBgBox = new EventBox ();
+			templateCategoriesBgBox.Name = "templateCategoriesVBox";
+			templateCategoriesBgBox.BorderWidth = 0;
+			templateCategoriesBgBox.ModifyBg (StateType.Normal, categoriesBackgroundColor);
+			templateCategoriesBgBox.WidthRequest = 220;
+			var templateCategoriesScrolledWindow = new ScrolledWindow ();
+			templateCategoriesScrolledWindow.Name = "templateCategoriesScrolledWindow";
+			templateCategoriesScrolledWindow.HscrollbarPolicy = PolicyType.Never;
+
+			// Template categories tree view.
+			templateCategoriesTreeView = new TreeView ();
+			templateCategoriesTreeView.Name = "templateCategoriesTreeView";
+			templateCategoriesTreeView.BorderWidth = 0;
+			templateCategoriesTreeView.HeadersVisible = false;
+			templateCategoriesTreeView.Model = templateCategoriesListStore;
+			templateCategoriesTreeView.AppendColumn (CreateTemplateCategoriesTreeViewColumn ());
+			templateCategoriesScrolledWindow.Add (templateCategoriesTreeView);
+			templateCategoriesBgBox.Add (templateCategoriesScrolledWindow);
+			templatesHBox.PackStart (templateCategoriesBgBox, false, false, 0);
+
+			// Templates.
+			var templatesBgBox = new EventBox ();
+			templatesBgBox.ModifyBg (StateType.Normal, templateListBackgroundColor);
+			templatesBgBox.Name = "templatesVBox";
+			templatesBgBox.WidthRequest = 400;
+			templatesHBox.PackStart (templatesBgBox, false, false, 0);
+			var templatesScrolledWindow = new ScrolledWindow ();
+			templatesScrolledWindow.Name = "templatesScrolledWindow";
+			templatesScrolledWindow.HscrollbarPolicy = PolicyType.Never;
+
+			// Templates tree view.
+			templatesTreeView = new TreeView ();
+			templatesTreeView.Name = "templatesTreeView";
+			templatesTreeView.HeadersVisible = false;
+			templatesTreeView.Model = templatesListStore;
+			templatesTreeView.AppendColumn (CreateTemplateListTreeViewColumn ());
+			templatesScrolledWindow.Add (templatesTreeView);
+			templatesBgBox.Add (templatesScrolledWindow);
+
+			// Template
+			var templateEventBox = new EventBox ();
+			templateEventBox.Name = "templateEventBox";
+			templateEventBox.ModifyBg (StateType.Normal, templateBackgroundColor);
+			templatesHBox.PackStart (templateEventBox, true, true, 0);
+			templateVBox = new VBox ();
+			templateVBox.Visible = false;
+			templateVBox.BorderWidth = 20;
+			templateVBox.Spacing = 10;
+			templateEventBox.Add (templateVBox);
+
+			// Template large image.
+			templateImage = new ImageView ();
+			templateImage.Name = "templateImage";
+			templateImage.HeightRequest = 140;
+			templateImage.WidthRequest = 240;
+			templateVBox.PackStart (templateImage, false, false, 10);
+
+			// Template description.
+			templateNameLabel = new Label ();
+			templateNameLabel.Name = "templateNameLabel";
+			templateNameLabel.WidthRequest = 240;
+			templateNameLabel.Wrap = true;
+			templateNameLabel.Xalign = 0;
+			templateNameLabel.Markup = MarkupTemplateName ("TemplateName");
+			templateVBox.PackStart (templateNameLabel, false, false, 0);
+			templateDescriptionLabel = new Label ();
+			templateDescriptionLabel.Name = "templateDescriptionLabel";
+			templateDescriptionLabel.WidthRequest = 240;
+			templateDescriptionLabel.Wrap = true;
+			templateDescriptionLabel.Xalign = 0;
+			templateVBox.PackStart (templateDescriptionLabel, false, false, 0);
+			templateVBox.PackStart (new Label (), true, true, 0);
+
+			// Template - button separator.
+			var templateSectionSeparatorEventBox = new EventBox ();
+			templateSectionSeparatorEventBox.Name = "templateSectionSeparatorEventBox";
+			templateSectionSeparatorEventBox.HeightRequest = 1;
+			templateSectionSeparatorEventBox.ModifyBg (StateType.Normal, templateSectionSeparatorColor);
+			VBox.PackStart (templateSectionSeparatorEventBox, false, false, 0);
+
+			// Buttons at bottom of dialog.
+			var bottomHBox = new HBox ();
+			bottomHBox.Name = "bottomHBox";
+			VBox.PackStart (bottomHBox, false, false, 0);
+
+			// Cancel button - bottom left.
+			var cancelButtonBox = new HButtonBox ();
+			cancelButtonBox.Name = "cancelButtonBox";
+			cancelButtonBox.BorderWidth = 16;
+			cancelButton = new Button ();
+			cancelButton.Name = "cancelButton";
+			cancelButton.Label = "gtk-cancel";
+			cancelButton.UseStock = true;
+			cancelButtonBox.PackStart (cancelButton, false, false, 0);
+			bottomHBox.PackStart (cancelButtonBox, false, false, 0);
+
+			// Previous button - bottom right.
+			var previousNextButtonBox = new HButtonBox ();
+			previousNextButtonBox.Name = "previousNextButtonBox";
+			previousNextButtonBox.BorderWidth = 16;
+			previousNextButtonBox.Spacing = 9;
+			bottomHBox.PackStart (previousNextButtonBox);
+			previousNextButtonBox.Layout = ButtonBoxStyle.End;
+
+			previousButton = new Button ();
+			previousButton.Name = "previousButton";
+			previousButton.Label = GettextCatalog.GetString ("Previous");
+			previousButton.Sensitive = false;
+			previousNextButtonBox.PackEnd (previousButton);
+
+			// Next button - bottom right.
+			nextButton = new Button ();
+			nextButton.Name = "nextButton";
+			nextButton.Label = GettextCatalog.GetString ("Next");
+			previousNextButtonBox.PackEnd (nextButton);
+
+			// Remove default button action area.
+			VBox.Remove (ActionArea);
+
+			if (Child != null) {
+				Child.ShowAll ();
+			}
+
+			Show ();
+
+			templatesTreeView.HasFocus = true;
+			Resizable = false;
+		}
+
+		TreeViewColumn CreateTemplateCategoriesTreeViewColumn ()
+		{
+			var column = new TreeViewColumn ();
+
+			categoryTextRenderer = new GtkTemplateCategoryCellRenderer ();
+			categoryTextRenderer.Xpad = 17;
+			categoryTextRenderer.Ypad = 0;
+			categoryTextRenderer.CellBackgroundGdk = categoriesBackgroundColor;
+
+			column.PackStart (categoryTextRenderer, true);
+			column.AddAttribute (categoryTextRenderer, "markup", column: 0);
+
+			column.SetCellDataFunc (categoryTextRenderer, SetTemplateCategoryCellData);
+
+			return column;
+		}
+
+		TreeViewColumn CreateTemplateListTreeViewColumn ()
+		{
+			var column = new TreeViewColumn ();
+
+			templateTextRenderer = new GtkTemplateCellRenderer ();
+			templateTextRenderer.Xpad = 14;
+			templateTextRenderer.Ypad = 0;
+			templateTextRenderer.Ellipsize = Pango.EllipsizeMode.End;
+			templateTextRenderer.CellBackgroundGdk = templateListBackgroundColor;
+
+			column.PackStart (templateTextRenderer, true);
+			column.AddAttribute (templateTextRenderer, "markup", column: 0);
+
+			column.SetCellDataFunc (templateTextRenderer, SetTemplateTextCellData);
+
+			return column;
+		}
+	}
+}
+