--- conflicted
+++ resolved
@@ -3504,15 +3504,12 @@
     <Folder Include="MonoDevelop.Components.MainToolbar\Theme\" />
     <Folder Include="MonoDevelop.Ide.WelcomePage\icons\" />
     <Folder Include="MonoDevelop.Ide.TextEditing\" />
-<<<<<<< HEAD
+    <Folder Include="MonoDevelop.Components.DockNotebook\" />
     <Folder Include="MonoDevelop.Ide.Editor.Util\" />
     <Folder Include="MonoDevelop.Ide.Editor\Commands\" />
     <Folder Include="MonoDevelop.Ide.Editor\MessageBubbles\" />
     <Folder Include="MonoDevelop.Ide.Editor\Projection\" />
-=======
-    <Folder Include="MonoDevelop.Components.DockNotebook\" />
     <Folder Include="icons\mac\" />
->>>>>>> cef6ba97
   </ItemGroup>
   <ItemGroup>
     <Content Include="gtkrc.win32">
