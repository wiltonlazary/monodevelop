--- conflicted
+++ resolved
@@ -1,4 +1,3 @@
-<<<<<<< HEAD
 //
 // TabStrip.cs
 //
@@ -36,7 +35,6 @@
 using MonoDevelop.Components.Docking;
 using MonoDevelop.Ide.Gui;
 using MonoDevelop.Ide;
-using MonoDevelop.Core;
 
 namespace MonoDevelop.Components.DockNotebook
 {
@@ -81,7 +79,7 @@
 		const int LeftBarPadding = 44;
 		const int RightBarPadding = 22;
 		const int VerticalTextSize = 11;
-		const int ButtonSize = 16;
+		// static readonly int ButtonSize = 16;
 		const int TabSpacing = 0;
 		const int LeanWidth = 12;
 		const double CloseButtonMarginRight = 0;
@@ -838,7 +836,6 @@
 					Pango.CairoHelper.ShowLayout (ctx, la.GetLine (0).Layout);
 				}
 			}
-
 			la.Dispose ();
 		}
 
@@ -879,886 +876,4 @@
 			return la;
 		}
 	}
-}
-=======
-//
-// TabStrip.cs
-//
-// Author:
-//       Mike Krüger <mkrueger@xamarin.com>
-//
-// Copyright (c) 2014 Xamarin Inc. (http://xamarin.com)
-//
-// Permission is hereby granted, free of charge, to any person obtaining a copy
-// of this software and associated documentation files (the "Software"), to deal
-// in the Software without restriction, including without limitation the rights
-// to use, copy, modify, merge, publish, distribute, sublicense, and/or sell
-// copies of the Software, and to permit persons to whom the Software is
-// furnished to do so, subject to the following conditions:
-//
-// The above copyright notice and this permission notice shall be included in
-// all copies or substantial portions of the Software.
-//
-// THE SOFTWARE IS PROVIDED "AS IS", WITHOUT WARRANTY OF ANY KIND, EXPRESS OR
-// IMPLIED, INCLUDING BUT NOT LIMITED TO THE WARRANTIES OF MERCHANTABILITY,
-// FITNESS FOR A PARTICULAR PURPOSE AND NONINFRINGEMENT. IN NO EVENT SHALL THE
-// AUTHORS OR COPYRIGHT HOLDERS BE LIABLE FOR ANY CLAIM, DAMAGES OR OTHER
-// LIABILITY, WHETHER IN AN ACTION OF CONTRACT, TORT OR OTHERWISE, ARISING FROM,
-// OUT OF OR IN CONNECTION WITH THE SOFTWARE OR THE USE OR OTHER DEALINGS IN
-// THE SOFTWARE.
-
-using System.Linq;
-using Gdk;
-using Gtk;
-using System;
-using System.Collections.Generic;
-using Cairo;
-using MonoDevelop.Components;
-using Xwt.Motion;
-using MonoDevelop.Components.Docking;
-using MonoDevelop.Ide.Gui;
-using MonoDevelop.Ide;
-
-namespace MonoDevelop.Components.DockNotebook
-{
-	class TabStrip: EventBox, IAnimatable
-	{
-		static Xwt.Drawing.Image tabbarPrevImage = Xwt.Drawing.Image.FromResource ("tabbar-prev-12.png");
-		static Xwt.Drawing.Image tabbarNextImage = Xwt.Drawing.Image.FromResource ("tabbar-next-12.png");
-		static Xwt.Drawing.Image tabActiveBackImage = Xwt.Drawing.Image.FromResource ("tabbar-active.9.png");
-		static Xwt.Drawing.Image tabBackImage = Xwt.Drawing.Image.FromResource ("tabbar-inactive.9.png");
-		static Xwt.Drawing.Image tabbarBackImage = Xwt.Drawing.Image.FromResource ("tabbar-back.9.png");
-		static Xwt.Drawing.Image tabCloseImage = Xwt.Drawing.Image.FromResource ("tab-close-9.png");
-		static Xwt.Drawing.Image tabDirtyImage = Xwt.Drawing.Image.FromResource ("tab-dirty-9.png");
-
-		List<Widget> children = new List<Widget> ();
-		readonly DockNotebook notebook;
-		DockNotebookTab highlightedTab;
-		bool overCloseButton;
-		bool buttonPressedOnTab;
-		int tabStartX, tabEndX;
-		bool isActiveNotebook;
-
-		MouseTracker tracker;
-
-		bool draggingTab;
-		int dragX;
-		int dragOffset;
-		double dragXProgress;
-
-		int renderOffset;
-		int targetOffset;
-		int animationTarget;
-
-		Dictionary<int, DockNotebookTab> closingTabs;
-
-		public Button PreviousButton;
-		public Button NextButton;
-		public MenuButton DropDownButton;
-
-		static readonly double PixelScale = GtkWorkarounds.GetPixelScale ();
-		static readonly int TotalHeight = (int)(32 * PixelScale);
-		static readonly Xwt.WidgetSpacing TabPadding;
-		static readonly Xwt.WidgetSpacing TabActivePadding;
-		static readonly int LeftBarPadding = (int)(44 * PixelScale);
-		static readonly int RightBarPadding = (int)(22 * PixelScale);
-		static readonly int VerticalTextSize = (int)(11 * PixelScale);
-		// static readonly int ButtonSize = (int)(16 * PixelScale);
-		const int TabSpacing = 0;
-		const int LeanWidth = 12;
-		const double CloseButtonMarginRight = 0;
-		const double CloseButtonMarginBottom = -1.0;
-
-		const int TextOffset = 1;
-
-		int TabWidth { get; set; }
-
-		int LastTabWidthAdjustment { get; set; }
-
-		int targetWidth;
-
-		int TargetWidth {
-			get { return targetWidth; }
-			set {
-				targetWidth = value;
-				if (TabWidth != value) {
-					this.Animate ("TabWidth",
-						f => TabWidth = (int)f,
-						TabWidth,
-						value,
-						easing: Easing.CubicOut);
-				}
-			}
-		}
-
-		public bool  NavigationButtonsVisible {
-			get { return children.Contains (PreviousButton); }
-			set {
-				if (value == NavigationButtonsVisible)
-					return;
-				if (value) {
-					children.Add (NextButton);
-					children.Add (PreviousButton);
-					OnSizeAllocated (Allocation);
-					PreviousButton.ShowAll ();
-					NextButton.ShowAll ();
-				} else {
-					children.Remove (PreviousButton);
-					children.Remove (NextButton);
-					OnSizeAllocated (Allocation);
-				}
-			}
-		}
-
-		static TabStrip ()
-		{
-			Xwt.Drawing.NinePatchImage tabBackImage9;
-			if (tabBackImage is Xwt.Drawing.ThemedImage) {
-				var img = ((Xwt.Drawing.ThemedImage)tabBackImage).GetImage (Xwt.Drawing.Context.GlobalStyles);
-				tabBackImage9 = img as Xwt.Drawing.NinePatchImage;
-			} else
-				tabBackImage9 = tabBackImage as Xwt.Drawing.NinePatchImage;
-			TabPadding = tabBackImage9.Padding;
-
-
-			Xwt.Drawing.NinePatchImage tabActiveBackImage9;
-			if (tabActiveBackImage is Xwt.Drawing.ThemedImage) {
-				var img = ((Xwt.Drawing.ThemedImage)tabActiveBackImage).GetImage (Xwt.Drawing.Context.GlobalStyles);
-				tabActiveBackImage9 = img as Xwt.Drawing.NinePatchImage;
-			} else
-				tabActiveBackImage9 = tabBackImage as Xwt.Drawing.NinePatchImage;
-			TabActivePadding = tabActiveBackImage9.Padding;
-		}
-
-		public TabStrip (DockNotebook notebook)
-		{
-			if (notebook == null)
-				throw new ArgumentNullException ("notebook");
-			TabWidth = 125;
-			TargetWidth = 125;
-			tracker = new MouseTracker (this);
-			GtkWorkarounds.FixContainerLeak (this);
-
-			this.notebook = notebook;
-			WidgetFlags |= Gtk.WidgetFlags.AppPaintable;
-			Events |= EventMask.PointerMotionMask | EventMask.LeaveNotifyMask | EventMask.ButtonPressMask;
-
-			var arr = new Xwt.ImageView (tabbarPrevImage);
-			arr.HeightRequest = arr.WidthRequest = 10;
-
-			var alignment = new Alignment (0.5f, 1, 0.0f, 0.0f);
-			alignment.Add (arr.ToGtkWidget ());
-			PreviousButton = new Button (alignment);
-			PreviousButton.Relief = ReliefStyle.None;
-			PreviousButton.CanDefault = PreviousButton.CanFocus = false;
-
-			arr = new Xwt.ImageView (tabbarNextImage);
-			arr.HeightRequest = arr.WidthRequest = 10;
-
-			alignment = new Alignment (0.5f, 1, 0.0f, 0.0f);
-			alignment.Add (arr.ToGtkWidget ());
-			NextButton = new Button (alignment);
-			NextButton.Relief = ReliefStyle.None;
-			NextButton.CanDefault = NextButton.CanFocus = false;
-
-			DropDownButton = new MenuButton ();
-			DropDownButton.Relief = ReliefStyle.None;
-			DropDownButton.CanDefault = DropDownButton.CanFocus = false;
-
-			PreviousButton.ShowAll ();
-			NextButton.ShowAll ();
-			DropDownButton.ShowAll ();
-
-			PreviousButton.Name = "MonoDevelop.DockNotebook.BarButton";
-			NextButton.Name = "MonoDevelop.DockNotebook.BarButton";
-			DropDownButton.Name = "MonoDevelop.DockNotebook.BarButton";
-
-			PreviousButton.Parent = this;
-			NextButton.Parent = this;
-			DropDownButton.Parent = this;
-
-			children.Add (PreviousButton);
-			children.Add (NextButton);
-			children.Add (DropDownButton);
-
-			tracker.HoveredChanged += (sender, e) => {
-				if (!tracker.Hovered) {
-					SetHighlightedTab (null);
-					UpdateTabWidth (tabEndX - tabStartX);
-					QueueDraw ();
-				}
-			};
-
-			notebook.PageAdded += (sender, e) => QueueResize ();
-			notebook.PageRemoved += (sender, e) => QueueResize ();
-
-			closingTabs = new Dictionary<int, DockNotebookTab> ();
-		}
-
-		void IAnimatable.BatchBegin ()
-		{
-		}
-
-		void IAnimatable.BatchCommit ()
-		{
-			QueueDraw ();
-		}
-
-		public bool IsActiveNotebook {
-			get {
-				return this.isActiveNotebook;
-			}
-			set {
-				isActiveNotebook = value;
-				QueueDraw ();
-			}
-		}
-
-		public void StartOpenAnimation (DockNotebookTab tab)
-		{
-			tab.WidthModifier = 0;
-			new Animation (f => tab.WidthModifier = f)
-				.AddConcurrent (new Animation (f => tab.Opacity = f), 0.0d, 0.2d)
-				.Commit (tab, "Open", easing: Easing.CubicInOut);
-		}
-
-		public void StartCloseAnimation (DockNotebookTab tab)
-		{
-			closingTabs [tab.Index] = tab;
-			new Animation (f => tab.WidthModifier = f, tab.WidthModifier, 0)
-				.AddConcurrent (new Animation (f => tab.Opacity = f, tab.Opacity, 0), 0.8d)
-				.Commit (tab, "Closing",
-				easing: Easing.CubicOut,
-				finished: (f, a) => {
-					if (!a)
-						closingTabs.Remove (tab.Index);
-				});
-		}
-
-		protected override void ForAll (bool include_internals, Callback callback)
-		{
-			base.ForAll (include_internals, callback);
-			foreach (var c in children.ToArray ())
-				callback (c);
-		}
-
-		protected override void OnRemoved (Widget widget)
-		{
-			children.Remove (widget);
-		}
-
-		protected override void OnSizeAllocated (Gdk.Rectangle allocation)
-		{
-			if (NavigationButtonsVisible) {
-				tabStartX = /*allocation.X +*/ LeftBarPadding + LeanWidth / 2;
-			} else {
-				tabStartX = LeanWidth / 2;
-			}
-			tabEndX = allocation.Width - RightBarPadding;
-			var height = allocation.Height;
-
-			PreviousButton.SizeAllocate (new Gdk.Rectangle (
-				0, // allocation.X,
-				0, // allocation.Y,
-				LeftBarPadding / 2,
-				height
-			)
-			);
-			NextButton.SizeAllocate (new Gdk.Rectangle (
-				LeftBarPadding / 2,
-				0,
-				LeftBarPadding / 2, height)
-			);
-
-			var image = PreviousButton.Child;
-			int buttonWidth = LeftBarPadding / 2;
-			image.SizeAllocate (new Gdk.Rectangle (
-				(buttonWidth - 12) / 2,
-				(height - 12) / 2,
-				12, 12)
-			);
-
-			image = NextButton.Child;
-			image.SizeAllocate (new Gdk.Rectangle (
-				buttonWidth + (buttonWidth - 12) / 2,
-				(height - 12) / 2,
-				12, 12)
-			);
-
-			DropDownButton.SizeAllocate (new Gdk.Rectangle (
-				tabEndX,
-				allocation.Y,
-				DropDownButton.SizeRequest ().Width,
-				height));
-
-			base.OnSizeAllocated (allocation);
-			Update ();
-		}
-
-		protected override void OnSizeRequested (ref Requisition requisition)
-		{
-			base.OnSizeRequested (ref requisition);
-			requisition.Height = TotalHeight;
-			requisition.Width = 0;
-		}
-
-		internal void InitSize ()
-		{
-			return;
-		}
-
-		public int BarHeight {
-			get { return TotalHeight; }
-		}
-
-		int lastDragX;
-
-		void SetHighlightedTab (DockNotebookTab tab)
-		{
-			if (highlightedTab == tab)
-				return;
-
-			if (highlightedTab != null) {
-				var tmp = highlightedTab;
-				tmp.Animate ("Glow",
-					f => tmp.GlowStrength = f,
-					start: tmp.GlowStrength,
-					end: 0);
-			}
-
-			if (tab != null) {
-				tab.Animate ("Glow",
-					f => tab.GlowStrength = f,
-					start: tab.GlowStrength,
-					end: 1);
-			}
-
-			highlightedTab = tab;
-			QueueDraw ();
-		}
-
-		class PadTitleWindow: Gtk.Window
-		{
-			public PadTitleWindow (DockFrame frame, DockItem draggedItem) : base (Gtk.WindowType.Popup)
-			{
-				SkipTaskbarHint = true;
-				Decorated = false;
-				TransientFor = (Gtk.Window)frame.Toplevel;
-				TypeHint = WindowTypeHint.Utility;
-
-				var mainBox = new VBox ();
-
-				var box = new HBox (false, 3);
-				if (draggedItem.Icon != null) {
-					var img = new Xwt.ImageView (draggedItem.Icon);
-					box.PackStart (img.ToGtkWidget (), false, false, 0);
-				}
-				var la = new Label ();
-				la.Markup = draggedItem.Label;
-				box.PackStart (la, false, false, 0);
-
-				mainBox.PackStart (box, false, false, 0);
-
-				var f = new CustomFrame ();
-				f.SetPadding (12, 12, 12, 12);
-				f.SetMargins (1, 1, 1, 1);
-				f.Add (mainBox);
-
-				Add (f);
-				ShowAll ();
-			}
-		}
-
-		PlaceholderWindow placeholderWindow;
-		bool mouseHasLeft;
-
-		protected override bool OnLeaveNotifyEvent (EventCrossing evnt)
-		{
-			if (draggingTab && placeholderWindow == null && !mouseHasLeft)
-				mouseHasLeft = true;
-			return base.OnLeaveNotifyEvent (evnt);
-		}
-
-		void CreatePlaceholderWindow ()
-		{
-			var tab = notebook.CurrentTab;
-			placeholderWindow = new PlaceholderWindow (tab);
-
-			int x, y;
-			Gdk.Display.Default.GetPointer (out x, out y);
-			placeholderWindow.MovePosition (x, y);
-			placeholderWindow.Show ();
-
-			placeholderWindow.Destroyed += delegate {
-				placeholderWindow = null;
-				buttonPressedOnTab = false;
-			};
-		}
-
-		Gdk.Rectangle GetScreenRect ()
-		{
-			int ox, oy;
-			ParentWindow.GetOrigin (out ox, out oy);
-			var alloc = notebook.Allocation;
-			alloc.X += ox;
-			alloc.Y += oy;
-			return alloc;
-		}
-
-		protected override bool OnMotionNotifyEvent (EventMotion evnt)
-		{
-			if (draggingTab && mouseHasLeft) {
-				var sr = GetScreenRect ();
-				sr.Height = BarHeight;
-				sr.Inflate (30, 30);
-
-				int x, y;
-				Gdk.Display.Default.GetPointer (out x, out y);
-
-				if (x < sr.Left || x > sr.Right || y < sr.Top || y > sr.Bottom) {
-					draggingTab = false;
-					mouseHasLeft = false;
-					CreatePlaceholderWindow ();
-				}
-			}
-
-			string newTooltip = null;
-			if (placeholderWindow != null) {
-				int x, y;
-				Gdk.Display.Default.GetPointer (out x, out y);
-				placeholderWindow.MovePosition (x, y);
-				return base.OnMotionNotifyEvent (evnt);
-			}
-
-			if (!draggingTab) {
-				var t = FindTab ((int)evnt.X, (int)evnt.Y);
-
-				// If the user clicks and drags on the 'x' which closes the current
-				// tab we can end up with a null tab here
-				if (t == null) {
-					TooltipText = null;
-					return base.OnMotionNotifyEvent (evnt);
-				}
-				SetHighlightedTab (t);
-
-				var newOver = IsOverCloseButton (t, (int)evnt.X, (int)evnt.Y);
-				if (newOver != overCloseButton) {
-					overCloseButton = newOver;
-					QueueDraw ();
-				}
-				if (!overCloseButton && !draggingTab && buttonPressedOnTab) {
-					draggingTab = true;
-					mouseHasLeft = false;
-					dragXProgress = 1.0f;
-					int x = (int)evnt.X;
-					dragOffset = x - t.Allocation.X;
-					dragX = x - dragOffset;
-					lastDragX = (int)evnt.X;
-				} else if (t != null)
-					newTooltip = t.Tooltip;
-			} else if (evnt.State.HasFlag (ModifierType.Button1Mask)) {
-				dragX = (int)evnt.X - dragOffset;
-				QueueDraw ();
-
-				var t = FindTab ((int)evnt.X, (int)TabPadding.Top + 3);
-				if (t == null) {
-					var last = (DockNotebookTab)notebook.Tabs.Last ();
-					if (dragX > last.Allocation.Right)
-						t = last;
-					if (dragX < 0)
-						t = (DockNotebookTab)notebook.Tabs.First ();
-				}
-				if (t != null && t != notebook.CurrentTab && (
-				        ((int)evnt.X > lastDragX && t.Index > notebook.CurrentTab.Index) ||
-				        ((int)evnt.X < lastDragX && t.Index < notebook.CurrentTab.Index))) {
-					t.SaveAllocation ();
-					t.SaveStrength = 1;
-					notebook.ReorderTab ((DockNotebookTab)notebook.CurrentTab, t);
-
-					t.Animate ("TabMotion",
-						f => t.SaveStrength = f,
-						1.0f,
-						0.0f,
-						easing: Easing.CubicInOut);
-				}
-				lastDragX = (int)evnt.X;
-			}
-
-			if (newTooltip != null && TooltipText != null && TooltipText != newTooltip)
-				TooltipText = null;
-			else
-				TooltipText = newTooltip;
-
-			return base.OnMotionNotifyEvent (evnt);
-		}
-
-		bool overCloseOnPress;
-		bool allowDoubleClick;
-
-		protected override bool OnButtonPressEvent (EventButton evnt)
-		{
-			var t = FindTab ((int)evnt.X, (int)evnt.Y);
-			if (t != null) {
-				if (evnt.IsContextMenuButton ()) {
-					DockNotebook.ActiveNotebook = notebook;
-					notebook.CurrentTab = t;
-					notebook.DoPopupMenu (notebook, t.Index, evnt);
-					return true;
-				}
-				// Don't select the tab if we are clicking the close button
-				if (IsOverCloseButton (t, (int)evnt.X, (int)evnt.Y)) {
-					overCloseOnPress = true;
-					return true;
-				}
-				overCloseOnPress = false;
-
-				if (evnt.Type == EventType.TwoButtonPress) {
-					if (allowDoubleClick) {
-						notebook.OnActivateTab (t);
-						buttonPressedOnTab = false;
-					}
-					return true;
-				}
-				if (evnt.Button == 2) {
-					notebook.OnCloseTab (t);
-					return true;
-				}
-
-				DockNotebook.ActiveNotebook = notebook;
-				buttonPressedOnTab = true;
-				notebook.CurrentTab = t;
-				return true;
-			}
-			buttonPressedOnTab = true;
-			QueueDraw ();
-			return base.OnButtonPressEvent (evnt);
-		}
-
-		protected override bool OnButtonReleaseEvent (EventButton evnt)
-		{
-			buttonPressedOnTab = false;
-
-			if (placeholderWindow != null) {
-				placeholderWindow.PlaceWindow (notebook);
-				return base.OnButtonReleaseEvent (evnt);
-			}
-
-			if (!draggingTab && overCloseOnPress) {
-				var t = FindTab ((int)evnt.X, (int)evnt.Y);
-				if (t != null && IsOverCloseButton (t, (int)evnt.X, (int)evnt.Y)) {
-					notebook.OnCloseTab (t);
-					allowDoubleClick = false;
-					return true;
-				}
-			}
-			overCloseOnPress = false;
-			allowDoubleClick = true;
-			if (dragX != 0)
-				this.Animate ("EndDrag",
-					f => dragXProgress = f,
-					1.0d,
-					0.0d,
-					easing: Easing.CubicOut,
-					finished: (f, a) => draggingTab = false);
-			QueueDraw ();
-			return base.OnButtonReleaseEvent (evnt);
-		}
-
-		protected override void OnUnrealized ()
-		{
-			// Cancel drag operations and animations
-			buttonPressedOnTab = false;
-			overCloseOnPress = false;
-			allowDoubleClick = true;
-			draggingTab = false;
-			dragX = 0;
-			this.AbortAnimation ("EndDrag");
-			base.OnUnrealized ();
-		}
-
-		DockNotebookTab FindTab (int x, int y)
-		{
-			var current = notebook.CurrentTab as DockNotebookTab;
-			if (current != null) {
-				var allocWithLean = current.Allocation;
-				allocWithLean.X -= LeanWidth / 2;
-				allocWithLean.Width += LeanWidth;
-				if (allocWithLean.Contains (x, y))
-					return current;
-			}
-
-			for (int n = 0; n < notebook.Tabs.Count; n++) {
-				var tab = (DockNotebookTab)notebook.Tabs [n];
-				if (tab.Allocation.Contains (x, y))
-					return tab;
-			}
-			return null;
-		}
-
-		static bool IsOverCloseButton (DockNotebookTab tab, int x, int y)
-		{
-			return tab != null && tab.CloseButtonActiveArea.Contains (x, y);
-		}
-
-		public void Update ()
-		{
-			if (!tracker.Hovered) {
-				UpdateTabWidth (tabEndX - tabStartX);
-			} else if (closingTabs.ContainsKey (notebook.Tabs.Count)) {
-				UpdateTabWidth (closingTabs [notebook.Tabs.Count].Allocation.Right - tabStartX, true);
-			}
-			QueueDraw ();
-		}
-
-		void UpdateTabWidth (int width, bool adjustLast = false)
-		{
-			if (notebook.Tabs.Any ())
-				TargetWidth = Clamp (width / notebook.Tabs.Count, 50, 200);
-
-			if (adjustLast) {
-				// adjust to align close buttons properly
-				LastTabWidthAdjustment = width - (TargetWidth * notebook.Tabs.Count) + 1;
-				LastTabWidthAdjustment = Math.Abs (LastTabWidthAdjustment) < 50 ? LastTabWidthAdjustment : 0;
-			} else {
-				LastTabWidthAdjustment = 0;
-			}
-			if (!IsRealized)
-				TabWidth = TargetWidth;
-		}
-
-		static int Clamp (int val, int min, int max)
-		{
-			return Math.Max (min, Math.Min (max, val));
-		}
-
-		int GetRenderOffset ()
-		{
-			int tabArea = tabEndX - tabStartX;
-			if (notebook.CurrentTabIndex >= 0) {
-				int normalizedArea = (tabArea / TargetWidth) * TargetWidth;
-				int maxOffset = Math.Max (0, (notebook.Tabs.Count * TargetWidth) - normalizedArea);
-
-				int distanceToTabEdge = TargetWidth * notebook.CurrentTabIndex;
-				int window = normalizedArea - TargetWidth;
-				targetOffset = Math.Min (maxOffset, Clamp (renderOffset, distanceToTabEdge - window, distanceToTabEdge));
-
-				if (targetOffset != animationTarget) {
-					this.Animate ("ScrollTabs",
-						easing: Easing.CubicOut,
-						start: renderOffset,
-						end: targetOffset,
-						callback: f => renderOffset = (int)f);
-					animationTarget = targetOffset;
-				}
-			}
-
-			return tabStartX - renderOffset;
-		}
-
-		Action<Context> DrawClosingTab (int index, Gdk.Rectangle region, out int width)
-		{
-			width = 0;
-			if (closingTabs.ContainsKey (index)) {
-				DockNotebookTab closingTab = closingTabs [index];
-				width = (int)(closingTab.WidthModifier * TabWidth);
-				int tmp = width;
-				return c => DrawTab (c, closingTab, Allocation, new Gdk.Rectangle (region.X, region.Y, tmp, region.Height), false, false, false, CreateTabLayout (closingTab));
-			}
-			return c => {
-			};
-		}
-
-		void Draw (Context ctx)
-		{
-			int tabArea = tabEndX - tabStartX;
-			int x = GetRenderOffset ();
-			const int y = 0;
-			int n = 0;
-			Action<Context> drawActive = c => {
-			};
-			var drawCommands = new List<Action<Context>> ();
-			for (; n < notebook.Tabs.Count; n++) {
-				if (x + TabWidth < tabStartX) {
-					x += TabWidth;
-					continue;
-				}
-
-				if (x > tabEndX)
-					break;
-
-				int closingWidth;
-				var cmd = DrawClosingTab (n, new Gdk.Rectangle (x, y, 0, Allocation.Height), out closingWidth);
-				drawCommands.Add (cmd);
-				x += closingWidth;
-
-				var tab = (DockNotebookTab)notebook.Tabs [n];
-				bool active = tab == notebook.CurrentTab;
-
-				int width = Math.Min (TabWidth, Math.Max (50, tabEndX - x - 1));
-				if (tab == notebook.Tabs.Last ())
-					width += LastTabWidthAdjustment;
-				width = (int)(width * tab.WidthModifier);
-
-				if (active) {
-					int tmp = x;
-					drawActive = c => DrawTab (c, tab, Allocation, new Gdk.Rectangle (tmp, y, width, Allocation.Height), true, true, draggingTab, CreateTabLayout (tab, true));
-					tab.Allocation = new Gdk.Rectangle (tmp, Allocation.Y, width, Allocation.Height);
-				} else {
-					int tmp = x;
-					bool highlighted = tab == highlightedTab;
-
-					if (tab.SaveStrength > 0.0f) {
-						tmp = (int)(tab.SavedAllocation.X + (tmp - tab.SavedAllocation.X) * (1.0f - tab.SaveStrength));
-					}
-
-					drawCommands.Add (c => DrawTab (c, tab, Allocation, new Gdk.Rectangle (tmp, y, width, Allocation.Height), highlighted, false, false, CreateTabLayout (tab)));
-					tab.Allocation = new Gdk.Rectangle (tmp, Allocation.Y, width, Allocation.Height);
-				}
-
-				x += width;
-			}
-
-			var allocation = Allocation;
-			int tabWidth;
-			drawCommands.Add (DrawClosingTab (n, new Gdk.Rectangle (x, y, 0, allocation.Height), out tabWidth));
-			drawCommands.Reverse ();
-
-			ctx.DrawImage (this, tabbarBackImage.WithSize (allocation.Width, allocation.Height), 0, 0);
-
-			// Draw breadcrumb bar header
-//			if (notebook.Tabs.Count > 0) {
-//				ctx.Rectangle (0, allocation.Height - BottomBarPadding, allocation.Width, BottomBarPadding);
-//				ctx.SetSourceColor (Styles.BreadcrumbBackgroundColor);
-//				ctx.Fill ();
-//			}
-
-			ctx.Rectangle (tabStartX - LeanWidth / 2, allocation.Y, tabArea + LeanWidth, allocation.Height);
-			ctx.Clip ();
-
-			foreach (var cmd in drawCommands)
-				cmd (ctx);
-
-			ctx.ResetClip ();
-
-			// Redraw the dragging tab here to be sure its on top. We drew it before to get the sizing correct, this should be fixed.
-			drawActive (ctx);
-		}
-
-		protected override bool OnExposeEvent (EventExpose evnt)
-		{
-			using (var context = CairoHelper.Create (evnt.Window)) {
-				Draw (context);
-			}
-			return base.OnExposeEvent (evnt);
-		}
-
-		void DrawTab (Context ctx, DockNotebookTab tab, Gdk.Rectangle allocation, Gdk.Rectangle tabBounds, bool highlight, bool active, bool dragging, Pango.Layout la)
-		{
-			// This logic is stupid to have here, should be in the caller!
-			if (dragging) {
-				tabBounds.X = (int)(tabBounds.X + (dragX - tabBounds.X) * dragXProgress);
-				tabBounds.X = Clamp (tabBounds.X, tabStartX, tabEndX - tabBounds.Width);
-			}
-			double rightPadding = (active ? TabActivePadding.Right : TabPadding.Right) - (LeanWidth / 2);
-			rightPadding = (rightPadding * Math.Min (1.0, Math.Max (0.5, (tabBounds.Width - 30) / 70.0)));
-			double leftPadding = (active ? TabActivePadding.Left : TabPadding.Left) - (LeanWidth / 2);
-			leftPadding = (leftPadding * Math.Min (1.0, Math.Max (0.5, (tabBounds.Width - 30) / 70.0)));
-			double bottomPadding = active ? TabActivePadding.Bottom : TabPadding.Bottom;
-
-			DrawTabBackground (this, ctx, allocation, tabBounds.Width, tabBounds.X, active);
-
-			ctx.LineWidth = 1;
-			ctx.NewPath ();
-
-			// Render Close Button (do this first so we can tell how much text to render)
-
-			var closeButtonAlloation = new Cairo.Rectangle (tabBounds.Right - rightPadding - (tabCloseImage.Width / 2) - CloseButtonMarginRight,
-			                                 tabBounds.Height - bottomPadding - tabCloseImage.Height - CloseButtonMarginBottom,
-			                                 tabCloseImage.Width, tabCloseImage.Height);
-			
-			tab.CloseButtonActiveArea = closeButtonAlloation.Inflate (2, 2);
-
-			bool closeButtonHovered = tracker.Hovered && tab.CloseButtonActiveArea.Contains (tracker.MousePosition);
-			bool tabHovered = tracker.Hovered && tab.Allocation.Contains (tracker.MousePosition);
-			bool drawCloseButton = active || tabHovered;
-
-			if (!closeButtonHovered && tab.DirtyStrength > 0.5) {
-				ctx.DrawImage (this, tabDirtyImage, closeButtonAlloation.X, closeButtonAlloation.Y);
-				drawCloseButton = false;
-			}
-
-			if (drawCloseButton)
-				ctx.DrawImage (this, tabCloseImage.WithAlpha ((closeButtonHovered ? 1.0 : 0.5) * tab.Opacity), closeButtonAlloation.X, closeButtonAlloation.Y);
-			
-			// Render Text
-			double tw = tabBounds.Width - (leftPadding + rightPadding);
-			if (drawCloseButton || tab.DirtyStrength > 0.5)
-				tw -= closeButtonAlloation.Width / 2;
-
-			double tx = tabBounds.X + leftPadding;
-			var baseline = la.GetLine (0).Layout.GetPixelBaseline ();
-			double ty = tabBounds.Height - bottomPadding - baseline;
-
-			ctx.MoveTo (tx, ty);
-			if (!MonoDevelop.Core.Platform.IsMac && !MonoDevelop.Core.Platform.IsWindows) {
-				// This is a work around for a linux specific problem.
-				// A bug in the proprietary ATI driver caused TAB text not to draw.
-				// If that bug get's fixed remove this HACK asap.
-				la.Ellipsize = Pango.EllipsizeMode.End;
-				la.Width = (int)(tw * Pango.Scale.PangoScale);
-				ctx.SetSourceColor ((tab.Notify ? Styles.TabBarNotifyTextColor : (active ? Styles.TabBarActiveTextColor : Styles.TabBarInactiveTextColor)).ToCairoColor ());
-				Pango.CairoHelper.ShowLayout (ctx, la.GetLine (0).Layout);
-			} else {
-				// ellipses are for space wasting ..., we cant afford that
-				using (var lg = new LinearGradient (tx + tw - 10, 0, tx + tw, 0)) {
-					var color = (tab.Notify ? Styles.TabBarNotifyTextColor : (active ? Styles.TabBarActiveTextColor : Styles.TabBarInactiveTextColor)).ToCairoColor ();
-					color = color.MultiplyAlpha (tab.Opacity);
-					lg.AddColorStop (0, color);
-					color.A = 0;
-					lg.AddColorStop (1, color);
-					ctx.SetSource (lg);
-					Pango.CairoHelper.ShowLayout (ctx, la.GetLine (0).Layout);
-				}
-			}
-			la.Dispose ();
-		}
-
-		static void DrawTabBackground (Widget widget, Context ctx, Gdk.Rectangle allocation, int contentWidth, int px, bool active = true)
-		{
-			int lean = Math.Min (LeanWidth, contentWidth / 2);
-			int halfLean = lean / 2;
-
-			double x = px + TabSpacing - halfLean;
-			double y = 0;
-			double height = allocation.Height;
-			double width = contentWidth - (TabSpacing * 2) + lean;
-
-			var image = active ? tabActiveBackImage : tabBackImage;
-			image = image.WithSize (width, height);
-
-			ctx.DrawImage (widget, image, x, y);
-		}
-
-		Pango.Layout CreateSizedLayout (bool active)
-		{
-			var la = new Pango.Layout (PangoContext);
-			la.FontDescription = Ide.Fonts.FontService.SansFont.Copy ();
-			if (!Core.Platform.IsWindows)
-				la.FontDescription.Weight = Pango.Weight.Bold;
-			la.FontDescription.AbsoluteSize = Pango.Units.FromPixels (VerticalTextSize);
-
-			return la;
-		}
-
-		Pango.Layout CreateTabLayout (DockNotebookTab tab, bool active = false)
-		{
-			Pango.Layout la = CreateSizedLayout (active);
-			if (!string.IsNullOrEmpty (tab.Markup))
-				la.SetMarkup (tab.Markup);
-			else if (!string.IsNullOrEmpty (tab.Text))
-				la.SetText (tab.Text);
-			return la;
-		}
-	}
-}
->>>>>>> 2945ef1e
+}