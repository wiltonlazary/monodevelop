//
// TabStrip.cs
//
// Author:
//       Mike Krüger <mkrueger@xamarin.com>
//
// Copyright (c) 2014 Xamarin Inc. (http://xamarin.com)
//
// Permission is hereby granted, free of charge, to any person obtaining a copy
// of this software and associated documentation files (the "Software"), to deal
// in the Software without restriction, including without limitation the rights
// to use, copy, modify, merge, publish, distribute, sublicense, and/or sell
// copies of the Software, and to permit persons to whom the Software is
// furnished to do so, subject to the following conditions:
//
// The above copyright notice and this permission notice shall be included in
// all copies or substantial portions of the Software.
//
// THE SOFTWARE IS PROVIDED "AS IS", WITHOUT WARRANTY OF ANY KIND, EXPRESS OR
// IMPLIED, INCLUDING BUT NOT LIMITED TO THE WARRANTIES OF MERCHANTABILITY,
// FITNESS FOR A PARTICULAR PURPOSE AND NONINFRINGEMENT. IN NO EVENT SHALL THE
// AUTHORS OR COPYRIGHT HOLDERS BE LIABLE FOR ANY CLAIM, DAMAGES OR OTHER
// LIABILITY, WHETHER IN AN ACTION OF CONTRACT, TORT OR OTHERWISE, ARISING FROM,
// OUT OF OR IN CONNECTION WITH THE SOFTWARE OR THE USE OR OTHER DEALINGS IN
// THE SOFTWARE.

using System.Linq;
using Gdk;
using Gtk;
using System;
using System.Collections.Generic;
using Cairo;
using MonoDevelop.Components;
using Xwt.Motion;
using MonoDevelop.Components.Docking;
using MonoDevelop.Ide.Gui;
using MonoDevelop.Ide;

namespace MonoDevelop.Components.DockNotebook
{
	class TabStrip: EventBox, IAnimatable
	{
		static Xwt.Drawing.Image tabbarPrevImage = Xwt.Drawing.Image.FromResource ("tabbar-prev-12.png");
		static Xwt.Drawing.Image tabbarNextImage = Xwt.Drawing.Image.FromResource ("tabbar-next-12.png");
		static Xwt.Drawing.Image tabActiveBackImage = Xwt.Drawing.Image.FromResource ("tabbar-active.9.png");
		static Xwt.Drawing.Image tabBackImage = Xwt.Drawing.Image.FromResource ("tabbar-inactive.9.png");
		static Xwt.Drawing.Image tabbarBackImage = Xwt.Drawing.Image.FromResource ("tabbar-back.9.png");

		List<Widget> children = new List<Widget> ();
		readonly DockNotebook notebook;
		DockNotebookTab highlightedTab;
		bool overCloseButton;
		bool buttonPressedOnTab;
		int tabStartX, tabEndX;
		bool isActiveNotebook;

		MouseTracker tracker;

		bool draggingTab;
		int dragX;
		int dragOffset;
		double dragXProgress;

		int renderOffset;
		int targetOffset;
		int animationTarget;

		Dictionary<int, DockNotebookTab> closingTabs;

		public Button PreviousButton;
		public Button NextButton;
		public MenuButton DropDownButton;

		static readonly double PixelScale = GtkWorkarounds.GetPixelScale ();
		static readonly int TotalHeight = (int)(29 * PixelScale);
		static readonly Xwt.WidgetSpacing TabPadding;
		static readonly Xwt.WidgetSpacing TabActivePadding;
		static readonly int LeftBarPadding = (int)(44 * PixelScale);
		static readonly int RightBarPadding = (int)(22 * PixelScale);
		static readonly int VerticalTextSize = (int)(11 * PixelScale);
		static readonly int ButtonSize = (int)(16 * PixelScale);
		const int TabSpacing = 0;
		const int LeanWidth = 14;
		const int CloseButtonSize = 8;

		const int TextOffset = 1;

		int TabWidth { get; set; }

		int LastTabWidthAdjustment { get; set; }

		int targetWidth;

		int TargetWidth {
			get { return targetWidth; }
			set {
				targetWidth = value;
				if (TabWidth != value) {
					this.Animate ("TabWidth",
						f => TabWidth = (int)f,
						TabWidth,
						value,
						easing: Easing.CubicOut);
				}
			}
		}

		public bool  NavigationButtonsVisible {
			get { return children.Contains (PreviousButton); }
			set {
				if (value == NavigationButtonsVisible)
					return;
				if (value) {
					children.Add (NextButton);
					children.Add (PreviousButton);
					OnSizeAllocated (Allocation);
					PreviousButton.ShowAll ();
					NextButton.ShowAll ();
				} else {
					children.Remove (PreviousButton);
					children.Remove (NextButton);
					OnSizeAllocated (Allocation);
				}
			}
		}

		static TabStrip ()
		{
			TabPadding = ((Xwt.Drawing.NinePatchImage)tabBackImage).Padding;
			TabActivePadding = ((Xwt.Drawing.NinePatchImage)tabActiveBackImage).Padding;
		}

		public TabStrip (DockNotebook notebook)
		{
			if (notebook == null)
				throw new ArgumentNullException ("notebook");
			TabWidth = 125;
			TargetWidth = 125;
			tracker = new MouseTracker (this);
			GtkWorkarounds.FixContainerLeak (this);

			this.notebook = notebook;
			WidgetFlags |= Gtk.WidgetFlags.AppPaintable;
			Events |= EventMask.PointerMotionMask | EventMask.LeaveNotifyMask | EventMask.ButtonPressMask;

			var arr = new Xwt.ImageView (tabbarPrevImage);
			arr.HeightRequest = arr.WidthRequest = 10;

			var alignment = new Alignment (0.5f, 0.5f, 0.0f, 0.0f);
			alignment.Add (arr.ToGtkWidget ());
			PreviousButton = new Button (alignment);
			PreviousButton.Relief = ReliefStyle.None;
			PreviousButton.CanDefault = PreviousButton.CanFocus = false;

			arr = new Xwt.ImageView (tabbarNextImage);
			arr.HeightRequest = arr.WidthRequest = 10;

			alignment = new Alignment (0.5f, 0.5f, 0.0f, 0.0f);
			alignment.Add (arr.ToGtkWidget ());
			NextButton = new Button (alignment);
			NextButton.Relief = ReliefStyle.None;
			NextButton.CanDefault = NextButton.CanFocus = false;

			DropDownButton = new MenuButton ();
			DropDownButton.Relief = ReliefStyle.None;
			DropDownButton.CanDefault = DropDownButton.CanFocus = false;

			PreviousButton.ShowAll ();
			NextButton.ShowAll ();
			DropDownButton.ShowAll ();

			PreviousButton.Name = "MonoDevelop.DockNotebook.BarButton";
			NextButton.Name = "MonoDevelop.DockNotebook.BarButton";
			DropDownButton.Name = "MonoDevelop.DockNotebook.BarButton";

			PreviousButton.Parent = this;
			NextButton.Parent = this;
			DropDownButton.Parent = this;

			children.Add (PreviousButton);
			children.Add (NextButton);
			children.Add (DropDownButton);

			tracker.HoveredChanged += (sender, e) => {
				if (!tracker.Hovered) {
					SetHighlightedTab (null);
					UpdateTabWidth (tabEndX - tabStartX);
					QueueDraw ();
				}
			};

			notebook.PageAdded += (sender, e) => QueueResize ();
			notebook.PageRemoved += (sender, e) => QueueResize ();

			closingTabs = new Dictionary<int, DockNotebookTab> ();
		}

		void IAnimatable.BatchBegin ()
		{
		}

		void IAnimatable.BatchCommit ()
		{
			QueueDraw ();
		}

		public bool IsActiveNotebook {
			get {
				return this.isActiveNotebook;
			}
			set {
				isActiveNotebook = value;
				QueueDraw ();
			}
		}

		public void StartOpenAnimation (DockNotebookTab tab)
		{
			tab.WidthModifier = 0;
			new Animation (f => tab.WidthModifier = f)
				.AddConcurrent (new Animation (f => tab.Opacity = f), 0.0d, 0.2d)
				.Commit (tab, "Open", easing: Easing.CubicInOut);
		}

		public void StartCloseAnimation (DockNotebookTab tab)
		{
			closingTabs [tab.Index] = tab;
			new Animation (f => tab.WidthModifier = f, tab.WidthModifier, 0)
				.AddConcurrent (new Animation (f => tab.Opacity = f, tab.Opacity, 0), 0.8d)
				.Commit (tab, "Closing",
				easing: Easing.CubicOut,
				finished: (f, a) => {
					if (!a)
						closingTabs.Remove (tab.Index);
				});
		}

		protected override void ForAll (bool include_internals, Callback callback)
		{
			base.ForAll (include_internals, callback);
			foreach (var c in children.ToArray ())
				callback (c);
		}

		protected override void OnRemoved (Widget widget)
		{
			children.Remove (widget);
		}

		protected override void OnSizeAllocated (Gdk.Rectangle allocation)
		{
			if (NavigationButtonsVisible) {
				tabStartX = /*allocation.X +*/ LeftBarPadding + LeanWidth / 2;
			} else {
				tabStartX = LeanWidth / 2;
			}
			tabEndX = allocation.Width - RightBarPadding;
			var height = allocation.Height;

			PreviousButton.SizeAllocate (new Gdk.Rectangle (
				0, // allocation.X,
				0, // allocation.Y,
				LeftBarPadding / 2,
				height
			)
			);
			NextButton.SizeAllocate (new Gdk.Rectangle (
				LeftBarPadding / 2,
				0,
				LeftBarPadding / 2, height)
			);

			var image = PreviousButton.Child;
			int buttonWidth = LeftBarPadding / 2;
			image.SizeAllocate (new Gdk.Rectangle (
				(buttonWidth - 12) / 2,
				(height - 12) / 2,
				12, 12)
			);

			image = NextButton.Child;
			image.SizeAllocate (new Gdk.Rectangle (
				buttonWidth + (buttonWidth - 12) / 2,
				(height - 12) / 2,
				12, 12)
			);

			DropDownButton.SizeAllocate (new Gdk.Rectangle (
				tabEndX,
				allocation.Y,
				DropDownButton.SizeRequest ().Width,
				height));

			base.OnSizeAllocated (allocation);
			Update ();
		}

		protected override void OnSizeRequested (ref Requisition requisition)
		{
			base.OnSizeRequested (ref requisition);
			requisition.Height = TotalHeight;
			requisition.Width = 0;
		}

		internal void InitSize ()
		{
			return;
		}

		public int BarHeight {
			get { return TotalHeight; }
		}

		int lastDragX;

		void SetHighlightedTab (DockNotebookTab tab)
		{
			if (highlightedTab == tab)
				return;

			if (highlightedTab != null) {
				var tmp = highlightedTab;
				tmp.Animate ("Glow",
					f => tmp.GlowStrength = f,
					start: tmp.GlowStrength,
					end: 0);
			}

			if (tab != null) {
				tab.Animate ("Glow",
					f => tab.GlowStrength = f,
					start: tab.GlowStrength,
					end: 1);
			}

			highlightedTab = tab;
			QueueDraw ();
		}

		class PadTitleWindow: Gtk.Window
		{
			public PadTitleWindow (DockFrame frame, DockItem draggedItem) : base (Gtk.WindowType.Popup)
			{
				SkipTaskbarHint = true;
				Decorated = false;
				TransientFor = (Gtk.Window)frame.Toplevel;
				TypeHint = WindowTypeHint.Utility;

				var mainBox = new VBox ();

				var box = new HBox (false, 3);
				if (draggedItem.Icon != null) {
					var img = new Xwt.ImageView (draggedItem.Icon);
					box.PackStart (img.ToGtkWidget (), false, false, 0);
				}
				var la = new Label ();
				la.Markup = draggedItem.Label;
				box.PackStart (la, false, false, 0);

				mainBox.PackStart (box, false, false, 0);

				var f = new CustomFrame ();
				f.SetPadding (12, 12, 12, 12);
				f.SetMargins (1, 1, 1, 1);
				f.Add (mainBox);

				Add (f);
				ShowAll ();
			}
		}

		PlaceholderWindow placeholderWindow;
		bool mouseHasLeft;

		protected override bool OnLeaveNotifyEvent (EventCrossing evnt)
		{
			if (draggingTab && placeholderWindow == null && !mouseHasLeft)
				mouseHasLeft = true;
			return base.OnLeaveNotifyEvent (evnt);
		}

		void CreatePlaceholderWindow ()
		{
			var tab = notebook.CurrentTab;
			placeholderWindow = new PlaceholderWindow (tab);

			int x, y;
			Gdk.Display.Default.GetPointer (out x, out y);
			placeholderWindow.MovePosition (x, y);
			placeholderWindow.Show ();

			placeholderWindow.Destroyed += delegate {
				placeholderWindow = null;
				buttonPressedOnTab = false;
			};
		}

		Gdk.Rectangle GetScreenRect ()
		{
			int ox, oy;
			ParentWindow.GetOrigin (out ox, out oy);
			var alloc = notebook.Allocation;
			alloc.X += ox;
			alloc.Y += oy;
			return alloc;
		}

		protected override bool OnMotionNotifyEvent (EventMotion evnt)
		{
			if (draggingTab && mouseHasLeft) {
				var sr = GetScreenRect ();
				sr.Height = BarHeight;
				sr.Inflate (30, 30);

				int x, y;
				Gdk.Display.Default.GetPointer (out x, out y);

				if (x < sr.Left || x > sr.Right || y < sr.Top || y > sr.Bottom) {
					draggingTab = false;
					mouseHasLeft = false;
					CreatePlaceholderWindow ();
				}
			}

			string newTooltip = null;
			if (placeholderWindow != null) {
				int x, y;
				Gdk.Display.Default.GetPointer (out x, out y);
				placeholderWindow.MovePosition (x, y);
				return base.OnMotionNotifyEvent (evnt);
			}

			if (!draggingTab) {
				var t = FindTab ((int)evnt.X, (int)evnt.Y);

				// If the user clicks and drags on the 'x' which closes the current
				// tab we can end up with a null tab here
				if (t == null) {
					TooltipText = null;
					return base.OnMotionNotifyEvent (evnt);
				}
				SetHighlightedTab (t);

				var newOver = IsOverCloseButton (t, (int)evnt.X, (int)evnt.Y);
				if (newOver != overCloseButton) {
					overCloseButton = newOver;
					QueueDraw ();
				}
				if (!overCloseButton && !draggingTab && buttonPressedOnTab) {
					draggingTab = true;
					mouseHasLeft = false;
					dragXProgress = 1.0f;
					int x = (int)evnt.X;
					dragOffset = x - t.Allocation.X;
					dragX = x - dragOffset;
					lastDragX = (int)evnt.X;
				} else if (t != null)
					newTooltip = t.Tooltip;
			} else if (evnt.State.HasFlag (ModifierType.Button1Mask)) {
				dragX = (int)evnt.X - dragOffset;
				QueueDraw ();

				var t = FindTab ((int)evnt.X, (int)TabPadding.Top + 3);
				if (t == null) {
					var last = (DockNotebookTab)notebook.Tabs.Last ();
					if (dragX > last.Allocation.Right)
						t = last;
					if (dragX < 0)
						t = (DockNotebookTab)notebook.Tabs.First ();
				}
				if (t != null && t != notebook.CurrentTab && (
				        ((int)evnt.X > lastDragX && t.Index > notebook.CurrentTab.Index) ||
				        ((int)evnt.X < lastDragX && t.Index < notebook.CurrentTab.Index))) {
					t.SaveAllocation ();
					t.SaveStrength = 1;
					notebook.ReorderTab ((DockNotebookTab)notebook.CurrentTab, t);

					t.Animate ("TabMotion",
						f => t.SaveStrength = f,
						1.0f,
						0.0f,
						easing: Easing.CubicInOut);
				}
				lastDragX = (int)evnt.X;
			}

			if (newTooltip != null && TooltipText != null && TooltipText != newTooltip)
				TooltipText = null;
			else
				TooltipText = newTooltip;

			return base.OnMotionNotifyEvent (evnt);
		}

		bool overCloseOnPress;
		bool allowDoubleClick;

		protected override bool OnButtonPressEvent (EventButton evnt)
		{
			var t = FindTab ((int)evnt.X, (int)evnt.Y);
			if (t != null) {
				if (evnt.IsContextMenuButton ()) {
					DockNotebook.ActiveNotebook = notebook;
					notebook.CurrentTab = t;
					notebook.DoPopupMenu (notebook, t.Index, evnt);
					return true;
				}
				// Don't select the tab if we are clicking the close button
				if (IsOverCloseButton (t, (int)evnt.X, (int)evnt.Y)) {
					overCloseOnPress = true;
					return true;
				}
				overCloseOnPress = false;

				if (evnt.Type == EventType.TwoButtonPress) {
					if (allowDoubleClick) {
						notebook.OnActivateTab (t);
						buttonPressedOnTab = false;
					}
					return true;
				}
				if (evnt.Button == 2) {
					notebook.OnCloseTab (t);
					return true;
				}

				DockNotebook.ActiveNotebook = notebook;
				buttonPressedOnTab = true;
				notebook.CurrentTab = t;
				return true;
			}
			buttonPressedOnTab = true;
			QueueDraw ();
			return base.OnButtonPressEvent (evnt);
		}

		protected override bool OnButtonReleaseEvent (EventButton evnt)
		{
			buttonPressedOnTab = false;

			if (placeholderWindow != null) {
				placeholderWindow.PlaceWindow (notebook);
				return base.OnButtonReleaseEvent (evnt);
			}

			if (!draggingTab && overCloseOnPress) {
				var t = FindTab ((int)evnt.X, (int)evnt.Y);
				if (t != null && IsOverCloseButton (t, (int)evnt.X, (int)evnt.Y)) {
					notebook.OnCloseTab (t);
					allowDoubleClick = false;
					return true;
				}
			}
			overCloseOnPress = false;
			allowDoubleClick = true;
			if (dragX != 0)
				this.Animate ("EndDrag",
					f => dragXProgress = f,
					1.0d,
					0.0d,
					easing: Easing.CubicOut,
					finished: (f, a) => draggingTab = false);
			QueueDraw ();
			return base.OnButtonReleaseEvent (evnt);
		}

		protected override void OnUnrealized ()
		{
			// Cancel drag operations and animations
			buttonPressedOnTab = false;
			overCloseOnPress = false;
			allowDoubleClick = true;
			draggingTab = false;
			dragX = 0;
			this.AbortAnimation ("EndDrag");
			base.OnUnrealized ();
		}

		DockNotebookTab FindTab (int x, int y)
		{
			var current = notebook.CurrentTab as DockNotebookTab;
			if (current != null) {
				var allocWithLean = current.Allocation;
				allocWithLean.X -= LeanWidth / 2;
				allocWithLean.Width += LeanWidth;
				if (allocWithLean.Contains (x, y))
					return current;
			}

			for (int n = 0; n < notebook.Tabs.Count; n++) {
				var tab = (DockNotebookTab)notebook.Tabs [n];
				if (tab.Allocation.Contains (x, y))
					return tab;
			}
			return null;
		}

		static bool IsOverCloseButton (DockNotebookTab tab, int x, int y)
		{
			return tab != null && tab.CloseButtonAllocation.Contains (x, y);
		}

		public void Update ()
		{
			if (!tracker.Hovered) {
				UpdateTabWidth (tabEndX - tabStartX);
			} else if (closingTabs.ContainsKey (notebook.Tabs.Count)) {
				UpdateTabWidth (closingTabs [notebook.Tabs.Count].Allocation.Right - tabStartX, true);
			}
			QueueDraw ();
		}

		void UpdateTabWidth (int width, bool adjustLast = false)
		{
			if (notebook.Tabs.Any ())
				TargetWidth = Clamp (width / notebook.Tabs.Count, 50, 200);

			if (adjustLast) {
				// adjust to align close buttons properly
				LastTabWidthAdjustment = width - (TargetWidth * notebook.Tabs.Count) + 1;
				LastTabWidthAdjustment = Math.Abs (LastTabWidthAdjustment) < 50 ? LastTabWidthAdjustment : 0;
			} else {
				LastTabWidthAdjustment = 0;
			}
			if (!IsRealized)
				TabWidth = TargetWidth;
		}

		static int Clamp (int val, int min, int max)
		{
			return Math.Max (min, Math.Min (max, val));
		}

<<<<<<< HEAD
=======
		void DrawBackground (Context ctx, Gdk.Rectangle region)
		{
			var h = region.Height;
			ctx.Rectangle (0, 0, region.Width, h);
			using (var gr = new LinearGradient (0, 0, 0, h)) {
				if (isActiveNotebook) {
					gr.AddColorStop (0, Styles.TabBarActiveGradientStartColor.ToCairoColor ());
					gr.AddColorStop (1, Styles.TabBarActiveGradientEndColor.ToCairoColor ());
				} else {
					gr.AddColorStop (0, Styles.TabBarGradientStartColor.ToCairoColor ());
					gr.AddColorStop (1, Styles.TabBarGradientEndColor.ToCairoColor ());
				}
				ctx.SetSource (gr);
				ctx.Fill ();
			}

			ctx.MoveTo (region.X, 0.5);
			ctx.LineTo (region.Right + 1, 0.5);
			ctx.LineWidth = 1;
			ctx.SetSourceColor (Styles.TabBarGradientShadowColor.ToCairoColor ());
			ctx.Stroke ();
		}

>>>>>>> 046bf973
		int GetRenderOffset ()
		{
			int tabArea = tabEndX - tabStartX;
			if (notebook.CurrentTabIndex >= 0) {
				int normalizedArea = (tabArea / TargetWidth) * TargetWidth;
				int maxOffset = Math.Max (0, (notebook.Tabs.Count * TargetWidth) - normalizedArea);

				int distanceToTabEdge = TargetWidth * notebook.CurrentTabIndex;
				int window = normalizedArea - TargetWidth;
				targetOffset = Math.Min (maxOffset, Clamp (renderOffset, distanceToTabEdge - window, distanceToTabEdge));

				if (targetOffset != animationTarget) {
					this.Animate ("ScrollTabs",
						easing: Easing.CubicOut,
						start: renderOffset,
						end: targetOffset,
						callback: f => renderOffset = (int)f);
					animationTarget = targetOffset;
				}
			}

			return tabStartX - renderOffset;
		}

		Action<Context> DrawClosingTab (int index, Gdk.Rectangle region, out int width)
		{
			width = 0;
			if (closingTabs.ContainsKey (index)) {
				DockNotebookTab closingTab = closingTabs [index];
				width = (int)(closingTab.WidthModifier * TabWidth);
				int tmp = width;
				return c => DrawTab (c, closingTab, Allocation, new Gdk.Rectangle (region.X, region.Y, tmp, region.Height), false, false, false, CreateTabLayout (closingTab));
			}
			return c => {
			};
		}

		void Draw (Context ctx)
		{
			int tabArea = tabEndX - tabStartX;
			int x = GetRenderOffset ();
			const int y = 0;
			int n = 0;
			Action<Context> drawActive = c => {
			};
			var drawCommands = new List<Action<Context>> ();
			for (; n < notebook.Tabs.Count; n++) {
				if (x + TabWidth < tabStartX) {
					x += TabWidth;
					continue;
				}

				if (x > tabEndX)
					break;

				int closingWidth;
				var cmd = DrawClosingTab (n, new Gdk.Rectangle (x, y, 0, Allocation.Height), out closingWidth);
				drawCommands.Add (cmd);
				x += closingWidth;

				var tab = (DockNotebookTab)notebook.Tabs [n];
				bool active = tab == notebook.CurrentTab;

				int width = Math.Min (TabWidth, Math.Max (50, tabEndX - x - 1));
				if (tab == notebook.Tabs.Last ())
					width += LastTabWidthAdjustment;
				width = (int)(width * tab.WidthModifier);

				if (active) {
					int tmp = x;
					drawActive = c => DrawTab (c, tab, Allocation, new Gdk.Rectangle (tmp, y, width, Allocation.Height), true, true, draggingTab, CreateTabLayout (tab, true));
					tab.Allocation = new Gdk.Rectangle (tmp, Allocation.Y, width, Allocation.Height);
				} else {
					int tmp = x;
					bool highlighted = tab == highlightedTab;

					if (tab.SaveStrength > 0.0f) {
						tmp = (int)(tab.SavedAllocation.X + (tmp - tab.SavedAllocation.X) * (1.0f - tab.SaveStrength));
					}

					drawCommands.Add (c => DrawTab (c, tab, Allocation, new Gdk.Rectangle (tmp, y, width, Allocation.Height), highlighted, false, false, CreateTabLayout (tab)));
					tab.Allocation = new Gdk.Rectangle (tmp, Allocation.Y, width, Allocation.Height);
				}

				x += width;
			}

			var allocation = Allocation;
			int tabWidth;
			drawCommands.Add (DrawClosingTab (n, new Gdk.Rectangle (x, y, 0, allocation.Height), out tabWidth));
			drawCommands.Reverse ();

			ctx.DrawImage (this, tabbarBackImage.WithSize (allocation.Width, allocation.Height), 0, 0);

			// Draw breadcrumb bar header
<<<<<<< HEAD
//			if (notebook.Tabs.Count > 0) {
//				ctx.Rectangle (0, allocation.Height - BottomBarPadding, allocation.Width, BottomBarPadding);
//				ctx.SetSourceColor (Styles.BreadcrumbBackgroundColor);
//				ctx.Fill ();
//			}
=======
			if (notebook.Tabs.Count > 0) {
				ctx.Rectangle (0, allocation.Height - BottomBarPadding, allocation.Width, BottomBarPadding);
				ctx.SetSourceColor (Styles.BreadcrumbBackgroundColor.ToCairoColor ());
				ctx.Fill ();
			}
>>>>>>> 046bf973

			ctx.Rectangle (tabStartX - LeanWidth / 2, allocation.Y, tabArea + LeanWidth, allocation.Height);
			ctx.Clip ();

			foreach (var cmd in drawCommands)
				cmd (ctx);

			ctx.ResetClip ();

			// Redraw the dragging tab here to be sure its on top. We drew it before to get the sizing correct, this should be fixed.
			drawActive (ctx);
		}

		protected override bool OnExposeEvent (EventExpose evnt)
		{
			using (var context = CairoHelper.Create (evnt.Window)) {
				Draw (context);
			}
			return base.OnExposeEvent (evnt);
		}

		static void DrawCloseButton (Context context, Cairo.PointD center, bool active, bool hovered, double opacity, double animationProgress)
		{
			var dirty = animationProgress > 0.5;

			if (dirty && !hovered) {
				double lineColor = .63 - .1 * animationProgress;
				const double fillColor = .74;
				double partialProg = (animationProgress - 0.5) * 2;

				context.MoveTo (center.X - 3, center.Y);
				context.LineTo (center.X + 3, center.Y);

				context.LineWidth = 2 - partialProg;
				context.SetSourceRGBA (lineColor, lineColor, lineColor, opacity);
				context.Stroke ();

				double radius = partialProg * 3.5;

				// Background
				context.Arc (center.X, center.Y, radius, 0, Math.PI * 2);
				context.SetSourceRGBA (fillColor, fillColor, fillColor, opacity);
				context.Fill ();

				// Inset shadow
				using (var lg = new LinearGradient (0, center.Y - 5, 0, center.Y)) {
					context.Arc (center.X, center.Y + 1, radius, 0, Math.PI * 2);
					lg.AddColorStop (0, new Cairo.Color (0, 0, 0, 0.2 * opacity));
					lg.AddColorStop (1, new Cairo.Color (0, 0, 0, 0));
					context.SetSource (lg);
					context.Stroke ();
				}

				// Outline
				context.Arc (center.X, center.Y, radius, 0, Math.PI * 2);
				context.SetSourceRGBA (lineColor, lineColor, lineColor, opacity);
				context.Stroke ();
			}

			if (hovered || active && !dirty) {
				if (hovered)
					context.SetSourceColor (active ? Styles.TabBarActiveTextColor : Styles.TabBarInactiveTextColor);
				else if (active && !dirty)
					context.SetSourceColor (Styles.TabBarInactiveTextColor);
				
				context.LineWidth = 2;

				context.MoveTo (center.X - 3, center.Y - 3);
				context.LineTo (center.X + 3, center.Y + 3);
				context.MoveTo (center.X - 3, center.Y + 3);
				context.LineTo (center.X + 3, center.Y - 3);
				context.Stroke ();
			}
		}

		void DrawTab (Context ctx, DockNotebookTab tab, Gdk.Rectangle allocation, Gdk.Rectangle tabBounds, bool highlight, bool active, bool dragging, Pango.Layout la)
		{
			// This logic is stupid to have here, should be in the caller!
			if (dragging) {
				tabBounds.X = (int)(tabBounds.X + (dragX - tabBounds.X) * dragXProgress);
				tabBounds.X = Clamp (tabBounds.X, tabStartX, tabEndX - tabBounds.Width);
			}
			double rightPadding = (active ? TabActivePadding.Right : TabPadding.Right) - (LeanWidth / 2);
			rightPadding = (rightPadding * Math.Min (1.0, Math.Max (0.5, (tabBounds.Width - 30) / 70.0)));
			double leftPadding = (active ? TabActivePadding.Left : TabPadding.Left) - (LeanWidth / 2);
			leftPadding = (leftPadding * Math.Min (1.0, Math.Max (0.5, (tabBounds.Width - 30) / 70.0)));
			double bottomPadding = active ? TabActivePadding.Bottom : TabPadding.Bottom;

<<<<<<< HEAD
			DrawTabBackground (this, ctx, allocation, tabBounds.Width, tabBounds.X, active);
=======
			ctx.LineWidth = 1;
			LayoutTabBorder (ctx, allocation, tabBounds.Width, tabBounds.X, 0, active);
			ctx.ClosePath ();
			using (var gr = new LinearGradient (tabBounds.X, TopBarPadding, tabBounds.X, allocation.Bottom)) {
				if (active) {
					gr.AddColorStop (0, Styles.BreadcrumbGradientStartColor.ToCairoColor ().MultiplyAlpha (tab.Opacity));
					gr.AddColorStop (1, Styles.BreadcrumbBackgroundColor.ToCairoColor ().MultiplyAlpha (tab.Opacity));
				} else {
					gr.AddColorStop (0, Styles.TabBarInactiveGradientStartColor.ToCairoColor ().MultiplyAlpha (tab.Opacity));
					gr.AddColorStop (1, Styles.TabBarInactiveGradientEndColor.ToCairoColor ().MultiplyAlpha (tab.Opacity));
				}
				ctx.SetSource (gr);
			}
			ctx.Fill ();

			ctx.SetSourceColor (Styles.TabBarInnerBorderColor.ToCairoColor ().MultiplyAlpha (tab.Opacity));
			LayoutTabBorder (ctx, allocation, tabBounds.Width, tabBounds.X, 1, active);
			ctx.Stroke ();

			ctx.SetSourceColor (Styles.BreadcrumbBorderColor.ToCairoColor ().MultiplyAlpha (tab.Opacity));
			LayoutTabBorder (ctx, allocation, tabBounds.Width, tabBounds.X, 0, active);
			ctx.StrokePreserve ();

			if (tab.GlowStrength > 0) {
				Gdk.Point mouse = tracker.MousePosition;
				using (var rg = new RadialGradient (mouse.X, tabBounds.Bottom, 0, mouse.X, tabBounds.Bottom, 100)) {
					rg.AddColorStop (0, Styles.TabBarGlowGradientStartColor.ToCairoColor ().MultiplyAlpha (tab.Opacity * tab.GlowStrength));
					rg.AddColorStop (1, Styles.TabBarGlowGradientEndColor.ToCairoColor ());
>>>>>>> 046bf973

			ctx.LineWidth = 1;
			ctx.NewPath ();

			// Render Close Button (do this first so we can tell how much text to render)

			var crect = new Cairo.Rectangle (tabBounds.Right - rightPadding - (CloseButtonSize / 2),
							tabBounds.Height - bottomPadding - CloseButtonSize + 0.5,
							CloseButtonSize, CloseButtonSize);
			
			tab.CloseButtonAllocation = crect.Inflate (2, 2);

			bool closeButtonHovered = tracker.Hovered && tab.CloseButtonAllocation.Contains (tracker.MousePosition) && tab.WidthModifier >= 1.0f;
			bool drawCloseButton = tabBounds.Width > 60 || highlight || closeButtonHovered;
			if (drawCloseButton) {
				DrawCloseButton (ctx, new Cairo.PointD (crect.X + crect.Width / 2, crect.Y + crect.Height / 2), active, closeButtonHovered, tab.Opacity, tab.DirtyStrength);
			}

			// Render Text
			double tw = tabBounds.Width - (leftPadding + rightPadding);
			if (drawCloseButton && (active || closeButtonHovered || tab.DirtyStrength > 0.5))
				tw -= CloseButtonSize / 2;

			double tx = tabBounds.X + leftPadding;
			var baseline = la.GetLine (0).Layout.GetPixelBaseline ();
			double ty = tabBounds.Height - bottomPadding - baseline;

			ctx.MoveTo (tx, ty);
			if (!MonoDevelop.Core.Platform.IsMac && !MonoDevelop.Core.Platform.IsWindows) {
				// This is a work around for a linux specific problem.
				// A bug in the proprietary ATI driver caused TAB text not to draw.
				// If that bug get's fixed remove this HACK asap.
				la.Ellipsize = Pango.EllipsizeMode.End;
<<<<<<< HEAD
				la.Width = (int)(tw * Pango.Scale.PangoScale);
				ctx.SetSourceColor (tab.Notify ? Styles.TabBarNotifyTextColor : (active ? Styles.TabBarActiveTextColor : Styles.TabBarInactiveTextColor));
				Pango.CairoHelper.ShowLayout (ctx, la.GetLine (0).Layout);
			} else {
				// ellipses are for space wasting ..., we cant afford that
				using (var lg = new LinearGradient (tx + tw - 10, 0, tx + tw, 0)) {
					var color = tab.Notify ? Styles.TabBarNotifyTextColor : (active ? Styles.TabBarActiveTextColor : Styles.TabBarInactiveTextColor);
=======
				la.Width = (int)(w * Pango.Scale.PangoScale);
				ctx.SetSourceColor ((tab.Notify ? Styles.TabBarNotifyTextColor : Styles.TabBarActiveTextColor).ToCairoColor ());
				Pango.CairoHelper.ShowLayoutLine (ctx, la.GetLine (0));
			} else {
				// ellipses are for space wasting ..., we cant afford that
				using (var lg = new LinearGradient (textStart + w - 5, 0, textStart + w + 3, 0)) {
					var color = (tab.Notify ? Styles.TabBarNotifyTextColor : Styles.TabBarActiveTextColor).ToCairoColor ();
>>>>>>> 046bf973
					color = color.MultiplyAlpha (tab.Opacity);
					lg.AddColorStop (0, color);
					color.A = 0;
					lg.AddColorStop (1, color);
					ctx.SetSource (lg);
					Pango.CairoHelper.ShowLayout (ctx, la.GetLine (0).Layout);
				}
			}
			la.Dispose ();
		}

		static void DrawTabBackground (Widget widget, Context ctx, Gdk.Rectangle allocation, int contentWidth, int px, bool active = true)
		{
			int lean = Math.Min (LeanWidth, contentWidth / 2);
			int halfLean = lean / 2;

			double x = px + TabSpacing - halfLean;
			double y = 0;
			double height = allocation.Height;
			double width = contentWidth - (TabSpacing * 2) + lean;

			var image = active ? tabActiveBackImage : tabBackImage;
			image = image.WithSize (width, height);

			ctx.DrawImage (widget, image, x, y);
		}

		Pango.Layout CreateSizedLayout (bool active)
		{
			var la = new Pango.Layout (PangoContext);
			la.FontDescription = Ide.Fonts.FontService.SansFont.Copy ();
			if (active && !Core.Platform.IsWindows)
				la.FontDescription.Weight = Pango.Weight.Bold;
			la.FontDescription.AbsoluteSize = Pango.Units.FromPixels (VerticalTextSize);

			return la;
		}

		Pango.Layout CreateTabLayout (DockNotebookTab tab, bool active = false)
		{
			Pango.Layout la = CreateSizedLayout (active);
			if (!string.IsNullOrEmpty (tab.Markup))
				la.SetMarkup (tab.Markup);
			else if (!string.IsNullOrEmpty (tab.Text))
				la.SetText (tab.Text);
			return la;
		}
	}
}<|MERGE_RESOLUTION|>--- conflicted
+++ resolved
@@ -631,32 +631,6 @@
 			return Math.Max (min, Math.Min (max, val));
 		}
 
-<<<<<<< HEAD
-=======
-		void DrawBackground (Context ctx, Gdk.Rectangle region)
-		{
-			var h = region.Height;
-			ctx.Rectangle (0, 0, region.Width, h);
-			using (var gr = new LinearGradient (0, 0, 0, h)) {
-				if (isActiveNotebook) {
-					gr.AddColorStop (0, Styles.TabBarActiveGradientStartColor.ToCairoColor ());
-					gr.AddColorStop (1, Styles.TabBarActiveGradientEndColor.ToCairoColor ());
-				} else {
-					gr.AddColorStop (0, Styles.TabBarGradientStartColor.ToCairoColor ());
-					gr.AddColorStop (1, Styles.TabBarGradientEndColor.ToCairoColor ());
-				}
-				ctx.SetSource (gr);
-				ctx.Fill ();
-			}
-
-			ctx.MoveTo (region.X, 0.5);
-			ctx.LineTo (region.Right + 1, 0.5);
-			ctx.LineWidth = 1;
-			ctx.SetSourceColor (Styles.TabBarGradientShadowColor.ToCairoColor ());
-			ctx.Stroke ();
-		}
-
->>>>>>> 046bf973
 		int GetRenderOffset ()
 		{
 			int tabArea = tabEndX - tabStartX;
@@ -752,19 +726,11 @@
 			ctx.DrawImage (this, tabbarBackImage.WithSize (allocation.Width, allocation.Height), 0, 0);
 
 			// Draw breadcrumb bar header
-<<<<<<< HEAD
 //			if (notebook.Tabs.Count > 0) {
 //				ctx.Rectangle (0, allocation.Height - BottomBarPadding, allocation.Width, BottomBarPadding);
 //				ctx.SetSourceColor (Styles.BreadcrumbBackgroundColor);
 //				ctx.Fill ();
 //			}
-=======
-			if (notebook.Tabs.Count > 0) {
-				ctx.Rectangle (0, allocation.Height - BottomBarPadding, allocation.Width, BottomBarPadding);
-				ctx.SetSourceColor (Styles.BreadcrumbBackgroundColor.ToCairoColor ());
-				ctx.Fill ();
-			}
->>>>>>> 046bf973
 
 			ctx.Rectangle (tabStartX - LeanWidth / 2, allocation.Y, tabArea + LeanWidth, allocation.Height);
 			ctx.Clip ();
@@ -826,9 +792,9 @@
 
 			if (hovered || active && !dirty) {
 				if (hovered)
-					context.SetSourceColor (active ? Styles.TabBarActiveTextColor : Styles.TabBarInactiveTextColor);
+					context.SetSourceColor ((active ? Styles.TabBarActiveTextColor : Styles.TabBarInactiveTextColor).ToCairoColor ());
 				else if (active && !dirty)
-					context.SetSourceColor (Styles.TabBarInactiveTextColor);
+					context.SetSourceColor (Styles.TabBarInactiveTextColor.ToCairoColor ());
 				
 				context.LineWidth = 2;
 
@@ -853,38 +819,7 @@
 			leftPadding = (leftPadding * Math.Min (1.0, Math.Max (0.5, (tabBounds.Width - 30) / 70.0)));
 			double bottomPadding = active ? TabActivePadding.Bottom : TabPadding.Bottom;
 
-<<<<<<< HEAD
 			DrawTabBackground (this, ctx, allocation, tabBounds.Width, tabBounds.X, active);
-=======
-			ctx.LineWidth = 1;
-			LayoutTabBorder (ctx, allocation, tabBounds.Width, tabBounds.X, 0, active);
-			ctx.ClosePath ();
-			using (var gr = new LinearGradient (tabBounds.X, TopBarPadding, tabBounds.X, allocation.Bottom)) {
-				if (active) {
-					gr.AddColorStop (0, Styles.BreadcrumbGradientStartColor.ToCairoColor ().MultiplyAlpha (tab.Opacity));
-					gr.AddColorStop (1, Styles.BreadcrumbBackgroundColor.ToCairoColor ().MultiplyAlpha (tab.Opacity));
-				} else {
-					gr.AddColorStop (0, Styles.TabBarInactiveGradientStartColor.ToCairoColor ().MultiplyAlpha (tab.Opacity));
-					gr.AddColorStop (1, Styles.TabBarInactiveGradientEndColor.ToCairoColor ().MultiplyAlpha (tab.Opacity));
-				}
-				ctx.SetSource (gr);
-			}
-			ctx.Fill ();
-
-			ctx.SetSourceColor (Styles.TabBarInnerBorderColor.ToCairoColor ().MultiplyAlpha (tab.Opacity));
-			LayoutTabBorder (ctx, allocation, tabBounds.Width, tabBounds.X, 1, active);
-			ctx.Stroke ();
-
-			ctx.SetSourceColor (Styles.BreadcrumbBorderColor.ToCairoColor ().MultiplyAlpha (tab.Opacity));
-			LayoutTabBorder (ctx, allocation, tabBounds.Width, tabBounds.X, 0, active);
-			ctx.StrokePreserve ();
-
-			if (tab.GlowStrength > 0) {
-				Gdk.Point mouse = tracker.MousePosition;
-				using (var rg = new RadialGradient (mouse.X, tabBounds.Bottom, 0, mouse.X, tabBounds.Bottom, 100)) {
-					rg.AddColorStop (0, Styles.TabBarGlowGradientStartColor.ToCairoColor ().MultiplyAlpha (tab.Opacity * tab.GlowStrength));
-					rg.AddColorStop (1, Styles.TabBarGlowGradientEndColor.ToCairoColor ());
->>>>>>> 046bf973
 
 			ctx.LineWidth = 1;
 			ctx.NewPath ();
@@ -918,23 +853,13 @@
 				// A bug in the proprietary ATI driver caused TAB text not to draw.
 				// If that bug get's fixed remove this HACK asap.
 				la.Ellipsize = Pango.EllipsizeMode.End;
-<<<<<<< HEAD
 				la.Width = (int)(tw * Pango.Scale.PangoScale);
-				ctx.SetSourceColor (tab.Notify ? Styles.TabBarNotifyTextColor : (active ? Styles.TabBarActiveTextColor : Styles.TabBarInactiveTextColor));
+				ctx.SetSourceColor ((tab.Notify ? Styles.TabBarNotifyTextColor : (active ? Styles.TabBarActiveTextColor : Styles.TabBarInactiveTextColor)).ToCairoColor ());
 				Pango.CairoHelper.ShowLayout (ctx, la.GetLine (0).Layout);
 			} else {
 				// ellipses are for space wasting ..., we cant afford that
 				using (var lg = new LinearGradient (tx + tw - 10, 0, tx + tw, 0)) {
-					var color = tab.Notify ? Styles.TabBarNotifyTextColor : (active ? Styles.TabBarActiveTextColor : Styles.TabBarInactiveTextColor);
-=======
-				la.Width = (int)(w * Pango.Scale.PangoScale);
-				ctx.SetSourceColor ((tab.Notify ? Styles.TabBarNotifyTextColor : Styles.TabBarActiveTextColor).ToCairoColor ());
-				Pango.CairoHelper.ShowLayoutLine (ctx, la.GetLine (0));
-			} else {
-				// ellipses are for space wasting ..., we cant afford that
-				using (var lg = new LinearGradient (textStart + w - 5, 0, textStart + w + 3, 0)) {
-					var color = (tab.Notify ? Styles.TabBarNotifyTextColor : Styles.TabBarActiveTextColor).ToCairoColor ();
->>>>>>> 046bf973
+					var color = (tab.Notify ? Styles.TabBarNotifyTextColor : (active ? Styles.TabBarActiveTextColor : Styles.TabBarInactiveTextColor)).ToCairoColor ();
 					color = color.MultiplyAlpha (tab.Opacity);
 					lg.AddColorStop (0, color);
 					color.A = 0;
