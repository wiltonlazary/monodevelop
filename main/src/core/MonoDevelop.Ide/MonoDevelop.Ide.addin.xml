<Addin id          = "Ide"
       namespace   = "MonoDevelop"
       name        = "MonoDevelop Ide"
       author      = "Todd Berman, Pedro Abelleira Seco, John Luke, Daniel Kornhauser, Alex Graveley, nricciar, John Bou Antoun, Ben Maurer, Jeroen Zwartepoorte, Gustavo Giráldez, Miguel de Icaza, Inigo Illan, Iain McCoy, Nick Drochak, Paweł Różański, Richard Torkar, Paco Martinez, Lluis Sanchez Gual, Christian Hergert, Mike Krueger"
       copyright   = "GPL"
       url         = "http://www.monodevelop.com"
       description = "The MonoDevelop IDE application."
<<<<<<< HEAD
	   category    = "MonoDevelop Core"
	   isroot      = "true"
       version     = "1.0.0"
       compatVersion = "1.0.0">


=======
       category    = "MonoDevelop Core"
       isroot      = "true"
       version     = "0.19.0"
       compatVersion = "0.19.0">
	
>>>>>>> bc853f8a
	<Runtime>
		<Import assembly="MonoDevelop.Ide.dll"/>
	</Runtime>
	
	<Dependencies>
		<Addin id="Core.Gui" version="1.0.0"/>
		<Addin id="Documentation" version="1.0.0"/>
		<Addin id="Components" version="1.0.0"/>
	</Dependencies>

	<!-- Extension points -->
	
	<ConditionType id="combineopen" type="MonoDevelop.Ide.Codons.CombineOpenCondition" />
	<ConditionType id="activeproject" type="MonoDevelop.Ide.Codons.ProjectActiveCondition" />
	<ConditionType id="activelanguage" type="MonoDevelop.Ide.Codons.LanguageActiveCondition" />
	<ConditionType id="activewindow" type="MonoDevelop.Ide.Codons.WindowActiveCondition" />
	<ConditionType id="activecontext" type="MonoDevelop.Ide.Codons.WorkbenchContextCondition" />
	
	<ExtensionPoint path = "/MonoDevelop/Ide/DisplayBindings" name = "Display bindings">
		<Description>Display bindings.</Description>
		<ExtensionNode name="DisplayBinding" type="MonoDevelop.Ide.Codons.DisplayBindingCodon" />
	</ExtensionPoint>
	
	<ExtensionPoint path = "/MonoDevelop/Ide/StartupHandlers" name = "Startup handlers">
		<Description>Commands to be automatically executed when the IDE starts.</Description>
		<ExtensionNode name="Class">
			<Description>A subclass of MonoDevelop.Components.Commands.CommandHandler</Description>
		</ExtensionNode>
	</ExtensionPoint>
	
	<ExtensionPoint path = "/MonoDevelop/Ide/Commands" name = "User interface commands">
		<Description>User interface commands.</Description>
		<ExtensionNodeSet id="MonoDevelop.Components.Commands.CommandSet"/>
	</ExtensionPoint>

	<ExtensionPoint path = "/MonoDevelop/Ide/KeyBindingSchemes" name = "Key binding schemes">
		<Description>Key binding schemes.</Description>
		<ExtensionNodeSet id="MonoDevelop.Components.Commands.KeyBindingScheme"/>
	</ExtensionPoint>

	<ExtensionPoint path = "/MonoDevelop/Ide/ContextMenu/ClassPad/Namespace" name = "Namespace node context menu in the class pad">
		<Description>Context menu for namespaces in the class pad.</Description>
		<ExtensionNodeSet id="MonoDevelop.Components.Commands.ItemSet"/>
	</ExtensionPoint>

	<ExtensionPoint path = "/MonoDevelop/Ide/ContextMenu/ClassPad/Method" name = "Method node context menu in the class pad">
		<Description>Context menu for methods in the class pad.</Description>
		<ExtensionNodeSet id="MonoDevelop.Components.Commands.ItemSet"/>
	</ExtensionPoint>

	<ExtensionPoint path = "/MonoDevelop/Ide/ContextMenu/ClassPad/Field" name = "Field node context menu in the class pad">
		<Description>Context menu for fields in the class pad.</Description>
		<ExtensionNodeSet id="MonoDevelop.Components.Commands.ItemSet"/>
	</ExtensionPoint>

	<ExtensionPoint path = "/MonoDevelop/Ide/ContextMenu/ClassPad/Event" name = "Event node context menu in the class pad">
		<Description>Context menu for events in the class pad.</Description>
		<ExtensionNodeSet id="MonoDevelop.Components.Commands.ItemSet"/>
	</ExtensionPoint>

	<ExtensionPoint path = "/MonoDevelop/Ide/ContextMenu/ClassPad/Combine" name = "Combine node context menu in the class pad">
		<Description>Context menu for combines in the class pad.</Description>
		<ExtensionNodeSet id="MonoDevelop.Components.Commands.ItemSet"/>
	</ExtensionPoint>

	<ExtensionPoint path = "/MonoDevelop/Ide/ContextMenu/ClassPad/Class" name = "Class node context menu in the class pad">
		<Description>Context menu for classes in the class pad.</Description>
		<ExtensionNodeSet id="MonoDevelop.Components.Commands.ItemSet"/>
	</ExtensionPoint>

	<ExtensionPoint path = "/MonoDevelop/Ide/ContextMenu/ClassPad/Property" name = "Property node context menu in the class pad">
		<Description>Context menu for properties in the class pad.</Description>
		<ExtensionNodeSet id="MonoDevelop.Components.Commands.ItemSet"/>
	</ExtensionPoint>
	
	<ExtensionPoint path = "/MonoDevelop/Ide/ContextMenu/ClassPad/Project" name = "Project node context menu in the class pad">
		<Description>Context menu for projects in the class pad.</Description>
		<ExtensionNodeSet id="MonoDevelop.Components.Commands.ItemSet"/>
	</ExtensionPoint>
	
	<ExtensionPoint path = "/MonoDevelop/Ide/ContextMenu/ProjectPad/Combine" name = "Solution context menu">
		<Description>Context menu for solutions in the solution pad.</Description>
		<ExtensionNodeSet id="MonoDevelop.Components.Commands.ItemSet"/>
	</ExtensionPoint>
	
	<ExtensionPoint path = "/MonoDevelop/Ide/ContextMenu/ProjectPad/ResourceFolder" name = "Resource folder context menu">
		<Description>Context menu for the resource folder in the solution pad.</Description>
		<ExtensionNodeSet id="MonoDevelop.Components.Commands.ItemSet"/>
	</ExtensionPoint>
	
	<ExtensionPoint path = "/MonoDevelop/Ide/ContextMenu/ProjectPad/ReferenceFolder" name = "References folder context menu">
		<Description>Context menu for the references folder in the solution pad.</Description>
		<ExtensionNodeSet id="MonoDevelop.Components.Commands.ItemSet"/>
	</ExtensionPoint>
	
	<ExtensionPoint path = "/MonoDevelop/Ide/ContextMenu/ProjectPad/Reference" name = "Reference context menu">
		<Description>Context menu for a reference in the solution pad.</Description>
		<ExtensionNodeSet id="MonoDevelop.Components.Commands.ItemSet"/>
	</ExtensionPoint>
	
	<ExtensionPoint path = "/MonoDevelop/Ide/ContextMenu/ProjectPad/ProjectFile" name = "Project file context menu">
		<Description>Context menu for a project file in the solution pad.</Description>
		<ExtensionNodeSet id="MonoDevelop.Components.Commands.ItemSet"/>
	</ExtensionPoint>
	
	<ExtensionPoint path = "/MonoDevelop/Ide/ContextMenu/ProjectPad/SystemFile" name = "File context menu">
		<Description>Context menu for a file (not belonging to a project) in the solution pad.</Description>
		<ExtensionNodeSet id="MonoDevelop.Components.Commands.ItemSet"/>
	</ExtensionPoint>
	
	<ExtensionPoint path = "/MonoDevelop/Ide/ContextMenu/ProjectPad/Folder" name = "Folder context menu">
		<Description>Context menu for a folder in the solution pad.</Description>
		<ExtensionNodeSet id="MonoDevelop.Components.Commands.ItemSet"/>
	</ExtensionPoint>
	
	<ExtensionPoint path = "/MonoDevelop/Ide/ContextMenu/ProjectPad/Project" name = "Project context menu">
		<Description>Context menu for a project in the solution pad.</Description>
		<ExtensionNodeSet id="MonoDevelop.Components.Commands.ItemSet"/>
	</ExtensionPoint>
	
	<ExtensionPoint path = "/MonoDevelop/Ide/ContextMenu/ProjectPad/UnknownEntry" name = "Unknown entry context menu">
		<Description>Context menu for unknown entries in the solution pad.</Description>
		<ExtensionNodeSet id="MonoDevelop.Components.Commands.ItemSet"/>
	</ExtensionPoint>
	
	<ExtensionPoint path = "/MonoDevelop/Ide/TaskList/View" name = "Task list views">
		<Description>Task list views to be shown in the task list pad.</Description>
		<ExtensionNode name="TaskListView" type="MonoDevelop.Ide.Codons.TaskListViewCodon"/>
	</ExtensionPoint>
	
	<ExtensionPoint path = "/MonoDevelop/Ide/Pads" name = "Workbench pads">
		<Description>Pads shown in the workbench.</Description>
		<ExtensionNode name="Pad" type="MonoDevelop.Ide.Codons.PadCodon"/>
		<ExtensionNode name="SolutionPad" type="MonoDevelop.Ide.Codons.SolutionPadCodon">
			<ExtensionNode name="NodeBuilder" type="MonoDevelop.Ide.Codons.NodeBuilderCodon"/>
			<ExtensionNode name="PadOption" type="MonoDevelop.Ide.Codons.PadOptionCodon"/>
		</ExtensionNode>
	</ExtensionPoint>
	
	<ExtensionPoint path = "/MonoDevelop/Ide/WorkbenchContexts" name = "Workbench contexts">
		<Description>Workbench contexts.</Description>
		<ExtensionNode name="WorkbenchContext" type="MonoDevelop.Ide.Codons.WorkbenchContextCodon">
			<ExtensionNode name ="ContextPad" type="MonoDevelop.Ide.Codons.ContextPadCodon" />
		</ExtensionNode>
	</ExtensionPoint>
	
	<ExtensionPoint path = "/MonoDevelop/Ide/GlobalOptionsDialog" name = "Global options panels">
		<Description>Dialog panels for global MonoDevelop options.</Description>
		<ExtensionNodeSet id="MonoDevelop.Core.Gui.OptionsDialogSection"/>
	</ExtensionPoint>
	
	<ExtensionPoint path = "/MonoDevelop/Ide/ProjectFileFilters" name = "Combine file filters">
		<Description>File filters to be shown in the Project Open dialog.</Description>
		<ExtensionNode name="FileFilter" type="MonoDevelop.Ide.Codons.FileFilterCodon"/>
	</ExtensionPoint>
	
	<ExtensionPoint path = "/MonoDevelop/Ide/FileFilters" name = "File filters">
		<Description>File filters to be shown in the File Open dialog.</Description>
		<ExtensionNode name="FileFilter" type="MonoDevelop.Ide.Codons.FileFilterCodon"/>
	</ExtensionPoint>
	
	<ExtensionPoint path = "/MonoDevelop/Ide/Toolbar" name = "Main toolbar">
		<Description>Main toolbar items.</Description>
		<ExtensionNodeSet id="MonoDevelop.Components.Commands.ItemSet"/>
	</ExtensionPoint>
	
	<ExtensionPoint path = "/MonoDevelop/Ide/MainMenu" name = "Main menu">
		<Description>Main menu items.</Description>
		<ExtensionNodeSet id="MonoDevelop.Components.Commands.ItemSet"/>
	</ExtensionPoint>
	
	<ExtensionPoint path = "/MonoDevelop/Ide/FileTemplates" name = "File templates">
		<Description>File templates to be shown in the New File dialog.</Description>
		<ExtensionNode name="FileTemplate" type="MonoDevelop.Ide.Codons.ProjectTemplateCodon"/>
	</ExtensionPoint>
	
	<ExtensionPoint path = "/MonoDevelop/Ide/FileTemplateTypes" name = "File template types">
		<Description>Template types which can be used to create file templates.</Description>
		<ExtensionNode name="FileTemplateType" type="MonoDevelop.Ide.Codons.FileTemplateTypeCodon"/>
	</ExtensionPoint>
	
	<ExtensionPoint path = "/MonoDevelop/Ide/FileTemplateConditionTypes" name = "File template condition types">
		<Description>Condition types which can be used to limit when file templates can be created.</Description>
		<ExtensionNode name="FileTemplateConditionType" type="MonoDevelop.Ide.Codons.FileTemplateConditionTypeCodon"/>
	</ExtensionPoint>
	
	<ExtensionPoint path = "/MonoDevelop/Ide/ProjectTemplates" name = "File template types">
		<Description>Project templates to be shown in the New Project dialog.</Description>
		<ExtensionNode name="ProjectTemplate" type="MonoDevelop.Ide.Codons.ProjectTemplateCodon"/>
	</ExtensionPoint>
	
	<ExtensionPoint path = "/MonoDevelop/Ide/TextEditorExtensions" name = "Text editor extensions">
		<Description>Extensions to the text editor. Classes must be a subclass of TextEditorExtension.</Description>
		<ExtensionNode name="Class"/>
	</ExtensionPoint>

	<ExtensionPoint path = "/MonoDevelop/Ide/ProjectFeatures" name = "Project feature editors">
		<ExtensionNode name="Class"/>
	</ExtensionPoint>
	
	<ExtensionPoint path = "/MonoDevelop/Ide/ContextMenu/DocumentTab" name = "View Context Menu">
		<Description>The context menu for all open files.</Description>
		<ExtensionNodeSet id="MonoDevelop.Components.Commands.ItemSet"/>
	</ExtensionPoint>
		
	<!-- Extensions -->

	<Extension path = "/MonoDevelop/Ide/DisplayBindings">
		<DisplayBinding id    = "DefaultDisplayBinding"
		                class = "MonoDevelop.Ide.Gui.DefaultDisplayBinding"/>
		<DisplayBinding id    = "Browser"
		                supportedformats = "Web Pages"
		                class = "MonoDevelop.Ide.Gui.BrowserDisplayBinding.BrowserDisplayBinding"/>
	</Extension>

	<Extension path = "/MonoDevelop/Ide/StartupHandlers">
		<Class class = "MonoDevelop.Ide.Gui.AddinUpdateHandler"/>
		<Class class = "MonoDevelop.Ide.Gui.TipOfTheDayStartupHandler"/>
	</Extension>
	
	<Extension path = "/MonoDevelop/Ide/Commands">
	
		<!-- EditCommands -->
		<Category _name = "Edit" id="Edit">
				
		<Command id = "MonoDevelop.Ide.Commands.EditCommands.Copy"
				_label = "_Copy"
				icon = "gtk-copy" 
				_description = "Copy the selection" 
				defaultHandler = "MonoDevelop.Ide.Commands.DefaultCopyHandler"
				shortcut = "Control|C"/>
		<Command id = "MonoDevelop.Ide.Commands.EditCommands.Cut"
				_label = "Cu_t"
				icon = "gtk-cut" 
				_description = "Cut the selection" 
				defaultHandler = "MonoDevelop.Ide.Commands.DefaultCutHandler"
				shortcut = "Control|X"/>
		<Command id = "MonoDevelop.Ide.Commands.EditCommands.Paste"
				_label = "_Paste" 
				icon = "gtk-paste"
				_description = "Paste" 
				defaultHandler = "MonoDevelop.Ide.Commands.DefaultPasteHandler"
				shortcut = "Control|V"/>
		<Command id = "MonoDevelop.Ide.Commands.EditCommands.Delete"
				_label = "_Delete" 
				_description = "Delete the selection"
				shortcut = "Delete"
				defaultHandler = "MonoDevelop.Ide.Commands.DefaultDeleteHandler"
				icon  = "gtk-delete" />
		<Command id = "MonoDevelop.Ide.Commands.EditCommands.Rename"
				_label    = "Re_name"
				shortcut = "F2" />
		<Command id = "MonoDevelop.Ide.Commands.EditCommands.Undo"
				_label = "_Undo" 
				icon = "gtk-undo" 
				_description = "Undo last action" 
				shortcut = "Control|Z" />
		<Command id = "MonoDevelop.Ide.Commands.EditCommands.Redo" 
				_label = "_Redo" 
				icon = "gtk-redo" 
				_description = "Redo last undone action" 
				shortcut = "Control|Y" />
		<Command id = "MonoDevelop.Ide.Commands.EditCommands.SelectAll" 
				_label = "Select _All" 
				description = "Select all text" 
				shortcut = "Control|A"
				defaultHandler = "MonoDevelop.Ide.Commands.DefaultSelectAllHandler"
				icon = "md-select-all" />
		<Command id = "MonoDevelop.Ide.Commands.EditCommands.CommentCode"
				shortcut = "Control|Alt|C"
				description = "Comment selected lines of code" 
				_label = "C_omment Line(s)"
				icon = "md-comment" />
		<Command id = "MonoDevelop.Ide.Commands.EditCommands.UncommentCode"
				shortcut = "Control|Alt|U"
				description = "Uncomment selected lines of code" 
				_label = "_Uncomment Line(s)"
				icon = "md-uncomment" />
		<Command id = "MonoDevelop.Ide.Commands.EditCommands.IndentSelection"
				shortcut = "Control|Alt|End"
				description = "Indent selected lines of code" 
				_label = "_Indent Selection"
				icon = "gtk-indent" />
		<Command id = "MonoDevelop.Ide.Commands.EditCommands.UnIndentSelection"
				shortcut = "Control|Alt|Home"
				description = "Unindent selected lines of code" 
				_label = "_Unindent Selection"
				icon = "gtk-unindent" />
		<Command id = "MonoDevelop.Ide.Commands.EditCommands.UppercaseSelection"
				shortcut = "Control|Shift|U"
				description = "Uppecase code" 
				_label = "_Uppercase Selection" />
		<Command id = "MonoDevelop.Ide.Commands.EditCommands.LowercaseSelection"
				shortcut = "Control|Shift|L"
				description = "Lowecase code" 
				_label = "_Lowercase Selection" />
		<Command id = "MonoDevelop.Ide.Commands.EditCommands.MonodevelopPreferences"
				defaultHandler = "MonoDevelop.Ide.Commands.MonodevelopPreferencesHandler"
				_label = "Pr_eferences"
				icon = "gtk-preferences"
				description = "Show MonoDevelop preferences window" />
		<Command id = "MonoDevelop.Ide.Commands.EditCommands.InsertStandardHeader"
				_label = "_Insert Standard Header" 
				defaultHandler = "MonoDevelop.Ide.Commands.InsertStandardHeaderHandler"
				description = "Add the user defined header to the top of the file"/>
				
		</Category>

		<!-- ProjectCommands -->
		<Category _name = "Project" id = "Project">
				
		<Command id = "MonoDevelop.Ide.Commands.ProjectCommands.AddNewProject"
				_label = "_Add New Project..."
				description = "Add a new project to the selected solution"
				icon  = "md-new-project-icon" />
		<Command id = "MonoDevelop.Ide.Commands.ProjectCommands.AddNewCombine"
				_label = "A_dd New Solution..." 
				description = "Add a new solution to the selected solution"
				icon  = "md-new-solution-icon" />
		<Command id = "MonoDevelop.Ide.Commands.ProjectCommands.AddProject"
				description = "Add a project to the selected solution"
				_label = "Add existing _Project" />
		<Command id = "MonoDevelop.Ide.Commands.ProjectCommands.AddCombine"
				description = "Add a solution to the selected solution"
				_label = "Add existing _Solution" />
		<Command id = "MonoDevelop.Ide.Commands.ProjectCommands.RemoveFromProject"
				_label = "_Remove From Project"
				description = "Remove an item from the project"
				icon  = "gtk-delete" />
		<Command id = "MonoDevelop.Ide.Commands.ProjectCommands.Options"
				defaultHandler = "MonoDevelop.Ide.Commands.CombineEntryOptionsHandler"
				_label = "_Options" 
				description = "Show options window"
				icon  = "md-properties-icon" />
		<Command id = "MonoDevelop.Ide.Commands.ProjectCommands.AddResource"
				description = "Add a resource to the project"
				_label = "Add _Resource" />
		<Command id = "MonoDevelop.Ide.Commands.ProjectCommands.AddReference"
				description = "Edit project references"
				_label = "_Edit References..." />
		<Command id = "MonoDevelop.Ide.Commands.ProjectCommands.AddNewFiles"
				_label = "New _File..." 
				description = "Create a new file"
				icon  = "gtk-new" />
		<Command id = "MonoDevelop.Ide.Commands.ProjectCommands.AddFiles"
				_label = "_Add Files..." />
		<Command id = "MonoDevelop.Ide.Commands.ProjectCommands.NewFolder"
				_label = "New _Folder" 
				description = "Create a new folder"
				icon  = "md-new-folder-icon" />
		<Command id = "MonoDevelop.Ide.Commands.ProjectCommands.IncludeToProject"
				_label = "_Include To Project" />
		<Command id = "MonoDevelop.Ide.Commands.ProjectCommands.BuildSolution"
				defaultHandler = "MonoDevelop.Ide.Commands.BuildSolutionHandler"
				_label = "_Build Solution"
				shortcut = "F8"
				_description = "Build the solution"
				icon  = "md-build-combine" />
		<Command id = "MonoDevelop.Ide.Commands.ProjectCommands.Build"
				defaultHandler = "MonoDevelop.Ide.Commands.BuildHandler"
				_label = "Buil_d" 
				shortcut = "F7"
				icon  = "md-build-current-selected-project" />
		<Command id = "MonoDevelop.Ide.Commands.ProjectCommands.RebuildSolution"
				defaultHandler = "MonoDevelop.Ide.Commands.RebuildSolutionHandler"
				shortcut = "Control|F8"
				_label = "_Rebuild Solution" />
		<Command id = "MonoDevelop.Ide.Commands.ProjectCommands.Rebuild"
				defaultHandler = "MonoDevelop.Ide.Commands.RebuildHandler"
				shortcut = "Control|F7"
				_label = "R_ebuild" />
		<Command id = "MonoDevelop.Ide.Commands.ProjectCommands.SetAsStartupProject"
				_label = "_Set As Startup Project" />
		<Command id = "MonoDevelop.Ide.Commands.ProjectCommands.Run"
				defaultHandler = "MonoDevelop.Ide.Commands.RunHandler"
				icon = "gtk-execute"
				shortcut = "F5"
				_description = "Run"
				_label = "Run" />
		<Command id = "MonoDevelop.Ide.Commands.ProjectCommands.RunEntry"
				defaultHandler = "MonoDevelop.Ide.Commands.RunEntryHandler"
				icon = "gtk-execute"
				description = "Run"
				_label = "Run" />
		<Command id = "MonoDevelop.Ide.Commands.ProjectCommands.Debug"
				defaultHandler = "MonoDevelop.Ide.Commands.DebugHandler"
				icon = "gtk-execute"
				shortcut = "Control|F5"
				description = "Debug"
				_label = "_Debug" />
		<Command id = "MonoDevelop.Ide.Commands.ProjectCommands.DebugEntry"
				defaultHandler = "MonoDevelop.Ide.Commands.DebugEntryHandler"
				icon = "gtk-execute"
				description = "Debug"
				_label = "D_ebug" />
		<Command id = "MonoDevelop.Ide.Commands.ProjectCommands.Clean"
				defaultHandler = "MonoDevelop.Ide.Commands.CleanHandler"
				_label = "C_lean" />
		<Command id = "MonoDevelop.Ide.Commands.ProjectCommands.CleanSolution"
				defaultHandler = "MonoDevelop.Ide.Commands.CleanSolutionHandler"
				_label = "_Clean Solution" />
		<Command id = "MonoDevelop.Ide.Commands.ProjectCommands.IncludeInBuild"
				type="check"
				_label = "B_uild" />
		<Command id = "MonoDevelop.Ide.Commands.ProjectCommands.IncludeInDeploy"
				type="check"
				_label = "_Deployment" />
		<Command id = "MonoDevelop.Ide.Commands.ProjectCommands.LocalCopyReference"
				type="check"
				_label = "_Local Copy" />
		<Command id = "MonoDevelop.Ide.Commands.ProjectCommands.Stop"
				defaultHandler = "MonoDevelop.Ide.Commands.StopHandler"
				icon = "gtk-stop"
				shortcut = "Shift|F5"
				_description = "Stop current build or application execution"
				_label = "_Stop" />
		<Command id = "MonoDevelop.Ide.Commands.ProjectCommands.ConfigurationSelector"
				type = "custom"
				widget = "MonoDevelop.Ide.Gui.ConfigurationComboBox"
				_label = "Active Configuration" />
		<Command id = "MonoDevelop.Ide.Commands.ProjectCommands.CustomCommandList"
				defaultHandler = "MonoDevelop.Ide.Commands.CustomCommandListHandler"
				type="array"
				_label = "Custom command list" />
		<Command id = "MonoDevelop.Ide.Commands.ProjectCommands.Reload"
				_label = "Reload" />
		<Command id = "MonoDevelop.Ide.Commands.ProjectCommands.ExportProject"
				defaultHandler = "MonoDevelop.Ide.Commands.ExportProjectHandler"
				_label = "_Export..." />

		</Category>


		<!-- FileCommands -->
		<Category _name = "File" id = "File">
		
		<Command id = "MonoDevelop.Ide.Commands.FileCommands.OpenFile"
				defaultHandler = "MonoDevelop.Ide.Commands.OpenFileHandler"
				_label = "O_pen..." 
				shortcut = "Control|O"
				_description = "Open file or solution"
				icon  = "gtk-open" />
<<<<<<< HEAD
		<Command id = "MonoDevelop.Ide.Commands.FileCommands.OpenFileInSolution"
				defaultHandler = "MonoDevelop.Ide.Commands.OpenFileInSolutionHandler"
				_label = "Open File in Solution..." 
				shortcut = "Alt|Shift|O"
				_description = "Open a file in the current solution..."
				icon  = "gtk-open" />
=======
>>>>>>> bc853f8a
		<Command id = "MonoDevelop.Ide.Commands.FileCommands.NewFile" 
				defaultHandler = "MonoDevelop.Ide.Commands.NewFileHandler"
				_label = "New File..."
				shortcut = "Control|N"
				_description = "Create a new file"
				icon = "gtk-new" />
		<Command id = "MonoDevelop.Ide.Commands.FileCommands.Save" 
				icon = "gtk-save" 
				shortcut = "Control|S"
				_description = "Save the active document"
				_label = "Save" />
		<Command id = "MonoDevelop.Ide.Commands.FileCommands.SaveAll"
				defaultHandler = "MonoDevelop.Ide.Commands.SaveAllHandler"
				icon = "md-save-all-icon" 
				_description = "Save all open files"
				_label = "Save All" />
		<Command id = "MonoDevelop.Ide.Commands.FileCommands.NewProject" 
				defaultHandler = "MonoDevelop.Ide.Commands.NewProjectHandler"
				_label = "N_ew Solution..." 
				icon = "md-new-project-icon" 
				description = "Create a new solution" 
				shortcut = "Control|Shift|N"  />
		<Command id = "MonoDevelop.Ide.Commands.FileCommands.CloseFile"
				_label = "_Close File" 
				description = "Close active file"
				icon = "gtk-close"
				shortcut = "Control|W"/>
		<Command id = "MonoDevelop.Ide.Commands.FileCommands.CloseAllFiles"
				defaultHandler = "MonoDevelop.Ide.Commands.CloseAllFilesHandler"
				_label = "Close _All"
				description = "Close All Files"
				icon = "gtk-close"
				shortcut = "Control|Shift|W" />
		<Command id = "MonoDevelop.Ide.Commands.FileCommands.CloseCombine"
				defaultHandler = "MonoDevelop.Ide.Commands.CloseCombineHandler"
<<<<<<< HEAD
				_label = "Close Sol_ution" 
=======
				_label = "C_lose Solution" 
>>>>>>> bc853f8a
				description = "Close solution"
				icon = "md-close-combine-icon" />
		<Command id = "MonoDevelop.Ide.Commands.FileCommands.ReloadFile"
				_label = "_Revert" 
				description = "Reload the file"
				icon = "gtk-revert-to-saved" />
		<Command id = "MonoDevelop.Ide.Commands.FileCommands.SaveAs"
				_label = "Save _As..."
				icon = "gtk-save-as"
				shortcut = "Control|Shift|S" 
				description = "Save file as" />
<<<<<<< HEAD
=======
		<Command id = "MonoDevelop.Ide.Commands.FileCommands.PrintDocument"
				defaultHandler = "MonoDevelop.Ide.Commands.PrintHandler"
				_label = "_Print..." 
				_description = "Print current document" 
				icon  = "gtk-print"
				shortcut = "Control|P" />
		<Command id = "MonoDevelop.Ide.Commands.FileCommands.PrintPreviewDocument"
				defaultHandler = "MonoDevelop.Ide.Commands.PrintPreviewHandler"
				_label = "Print Previe_w" 
				description = "Show print preview" 
				icon  = "gtk-print-preview"
				shortcut = "Shift|Control|P" />
>>>>>>> bc853f8a
		<Command id = "MonoDevelop.Ide.Commands.FileCommands.RecentFileList"
				defaultHandler = "MonoDevelop.Ide.Commands.RecentFileListHandler"
				type="array"
				_label = "Recent Files" />
		<Command id = "MonoDevelop.Ide.Commands.FileCommands.ClearRecentFiles" 
				defaultHandler = "MonoDevelop.Ide.Commands.ClearRecentFilesHandler"
				_label = "_Clear" 
				icon  = "gtk-clear"
				description = "Clear recent files" />
		<Command id = "MonoDevelop.Ide.Commands.FileCommands.RecentProjectList"
				defaultHandler = "MonoDevelop.Ide.Commands.RecentProjectListHandler"
				type="array"
				_label = "Recent Projects" />
		<Command id = "MonoDevelop.Ide.Commands.FileCommands.ClearRecentProjects"
				defaultHandler = "MonoDevelop.Ide.Commands.ClearRecentProjectsHandler"
				_label = "_Clear" 
				icon  = "gtk-clear"
				description = "Clear recent solutions" />
		<Command id = "MonoDevelop.Ide.Commands.FileCommands.Exit"
				defaultHandler = "MonoDevelop.Ide.Commands.ExitHandler"
				_label = "_Quit" 
				icon = "gtk-quit" 
				description = "Quit MonoDevelop"
				shortcut = "Control|Q" />
		<Command id = "MonoDevelop.Ide.Commands.FileCommands.OpenInTerminal"
				_label = "_Open in Terminal" 
				description = "Opens a terminal in this folder"/>
		<Command id = "MonoDevelop.Ide.Commands.FileCommands.OpenFolder"
				_label = "_Open Folder" 
				description = "Opens the folder in a file manager."/>
		<Command id = "MonoDevelop.Ide.Commands.FileCommands.OpenContainingFolder"
				_label = "O_pen Containing Folder" 
				description = "Opens the folder that contains this file."/>
		<Command id = "MonoDevelop.Ide.Commands.FileTabCommands.CloseAllButThis"
		         defaultHandler = "MonoDevelop.Ide.Commands.CloseAllButThisHandler"
				_label = "C_lose all but this"
				_description = "Closes all opened files except for the active file"/>
		<Command id = "MonoDevelop.Ide.Commands.FileTabCommands.CopyPathName"
		         defaultHandler = "MonoDevelop.Ide.Commands.CopyPathNameHandler"
				_label = "C_opy file path/name"/>
		<Command id = "MonoDevelop.Ide.Commands.FileTabCommands.ToggleMaximize"
		         defaultHandler = "MonoDevelop.Ide.Commands.ToggleMaximizeHandler"
				_label = "S_witch maximize/normal view"/>
		</Category>
				
		<!-- ViewCommands -->
		<Category _name = "View" id = "View">
		
		<Command id = "MonoDevelop.Ide.Commands.ViewCommands.ViewList"
				defaultHandler = "MonoDevelop.Ide.Commands.ViewListHandler"
				type="array"
				_label = "View List" />
		<Command id = "MonoDevelop.Ide.Commands.ViewCommands.LayoutList"
				defaultHandler = "MonoDevelop.Ide.Commands.LayoutListHandler"
				type="radio|array"
				_label = "Layout List" />
		<Command id = "MonoDevelop.Ide.Commands.ViewCommands.NewLayout"
				defaultHandler = "MonoDevelop.Ide.Commands.NewLayoutHandler"
				_label = "_New Layout..."
				icon = "gtk-add"
				_description = "Create new layout" />
		<Command id = "MonoDevelop.Ide.Commands.ViewCommands.DeleteCurrentLayout"
				defaultHandler = "MonoDevelop.Ide.Commands.DeleteCurrentLayoutHandler"
				_label = "_Delete Current Layout"
				icon = "gtk-remove"
				_description = "Delete Current layout" />
		<Command id = "MonoDevelop.Ide.Commands.ViewCommands.LayoutSelector"
				type = "custom"
				widget = "MonoDevelop.Ide.Gui.LayoutComboBox"
				_label = "Active Layout"
				_description = "Switch Active Layout" />
		<Command id = "MonoDevelop.Ide.Commands.ViewCommands.FullScreen"
				defaultHandler = "MonoDevelop.Ide.Commands.FullScreenHandler"
				_label = "_Full Screen" 
				icon = "gtk-fullscreen" 
				_description = "Full Screen" />
		<Command id = "MonoDevelop.Ide.Commands.ViewCommands.Open"
				_label = "_Open" />
		<Command id = "MonoDevelop.Ide.Commands.ViewCommands.TreeDisplayOptionList"
				type = "array|check"
				_label = "Display Options List" />
		<Command id = "MonoDevelop.Ide.Commands.ViewCommands.ResetTreeDisplayOptions"
				_label = "Reset Options" />
		<Command id = "MonoDevelop.Ide.Commands.ViewCommands.RefreshTree"
				_label = "Refresh" />
		<Command id = "MonoDevelop.Ide.Commands.ViewCommands.CollapseAllTreeNodes"
				_label = "Collapse All Nodes" />
		<Command id = "MonoDevelop.Ide.Commands.ViewCommands.OpenWithList"
				type = "array"
				_label = "List of programs to open with" />
		<Command id = "MonoDevelop.Ide.Commands.ViewCommands.ShowNext"
				defaultHandler = "MonoDevelop.Ide.Commands.ShowNextHandler"
				_label = "Browse Next" 
				description = "Browse Next"
				shortcut = "F4" />
		<Command id = "MonoDevelop.Ide.Commands.ViewCommands.ShowPrevious"
				defaultHandler = "MonoDevelop.Ide.Commands.ShowPreviousHandler"
				_label = "Browse Previous" 
				description = "Browse Previous"
				shortcut = "Shift|F4" />
		<Command id = "@MonoDevelop.Ide.Commands.NavigationCommands.NavigateBackWidget"
				type = "custom"
				widget = "MonoDevelop.Ide.Gui.NavigationHistoryBack"
				_label = "Navigate _Back"
				_description = "Navigate Back"/>
		<Command id = "@MonoDevelop.Ide.Commands.NavigationCommands.NavigateForwardWidget"
				type = "custom"
				widget = "MonoDevelop.Ide.Gui.NavigationHistoryForward"
				_label = "Navigate _Forward"
				_description = "Navigate Forward"/>
		<Command id = "MonoDevelop.Ide.Commands.NavigationCommands.NavigateBack"
				_label = "Navigate _Back"
				icon = "md-navigate-back"
				defaultHandler = "MonoDevelop.Ide.Commands.NavigateBack"
				shortcut = "Alt|Left"
				_description = "Navigate Back"/>
		<Command id = "MonoDevelop.Ide.Commands.NavigationCommands.NavigateForward"
				_label = "Navigate _Forward"
				icon = "md-navigate-forward"
				defaultHandler = "MonoDevelop.Ide.Commands.NavigateForward"
				shortcut = "Alt|Right"
				_description = "Navigate Forward"/>

		<Command id = "MonoDevelop.Ide.Commands.ViewCommands.ZoomIn"
				defaultHandler = "MonoDevelop.Ide.Commands.ZoomIn"
				_label = "_Zoom In"
				icon = "gtk-zoom-in" 
				shortcut = "Control|+"
				_description = "Zooms view in" />
		<Command id = "MonoDevelop.Ide.Commands.ViewCommands.ZoomOut"
				defaultHandler = "MonoDevelop.Ide.Commands.ZoomOut"
				_label = "Zoom _Out"
				icon = "gtk-zoom-out" 
				shortcut = "Control|-"
				_description = "Zooms view out" />
		<Command id = "MonoDevelop.Ide.Commands.ViewCommands.ZoomReset"
				defaultHandler = "MonoDevelop.Ide.Commands.ZoomReset"
				_label = "_Normal Size"
				icon = "gtk-zoom-100" 
				shortcut = "Control|0"
				_description = "Resets zoom to default" />
		</Category>
		
		<!-- ToolCommands -->
		<Category _name = "Tools" id = "Tools">
		
		<Command id = "MonoDevelop.Ide.Commands.ToolCommands.AddinManager"
				defaultHandler = "MonoDevelop.Ide.Commands.AddinManagerHandler"
				icon = "md-software-update"
				_label = "_Add-in Manager" />
		<Command id = "MonoDevelop.Ide.Commands.ToolCommands.ToolList"
				defaultHandler = "MonoDevelop.Ide.Commands.ToolListHandler"
				type="array"
				_label = "Tool List" />
				
		</Category>
		
		<!-- WindowCommands -->
		<Category _name = "Window" id = "Window">
		
		<Command id  = "MonoDevelop.Ide.Commands.WindowCommands.NextWindow"
				defaultHandler = "MonoDevelop.Ide.Commands.NextWindowHandler"
				_label = "_Next Window"
				icon = "gtk-go-forward"
				description = "Show next window" 
				shortcut = "Control|Page_Down" />
		<Command id = "MonoDevelop.Ide.Commands.WindowCommands.PrevWindow"
				defaultHandler = "MonoDevelop.Ide.Commands.PrevWindowHandler"
				_label = "_Previous Window"
				icon = "gtk-go-back"
				description = "Show previous window"
				shortcut = "Control|Page_Up" />
		<Command id = "MonoDevelop.Ide.Commands.WindowCommands.OpenWindowList"
				defaultHandler = "MonoDevelop.Ide.Commands.OpenWindowListHandler"
				type="radio|array"
				_label = "Window List" />
<<<<<<< HEAD
=======

		<Command id = "MonoDevelop.Ide.Commands.WindowCommands.SplitWindowVertically"
				defaultHandler = "MonoDevelop.Ide.Commands.SplitWindowVertically"
				_label = "Split _vertically" />
		<Command id = "MonoDevelop.Ide.Commands.WindowCommands.SplitWindowHorizontally"
				defaultHandler = "MonoDevelop.Ide.Commands.SplitWindowHorizontally"
				_label = "Split _horizontally" />
		<Command id = "MonoDevelop.Ide.Commands.WindowCommands.UnsplitWindow"
				defaultHandler = "MonoDevelop.Ide.Commands.UnsplitWindow"
				_label = "_Unsplit" />
		<Command id = "MonoDevelop.Ide.Commands.WindowCommands.SwitchSplitWindow"
				defaultHandler = "MonoDevelop.Ide.Commands.SwitchSplitWindow"
				shortcut = "Control|M"
				_label = "_Switch between splits" />
>>>>>>> bc853f8a
		</Category>
				
		<!-- HelpCommands -->
		<Category _name = "Help" id = "Help">
		
		<Command id = "MonoDevelop.Ide.Commands.HelpCommands.Help"
				_label = "Help" 
				icon = "gtk-help"
				description = "Help"
				defaultHandler = "MonoDevelop.Ide.Commands.HelpHandler"
				shortcut = "F1" />
		<Command id = "MonoDevelop.Ide.Commands.HelpCommands.TipOfTheDay"
				defaultHandler = "MonoDevelop.Ide.Commands.TipOfTheDayHandler"
				_label = "_Tip of the Day" 
				icon = "gtk-dialog-info" 
				description = "Show tip of the day" />
		<Command id = "MonoDevelop.Ide.Commands.HelpCommands.About"
				defaultHandler = "MonoDevelop.Ide.Commands.AboutHandler"
				_label = "_About" 
				icon = "gtk-about" 
				description = "Show about dialog" />
		</Category>
				
		<!-- DebugCommands -->
		<Category _name = "Debug" id = "Debug">
		
		<Command id = "MonoDevelop.Ide.Commands.DebugCommands.DebugApplication"
				defaultHandler = "MonoDevelop.Ide.Commands.DebugApplicationHandler"
				_label = "Debug Application..." />
		<Command id = "MonoDevelop.Ide.Commands.DebugCommands.Pause"
				defaultHandler = "MonoDevelop.Ide.Commands.PauseDebugHandler"
				_label = "Pause"
				shortcut = "Control|F8" />
		<Command id = "MonoDevelop.Ide.Commands.DebugCommands.StepOver"
				defaultHandler = "MonoDevelop.Ide.Commands.StepOverHandler"
				_label = "Step Over"
				shortcut = "F11" />
		<Command id = "MonoDevelop.Ide.Commands.DebugCommands.StepInto"
				defaultHandler = "MonoDevelop.Ide.Commands.StepIntoHandler"
				_label = "Step Into"
				shortcut = "Control|F11" />
		<Command id = "MonoDevelop.Ide.Commands.DebugCommands.StepOut"
				defaultHandler = "MonoDevelop.Ide.Commands.StepOutHandler"
				_label = "Step Out"
				shortcut = "Shift|F11" />
		<Command id = "MonoDevelop.Ide.Commands.DebugCommands.ToggleBreakpoint"
				_label = "Toggle Breakpoint"
				shortcut = "F9" />
		<Command id = "MonoDevelop.Ide.Commands.DebugCommands.ClearAllBreakpoints"
				defaultHandler = "MonoDevelop.Ide.Commands.ClearAllBreakpointsHandler"
				_label = "Clear All Breakpoints" />
		</Category>

		<!-- SearchCommands -->
		<Category _name = "Search" id = "Serach">
		
		<Command id = "MonoDevelop.Ide.Commands.SearchCommands.Find"
				_label = "_Find..." 
				icon = "gtk-find" 
				_description = "Find" 
				shortcut = "Control|F" />
		<Command id = "MonoDevelop.Ide.Commands.SearchCommands.FindNext"
				_label = "Find _Next" 
				icon = "md-find-next-icon" 
				_description = "Find next" 
				shortcut = "F3" />
		<Command id = "MonoDevelop.Ide.Commands.SearchCommands.FindNextSelection"
				_label = "Find Next Selection" 
				description = "Find next selection" 
				shortcut = "Control|F3" />
		<Command id = "MonoDevelop.Ide.Commands.SearchCommands.FindPrevious"
				_label = "Find _Previous" 
				description = "Find previous" 
				shortcut = "Shift|F3" />
		<Command id = "MonoDevelop.Ide.Commands.SearchCommands.FindPreviousSelection"
				_label = "Find _Previous Selection" 
				description = "Find previous selection" 
				shortcut = "Shift|Control|F3" />
		<Command id = "MonoDevelop.Ide.Commands.SearchCommands.Replace"
				_label = "_Replace..." 
				icon = "gtk-find-and-replace" 
				_description = "Replace" 
				shortcut = "Control|H" />
		<Command id = "MonoDevelop.Ide.Commands.SearchCommands.FindInFiles"
				defaultHandler = "MonoDevelop.Ide.Commands.FindInFilesHandler"
				_label = "F_ind in Files..." 
				icon = "md-find-in-files" 
<<<<<<< HEAD
				description = "Find in files"
				shortcut = "Shift|Control|F" />
=======
				shortcut = "Control|Shift|F" />
				description = "Find in files" />
>>>>>>> bc853f8a
		<Command id = "MonoDevelop.Ide.Commands.SearchCommands.ReplaceInFiles"
				defaultHandler = "MonoDevelop.Ide.Commands.ReplaceInFilesHandler"
				_label = "R_eplace in Files..." 
				icon = "md-replace-in-files" 
				shortcut = "Control|Shift|H" />
				description = "Replace in files" />
<<<<<<< HEAD
		<Command id = "MonoDevelop.Ide.Commands.SearchCommands.GotoType"		
		        defaultHandler = "MonoDevelop.Ide.Commands.GotoTypeHandler"
				_label = "Go to Type..." 
                shortcut = "Control|Shift|T" />
=======
		
		<Command id = "MonoDevelop.Ide.Commands.SearchCommands.GotoType"
		         defaultHandler = "MonoDevelop.Ide.Commands.GotoTypeHandler"
		         _label = "Go to Type..." 
		         shortcut = "Control|Shift|T" />
		<Command id = "MonoDevelop.Ide.Commands.SearchCommands.GotoFile"
				defaultHandler = "MonoDevelop.Ide.Commands.GotoFileHandler"
				_label = "Go to File..." 
				shortcut = "Alt|Shift|O"
				_description = "Jump to a file in the current workspace"
				icon  = "gtk-open" />
		<Command id = "MonoDevelop.Ide.Commands.SearchCommands.ToggleBookmark"
				icon = "md-toggle-bookmark"
				shortcut = "Control|F2"
				_description = "Toggle bookmark"
				_label = "_Toggle Bookmark" />
		<Command id = "MonoDevelop.Ide.Commands.SearchCommands.PrevBookmark"
				icon = "md-goto-prevbookmark"
				shortcut = "Shift|F2"
				_description = "Previous bookmark"
				_label = "Pre_vious Bookmark" />
		<Command id = "MonoDevelop.Ide.Commands.SearchCommands.NextBookmark"
				icon = "md-goto-nextbookmark"
				shortcut = "F2"
				_description = "Next bookmark"
				_label = "Ne_xt Bookmark" />
		<Command id = "MonoDevelop.Ide.Commands.SearchCommands.ClearBookmarks"
				icon = "md-clear-all-bookmarks"
				_description = "Clear bookmarks"
				_label = "_Clear Bookmarks" />
		<Command id = "MonoDevelop.Ide.Commands.SearchCommands.GotoLineNumber"
				_label = "_Go to Line..." 
				description = "Go to line"
				shortcut = "Control|I"
				icon = "gtk-jump-to" />
>>>>>>> bc853f8a
		</Category>
				
		<!-- RefactoryCommands -->
		<Category _name = "Refactory" id = "Refactory">
		
		<Command id = "MonoDevelop.Ide.Commands.RefactoryCommands.CurrentRefactoryOperations"
				defaultHandler = "MonoDevelop.Ide.Commands.CurrentRefactoryOperationsHandler"
				type="array"
				_label = "Refactory Operations" /> 
		</Category>
				
		<!-- TextEditorCommands -->
		<Category _name = "Text Editor" id = "TextEditor">
		
		<Command id = "MonoDevelop.Ide.Commands.TextEditorCommands.ShowCompletionWindow"
				_label = "Show completion window" 
				shortcut = "Control|space" />
		<Command id = "MonoDevelop.Ide.Commands.TextEditorCommands.LineEnd"
				_label = "Go to end of line" />
		<Command id = "MonoDevelop.Ide.Commands.TextEditorCommands.LineStart"
				_label = "Go to beginning of line" />
		<Command id = "MonoDevelop.Ide.Commands.TextEditorCommands.DeleteLeftChar"
				_label = "Delete left character" />
		<Command id = "MonoDevelop.Ide.Commands.TextEditorCommands.DeleteRightChar"
				_label = "Delete right character" />
		<Command id = "MonoDevelop.Ide.Commands.TextEditorCommands.CharLeft"
				_label = "Go left one character" />
		<Command id = "MonoDevelop.Ide.Commands.TextEditorCommands.CharRight"
				_label = "Go right one character" />
		<Command id = "MonoDevelop.Ide.Commands.TextEditorCommands.LineUp"
				_label = "Go to previous line" />
		<Command id = "MonoDevelop.Ide.Commands.TextEditorCommands.LineDown"
				_label = "Go to next line" />
		<Command id = "MonoDevelop.Ide.Commands.TextEditorCommands.DocumentStart"
				_label = "Go to beginning of document" />
		<Command id = "MonoDevelop.Ide.Commands.TextEditorCommands.DocumentEnd"
				_label = "Go to end of document" />
		<Command id = "MonoDevelop.Ide.Commands.TextEditorCommands.PageUp"
				_label = "Go up one page" />
		<Command id = "MonoDevelop.Ide.Commands.TextEditorCommands.PageDown"
				_label = "Go down one page" />
		<Command id = "MonoDevelop.Ide.Commands.TextEditorCommands.ScrollLineUp"
				_label = "Scroll line up"
				shortcut = "Control|Up" />
		<Command id = "MonoDevelop.Ide.Commands.TextEditorCommands.ScrollLineDown"
				_label = "Scroll line down"
				shortcut = "Control|Down" />
		<Command id = "MonoDevelop.Ide.Commands.TextEditorCommands.DeleteLine"
				_label = "Delete entire line" />
		<Command id = "MonoDevelop.Ide.Commands.TextEditorCommands.DeleteToLineEnd"
				_label = "Delete to end of line"
				shortcut="Control|K" />
		<Command id = "MonoDevelop.Ide.Commands.TextEditorCommands.MoveBlockUp"
				_label = "Move the line or highlighted selection up"
				shortcut="Alt|Up" />
		<Command id = "MonoDevelop.Ide.Commands.TextEditorCommands.MoveBlockDown"
				_label = "Move the line or highlighted selection down"
				shortcut="Alt|Down" />
		<Command id = "MonoDevelop.Ide.Commands.TextEditorCommands.ShowParameterCompletionWindow"
				_label = "Show Parameter List"
				shortcut = "Control|Shift|space" />
				
		</Category>
		
	</Extension>
	
	<Extension path = "/MonoDevelop/Ide/KeyBindingSchemes">
		<Scheme _name = "Default" resource="KeyBindingSchemeDefault.xml"/>
		<Scheme _name = "GNU/Emacs" resource="KeyBindingSchemeEmacs.xml"/>
		<Scheme _name = "Visual Studio" resource="KeyBindingSchemeVisualStudio.xml"/>
	</Extension>
	
	<Extension path = "/MonoDevelop/Ide/ContextMenu/ProjectPad/Combine">
		<CommandItem id = "MonoDevelop.Ide.Commands.ProjectCommands.Build" />
		<CommandItem id = "MonoDevelop.Ide.Commands.ProjectCommands.Rebuild" />
		<CommandItem id = "MonoDevelop.Ide.Commands.ProjectCommands.Clean" />
		<CommandItem id = "MonoDevelop.Ide.Commands.ProjectCommands.Reload" />
		<CommandItem id = "MonoDevelop.Ide.Commands.ProjectCommands.CustomCommandList" />
		<ItemSet id = "Tools" _label = "_Tools" >
			<CommandItem id = "MonoDevelop.Ide.Commands.ProjectCommands.ExportProject" />
			<SeparatorItem id = "ExportSeparator" />
		</ItemSet>
		<SeparatorItem id = "RunSeparator" />
		<CommandItem id = "MonoDevelop.Ide.Commands.ProjectCommands.RunEntry" />
		<CommandItem id = "MonoDevelop.Ide.Commands.ProjectCommands.DebugEntry" />
		<SeparatorItem id = "CombineBuildGroupSeparator" />
		<ItemSet id = "CombineAddMenu" _label = "_Add" >
			<CommandItem id = "MonoDevelop.Ide.Commands.ProjectCommands.AddNewProject" />
			<CommandItem id = "MonoDevelop.Ide.Commands.ProjectCommands.AddNewCombine" />
			<SeparatorItem id = "Separator1" />
			<CommandItem id = "MonoDevelop.Ide.Commands.ProjectCommands.AddProject" />
			<CommandItem id = "MonoDevelop.Ide.Commands.ProjectCommands.AddCombine" />
		</ItemSet>
		<SeparatorItem id = "AddSeparator" />
		<CommandItem id = "MonoDevelop.Ide.Commands.EditCommands.Delete" />
		<CommandItem id = "MonoDevelop.Ide.Commands.EditCommands.Rename" />
		<SeparatorItem id = "FindInFilesSeparator" />
		<CommandItem id = "MonoDevelop.Ide.Commands.SearchCommands.FindInFiles" />
		<CommandItem id = "MonoDevelop.Ide.Commands.FileCommands.OpenContainingFolder" />
		<SeparatorItem id = "CombineOptionsSeparator" />
		<CommandItem id = "MonoDevelop.Ide.Commands.ProjectCommands.Options" />
	</Extension>
	
	<Extension path = "/MonoDevelop/Ide/ContextMenu/ProjectPad/ResourceFolder">
		<CommandItem id = "MonoDevelop.Ide.Commands.ProjectCommands.AddResource" />
	</Extension>

	<Extension path = "/MonoDevelop/Ide/ContextMenu/ProjectPad/ReferenceFolder">
		<CommandItem id = "MonoDevelop.Ide.Commands.ProjectCommands.AddReference" />
		<CommandItem id = "MonoDevelop.Ide.Commands.EditCommands.Paste" />
	</Extension>
	
	<Extension path = "/MonoDevelop/Ide/ContextMenu/ProjectPad/Reference">
		<CommandItem id = "MonoDevelop.Ide.Commands.ProjectCommands.LocalCopyReference" />
		<SeparatorItem id = "CopySeparator" />
		<CommandItem id = "MonoDevelop.Ide.Commands.EditCommands.Copy" />
		<CommandItem id = "MonoDevelop.Ide.Commands.EditCommands.Delete" />
	</Extension>
        
	<Extension path = "/MonoDevelop/Ide/ContextMenu/ProjectPad/ProjectFile">
		<CommandItem id = "MonoDevelop.Ide.Commands.ViewCommands.Open" />
		<ItemSet id = "OpenWith" _label = "Open _With">
			<CommandItem id = "MonoDevelop.Ide.Commands.ViewCommands.OpenWithList" />
		</ItemSet>
		<CommandItem id = "MonoDevelop.Ide.Commands.FileCommands.OpenContainingFolder" />
		<SeparatorItem id = "OpenSeparator" />
		<ItemSet id = "Include" _label = "_Include">
			<CommandItem id = "MonoDevelop.Ide.Commands.ProjectCommands.IncludeInBuild" />
			<CommandItem id = "MonoDevelop.Ide.Commands.ProjectCommands.IncludeInDeploy" />
		</ItemSet>
		<SeparatorItem id = "IncludeSeparator" />
		<CommandItem id = "MonoDevelop.Ide.Commands.EditCommands.Copy" />
		<CommandItem id = "MonoDevelop.Ide.Commands.EditCommands.Cut" />
		<SeparatorItem id = "CutSeparator" />
		<CommandItem id = "MonoDevelop.Ide.Commands.EditCommands.Delete" />
		<CommandItem id = "MonoDevelop.Ide.Commands.EditCommands.Rename" />
	</Extension>
		
	<Extension path = "/MonoDevelop/Ide/ContextMenu/ProjectPad/SystemFile">
		<CommandItem id = "MonoDevelop.Ide.Commands.ViewCommands.Open" />
		<ItemSet id = "OpenWith" _label = "Open _With">
			<CommandItem id = "MonoDevelop.Ide.Commands.ViewCommands.OpenWithList" />
		</ItemSet>
		<CommandItem id = "MonoDevelop.Ide.Commands.FileCommands.OpenContainingFolder" />
		<SeparatorItem id = "OpenSeparator" />
		<CommandItem id = "MonoDevelop.Ide.Commands.ProjectCommands.IncludeToProject" />
		<SeparatorItem id = "IncludeToProjectSeparator" />
		<CommandItem id = "MonoDevelop.Ide.Commands.EditCommands.Copy" />
		<CommandItem id = "MonoDevelop.Ide.Commands.EditCommands.Cut" />
		<SeparatorItem id = "CutSeparator" />
		<CommandItem id = "MonoDevelop.Ide.Commands.EditCommands.Delete" />
		<CommandItem id = "MonoDevelop.Ide.Commands.EditCommands.Rename" />
	</Extension>

	<Extension path = "/MonoDevelop/Ide/ContextMenu/ProjectPad/Folder">
		<ItemSet id = "Add" _label = "_Add">
			<CommandItem id = "MonoDevelop.Ide.Commands.ProjectCommands.AddNewFiles" />
			<CommandItem id = "MonoDevelop.Ide.Commands.ProjectCommands.AddFiles" />
			<SeparatorItem id = "Separator1" />
			<CommandItem id = "MonoDevelop.Ide.Commands.ProjectCommands.NewFolder" />
		</ItemSet>
		<SeparatorItem id = "AddSeparator" />
		<CommandItem id = "MonoDevelop.Ide.Commands.ProjectCommands.IncludeToProject" />
		<SeparatorItem id = "IncludeToProjectSeparator" />
		<CommandItem id = "MonoDevelop.Ide.Commands.EditCommands.Copy" />
		<CommandItem id = "MonoDevelop.Ide.Commands.EditCommands.Cut" />
		<CommandItem id = "MonoDevelop.Ide.Commands.EditCommands.Paste" />
		<SeparatorItem id = "CutSeparator" />
		<CommandItem id = "MonoDevelop.Ide.Commands.EditCommands.Delete" />
		<CommandItem id = "MonoDevelop.Ide.Commands.EditCommands.Rename" />
		<SeparatorItem id = "FindInFilesSeparator" />
		<CommandItem id = "MonoDevelop.Ide.Commands.SearchCommands.FindInFiles" />
		<CommandItem id = "MonoDevelop.Ide.Commands.FileCommands.OpenFolder" />
		<CommandItem id = "MonoDevelop.Ide.Commands.FileCommands.OpenInTerminal" />
	</Extension>

	<Extension path = "/MonoDevelop/Ide/ContextMenu/ProjectPad/Project">
		<CommandItem id = "MonoDevelop.Ide.Commands.ProjectCommands.Build" />
		<CommandItem id = "MonoDevelop.Ide.Commands.ProjectCommands.Rebuild"/>
		<CommandItem id = "MonoDevelop.Ide.Commands.ProjectCommands.Clean" />
		<CommandItem id = "MonoDevelop.Ide.Commands.ProjectCommands.Reload" />
		<CommandItem id = "MonoDevelop.Ide.Commands.ProjectCommands.CustomCommandList" />
		<ItemSet id = "Tools" _label = "_Tools" >
			<CommandItem id = "MonoDevelop.Ide.Commands.ProjectCommands.ExportProject" />
			<SeparatorItem id="ExportSeparator"/>
		</ItemSet>
		<SeparatorItem id = "RunSeparator" />
		<CommandItem id = "MonoDevelop.Ide.Commands.ProjectCommands.RunEntry" />
		<CommandItem id = "MonoDevelop.Ide.Commands.ProjectCommands.DebugEntry" />
		<SeparatorItem id = "BuildGroupSeparator" />
		<ItemSet id = "Add" _label = "_Add">
			<CommandItem id = "MonoDevelop.Ide.Commands.ProjectCommands.AddNewFiles" />
			<CommandItem id = "MonoDevelop.Ide.Commands.ProjectCommands.AddFiles" />
			<SeparatorItem id = "Separator1" />
			<CommandItem id = "MonoDevelop.Ide.Commands.ProjectCommands.NewFolder" />
		</ItemSet>

		<SeparatorItem id = "AddSeparator" />
		<CommandItem id = "MonoDevelop.Ide.Commands.EditCommands.Copy" />
		<CommandItem id = "MonoDevelop.Ide.Commands.EditCommands.Cut" />
		<CommandItem id = "MonoDevelop.Ide.Commands.EditCommands.Paste" />
		<SeparatorItem id = "CutSeparator" />
		<CommandItem id = "MonoDevelop.Ide.Commands.EditCommands.Delete" />
		<CommandItem id = "MonoDevelop.Ide.Commands.EditCommands.Rename" />
		
		<SeparatorItem id = "SetAsStartupProjectSeparator" />
		<CommandItem id = "MonoDevelop.Ide.Commands.ProjectCommands.SetAsStartupProject" />
		<SeparatorItem id = "FindInFilesSeparator" />
		<CommandItem id = "MonoDevelop.Ide.Commands.SearchCommands.FindInFiles" />
		<CommandItem id = "MonoDevelop.Ide.Commands.FileCommands.OpenContainingFolder" />
		<SeparatorItem id = "OptionsSeparator" />
		<CommandItem id = "MonoDevelop.Ide.Commands.ProjectCommands.Options" />
	</Extension>
	
	<Extension path = "/MonoDevelop/Ide/ContextMenu/ProjectPad/UnknownEntry">
		<CommandItem id = "MonoDevelop.Ide.Commands.ProjectCommands.Reload" />
		<CommandItem id = "MonoDevelop.Ide.Commands.EditCommands.Delete" />
	</Extension>

	<!--<Extension path = "/MonoDevelop/Ide/FileFilters">
		<FileFilter id = "AllFiles"
		            _label = "All Files"
		            extensions = "*.*"/>
	</Extension>-->
	
	<Extension path = "/MonoDevelop/Ide/TaskList/View">
		<TaskListView _label = "Comments" class = "MonoDevelop.Ide.Tasks.CommentTasksView" />
		<TaskListView _label = "User Tasks" class = "MonoDevelop.Ide.Tasks.UserTasksView" />
	</Extension>
	
	<Extension path = "/MonoDevelop/Ide/Pads">
		<Pad id = "MonoDevelop.Ide.Gui.Pads.FileScout" _label = "Files" icon="system-file-manager" class = "MonoDevelop.Ide.Gui.Pads.FileScout"/>
		<Pad id = "MonoDevelop.Ide.Gui.Pads.ErrorListPad" defaultPlacement = "Bottom" _label = "Error List" icon="gtk-dialog-error" class = "MonoDevelop.Ide.Gui.Pads.ErrorListPad"/>
		<Pad id = "MonoDevelop.Ide.Gui.Pads.InternalLogPad" defaultPlacement = "Bottom" _label = "Message Log" class = "MonoDevelop.Ide.Gui.Pads.InternalLogPad"/>
		<Pad id = "MonoDevelop.Ide.Gui.Pads.TaskListPad" defaultPlacement = "Bottom" _label = "Task List" icon="md-task-list-icon" class = "MonoDevelop.Ide.Gui.Pads.TaskListPad"/>
<!--		<Pad id = "MonoDevelop.Ide.Gui.Pads.HelpTree" defaultPlacement = "Left" _label = "Help" icon="gtk-help" class = "MonoDevelop.Ide.Gui.Pads.HelpTree"/>-->

		<SolutionPad id = "ProjectPad" defaultPlacement = "Left" _label = "Solution" icon = "md-solution" class = "MonoDevelop.Ide.Gui.Pads.ProjectPad.ProjectSolutionPad">
			<PadOption id = "ShowAllFiles" _label = "Show All Files" defaultValue = "False" />
			<NodeBuilder class = "MonoDevelop.Ide.Gui.Pads.ProjectPad.CombineNodeBuilder"/>
			<NodeBuilder class = "MonoDevelop.Ide.Gui.Pads.ProjectPad.LinkedFilesFolderNodeBuilder"/>
			<NodeBuilder class = "MonoDevelop.Ide.Gui.Pads.ProjectPad.ProjectNodeBuilder"/>
			<NodeBuilder class = "MonoDevelop.Ide.Gui.Pads.ProjectPad.ProjectReferenceFolderNodeBuilder"/>
			<NodeBuilder class = "MonoDevelop.Ide.Gui.Pads.ProjectPad.ProjectReferenceNodeBuilder"/>
			<NodeBuilder class = "MonoDevelop.Ide.Gui.Pads.ProjectPad.ProjectFileNodeBuilder"/>
			<NodeBuilder class = "MonoDevelop.Ide.Gui.Pads.ProjectPad.ProjectFolderNodeBuilder"/>
			<NodeBuilder class = "MonoDevelop.Ide.Gui.Pads.ProjectPad.ResourceFolderNodeBuilder"/>
			<NodeBuilder class = "MonoDevelop.Ide.Gui.Pads.ProjectPad.SystemFileNodeBuilder"/>
			<NodeBuilder class = "MonoDevelop.Ide.Gui.Pads.ProjectPad.ShowAllFilesBuilderExtension"/>
			<NodeBuilder class = "MonoDevelop.Ide.Gui.Pads.ProjectPad.UnknownEntryNodeBuilder"/>
		</SolutionPad>

		<SolutionPad id = "ClassPad" defaultPlacement = "Left" _label = "Classes" icon = "md-class">
			<PadOption id = "NestedNamespaces" _label = "Nested namespaces" defaultValue = "True" />
			<PadOption id = "ShowProjects" _label = "Show project structure" defaultValue = "True" />
			<PadOption id = "GroupByAccess" _label = "Group members by access" defaultValue = "False" />
			<PadOption id = "GroupByType" _label = "Group members by member type" defaultValue = "True" />
			<PadOption id = "PublicApiOnly" _label = "Show public members only" defaultValue = "False" />
			<NodeBuilder class = "MonoDevelop.Ide.Gui.Pads.ClassPad.CombineNodeBuilder"/>
			<NodeBuilder class = "MonoDevelop.Ide.Gui.Pads.ClassPad.ProjectNodeBuilder"/>
			<NodeBuilder class = "MonoDevelop.Ide.Gui.Pads.ClassPad.NamespaceNodeBuilder"/>
			<NodeBuilder class = "MonoDevelop.Ide.Gui.Pads.ClassPad.ClassNodeBuilder"/>
			<NodeBuilder class = "MonoDevelop.Ide.Gui.Pads.ClassPad.EventNodeBuilder"/>
			<NodeBuilder class = "MonoDevelop.Ide.Gui.Pads.ClassPad.FieldNodeBuilder"/>
			<NodeBuilder class = "MonoDevelop.Ide.Gui.Pads.ClassPad.MethodNodeBuilder"/>
			<NodeBuilder class = "MonoDevelop.Ide.Gui.Pads.ClassPad.PropertyNodeBuilder"/>
		</SolutionPad>

<!--			   
		<Pad id = "SideBar" class = "MonoDevelop.Ide.Gui.Pads.SideBarView"/>
		<Pad id = "PropertyPad" class = "MonoDevelop.Ide.Gui.Pads.PropertyPad"/>
		<Pad id = "TerminalPad" class = "MonoDevelop.Ide.Gui.Pads.TerminalPad"/>
-->			 
	</Extension>
	
	<Extension path = "/MonoDevelop/Ide/WorkbenchContexts">
		<WorkbenchContext id = "Edit">
			<ContextPad id = "ProjectPad" />
			<ContextPad id = "ClassPad" />
			<ContextPad id = "MonoDevelop.Ide.Gui.Pads.FileScout" />
			<ContextPad id = "MonoDevelop.Ide.Gui.Pads.HelpTree" />
			<ContextPad id = "MonoDevelop.Ide.Gui.Pads.ErrorListPad"/>
			<ContextPad id = "MonoDevelop.Ide.Gui.Pads.InternalLogPad"/>
			<ContextPad id = "MonoDevelop.Ide.Gui.Pads.TaskListPad"/>
		</WorkbenchContext>
		<WorkbenchContext id = "Debug">
			<ContextPad id = "ProjectPad"/>
			<ContextPad id = "ClassPad" defaultVisible = "False"/>
			<ContextPad id = "MonoDevelop.Ide.Gui.Pads.FileScout" defaultVisible = "False"/>
			<ContextPad id = "MonoDevelop.Ide.Gui.Pads.HelpTree" defaultVisible = "False"/>
			<ContextPad id = "MonoDevelop.Ide.Gui.Pads.ErrorListPad"/>
			<ContextPad id = "MonoDevelop.Ide.Gui.Pads.InternalLogPad"/>
			<ContextPad id = "MonoDevelop.Ide.Gui.Pads.TaskListPad" defaultVisible = "False"/>
		</WorkbenchContext>
	</Extension>
	
<<<<<<< HEAD
	<Extension path = "/MonoDevelop/Ide/OptionsDialogPanels">
		<DialogPanel id    = "UIOptions"
		             _label = "Preferences">
<!--			<DialogPanel id = "SelectCulture"
			             _label = "${res:Dialog.Options.IDEOptions.SelectCulture.PanelName}"
			             class = "MonoDevelop.Gui.Dialogs.OptionPanels.IDEOptionPanel"/>-->
			<DialogPanel id = "SelectStyle"
				         _label = "Visual Style"
				         class = "MonoDevelop.Ide.Gui.OptionPanels.SelectStylePanel"/>
			<DialogPanel id = "KeyBindings"
				         _label = "Key Bindings"
				         class = "MonoDevelop.Ide.Gui.OptionPanels.KeyBindingsPanel"/>				         
			<DialogPanel id = "LoadSave"
			             _label = "Load/Save"
			             class = "MonoDevelop.Ide.Gui.OptionPanels.LoadSavePanel"/>
			<!--  i8n the file -->
			<DialogPanel id = "Build"
			             _label = "Build"
			             class = "MonoDevelop.Ide.Gui.OptionPanels.BuildPanel"/>
			<DialogPanel id = "AddIns"
			             _label = "Add-ins"
			             class = "MonoDevelop.Ide.Gui.OptionPanels.AddInsOptionsPanel"/>
			<DialogPanel id = "TaskList"
			             _label = "Task List"
			             class = "MonoDevelop.Ide.Gui.OptionPanels.TasksOptionsPanel"/>
		</DialogPanel>
		<DialogPanel id    = "CodingOptions"
		             _label = "Coding">
			<DialogPanel id = "CodeGeneration"
			             _label = "Code Generation"
			             class = "MonoDevelop.Ide.Gui.OptionPanels.CodeGenerationPanel"/>
			<DialogPanel id = "EditStandardHeaders"
			             _label = "Standard Header"
			             class = "MonoDevelop.Ide.StandardHeaders.StandardHeaderPanel"/>
		</DialogPanel>
		
		<DialogPanel id    = "ToolsOptions"
		             _label = "Tools">
			<DialogPanel id = "ExternalTools"
			             _label = "External Tools"
			             class = "MonoDevelop.Ide.Gui.OptionPanels.ExternalToolPane"/>
		</DialogPanel>
		<DialogPanel id = "Other"
		             _label = "Other Settings">
		</DialogPanel>
=======
	<Extension path = "/MonoDevelop/Ide/GlobalOptionsDialog">
		<Section id = "Preferences" _label = "Preferences">
			<Section id = "Style" _label = "Visual Style" icon="gtk-preferences" class = "MonoDevelop.Ide.Gui.OptionPanels.IDEStyleOptionsPanel" />
			<Section id = "KeyBindings" _label = "Key Bindings" fill="true" icon="md-keyboard-shortcuts" class = "MonoDevelop.Ide.Gui.OptionPanels.KeyBindingsPanel" />
			<Section id = "LoadSave" _label = "Load/Save" icon="gtk-harddisk" class = "MonoDevelop.Ide.Gui.OptionPanels.LoadSavePanel" />
			<Section id = "Build" _label = "Build" icon="md-build-current-selected-project" class = "MonoDevelop.Ide.Gui.OptionPanels.BuildPanel" />
			<Section id = "AddIns" _label = "Add-ins" icon="md-addin" class = "MonoDevelop.Ide.Gui.OptionPanels.AddInsOptionsPanel" />
			<Section id = "TaskList" _label = "Task List" icon="md-task-list-icon" fill="true" class = "MonoDevelop.Ide.Gui.OptionPanels.TasksOptionsPanel" />
			<Section id = "ExternalTools" _label = "External Tools" fill="true" class = "MonoDevelop.Ide.ExternalTools.ExternalToolPane" />
		</Section>

		<Section id = "Coding" _label = "Coding">
			<Section id = "CodeGeneration" _label = "Code Generation" class = "MonoDevelop.Ide.Gui.OptionPanels.CodeGenerationPanel" />
			<Section id = "EditStandardHeaders" _label = "Standard Header" fill="true" class = "MonoDevelop.Ide.StandardHeaders.StandardHeaderPanel" />
			<Section id = "CodeTemplates" _label = "Code Templates" fill="true" class = "MonoDevelop.Ide.CodeTemplates.CodeTemplatePane"/>
		</Section>

		<Section id = "TextEditor" _label = "Text Editor">
			<Section id = "Formatting" _label = "Formatting" />
		</Section>

		<Section id = "VersionControl" _label = "Version Control" />

		<Section id = "Other" _label = "Other" />
>>>>>>> bc853f8a
	</Extension>


	<Extension path = "/MonoDevelop/Ide/ProjectFileFilters">
		<FileFilter id = "Combine"
		            _label = "MonoDevelop Solution Files"
		            extensions = "*.mds"/>
		<FileFilter id = "Project"
		            _label = "MonoDevelop Project Files"
		            extensions = "*.mdp"/>
		<!--<FileFilter id = "AllFiles"
		            _label = "All Files"
		            extensions = "*.*"/>-->
	</Extension>
	
	<!-- Main Toolbar -->
	
	<Extension path = "/MonoDevelop/Ide/Toolbar">
		<ItemSet id = "Standard" _label = "Standard">
			<CommandItem id = "MonoDevelop.Ide.Commands.FileCommands.NewFile" />
			<CommandItem id = "MonoDevelop.Ide.Commands.FileCommands.OpenFile" />
			<CommandItem id = "MonoDevelop.Ide.Commands.FileCommands.Save" />
			<CommandItem id = "MonoDevelop.Ide.Commands.FileCommands.SaveAll" />
			<SeparatorItem id = "Separator1" />
			<CommandItem id = "MonoDevelop.Ide.Commands.EditCommands.Undo" />
			<CommandItem id = "MonoDevelop.Ide.Commands.EditCommands.Redo" />
			<SeparatorItem id = "Separator2" />
			<CommandItem id = "MonoDevelop.Ide.Commands.EditCommands.Cut" />
			<CommandItem id = "MonoDevelop.Ide.Commands.EditCommands.Copy" />
			<CommandItem id = "MonoDevelop.Ide.Commands.EditCommands.Paste" />
			<CommandItem id = "MonoDevelop.Ide.Commands.EditCommands.Delete" />
		</ItemSet>
		<ItemSet id = "Build" _label = "Build">
			<CommandItem id = "MonoDevelop.Ide.Commands.ProjectCommands.ConfigurationSelector" />
			<CommandItem id = "MonoDevelop.Ide.Commands.ProjectCommands.Build" />
			<CommandItem id = "MonoDevelop.Ide.Commands.ProjectCommands.BuildSolution" />
			<CommandItem id = "MonoDevelop.Ide.Commands.ProjectCommands.Run" />
			<CommandItem id = "MonoDevelop.Ide.Commands.ProjectCommands.Stop" />
		</ItemSet>
		<ItemSet id = "Layout" _label = "Layout">
			<CommandItem id = "MonoDevelop.Ide.Commands.ViewCommands.LayoutSelector" />
			<CommandItem id = "MonoDevelop.Ide.Commands.ViewCommands.NewLayout" />
			<CommandItem id = "MonoDevelop.Ide.Commands.ViewCommands.DeleteCurrentLayout" />
			<CommandItem id = "MonoDevelop.Ide.Commands.ViewCommands.FullScreen" />
		</ItemSet>
		<ItemSet id = "Navigation" _label = "Navigation">
			<CommandItem id = "@MonoDevelop.Ide.Commands.NavigationCommands.NavigateBackWidget" />
			<CommandItem id = "@MonoDevelop.Ide.Commands.NavigationCommands.NavigateForwardWidget" />
		</ItemSet>
	</Extension>

	<!-- Main Menu -->

	<Extension path = "/MonoDevelop/Ide/MainMenu">
		<ItemSet id = "File" _label = "_File">
			<CommandItem id = "MonoDevelop.Ide.Commands.FileCommands.NewFile" />
			<CommandItem id = "MonoDevelop.Ide.Commands.FileCommands.NewProject" />
			<CommandItem id = "MonoDevelop.Ide.Commands.FileCommands.OpenFile" />
<<<<<<< HEAD
			<CommandItem id = "MonoDevelop.Ide.Commands.FileCommands.OpenFileInSolution" />
=======

>>>>>>> bc853f8a
			<SeparatorItem id = "OpenSep" />
			<CommandItem id = "MonoDevelop.Ide.Commands.FileCommands.Save" />
			<CommandItem id = "MonoDevelop.Ide.Commands.FileCommands.SaveAs" />
			<CommandItem id = "MonoDevelop.Ide.Commands.FileCommands.SaveAll" />
			<CommandItem id = "MonoDevelop.Ide.Commands.FileCommands.ReloadFile" />
			<SeparatorItem id = "SaveSeparator" />
<<<<<<< HEAD
			<CommandItem id = "MonoDevelop.Ide.Commands.FileCommands.CloseFile" />
			<CommandItem id = "MonoDevelop.Ide.Commands.FileCommands.CloseAllFiles" />
			<CommandItem id = "MonoDevelop.Ide.Commands.FileCommands.CloseCombine" />
			<SeparatorItem id = "ReloadSeparator" />
			<CommandItem id = "MonoDevelop.Ide.Commands.FileCommands.ReloadFile" />
			
=======
			<CommandItem id = "MonoDevelop.Ide.Commands.FileCommands.PrintPreviewDocument" />
			<CommandItem id = "MonoDevelop.Ide.Commands.FileCommands.PrintDocument" />
>>>>>>> bc853f8a
			<SeparatorItem id = "RecentSeparator" />
			<ItemSet id = "RecentFiles" _label = "Recent _Files">
				<CommandItem id = "MonoDevelop.Ide.Commands.FileCommands.RecentFileList" />
				<SeparatorItem id = "RecentFilesSeparator" />
				<CommandItem id = "MonoDevelop.Ide.Commands.FileCommands.ClearRecentFiles" />
			</ItemSet>
	                
			<ItemSet id = "RecentProjects" _label = "Recent Solu_tions">
				<CommandItem id = "MonoDevelop.Ide.Commands.FileCommands.RecentProjectList" />
				<SeparatorItem id = "RecentProjectsSeparator" />
				<CommandItem id = "MonoDevelop.Ide.Commands.FileCommands.ClearRecentProjects" />
			</ItemSet>
			
			<SeparatorItem id = "ExitSeparator" />
			<CommandItem id = "MonoDevelop.Ide.Commands.FileCommands.CloseCombine" />
			<CommandItem id = "MonoDevelop.Ide.Commands.FileCommands.CloseFile" _label = "_Close" />
			<CommandItem id = "MonoDevelop.Ide.Commands.FileCommands.Exit" />
		</ItemSet>
	        
		<ItemSet id = "Edit" _label = "_Edit">
			<CommandItem id = "MonoDevelop.Ide.Commands.EditCommands.Undo" />
			<CommandItem id = "MonoDevelop.Ide.Commands.EditCommands.Redo" />
			
			<SeparatorItem id = "Separator1" />
			<CommandItem id = "MonoDevelop.Ide.Commands.EditCommands.Cut" />
			<CommandItem id = "MonoDevelop.Ide.Commands.EditCommands.Copy" />
			<CommandItem id = "MonoDevelop.Ide.Commands.EditCommands.Paste" />
			<CommandItem id = "MonoDevelop.Ide.Commands.EditCommands.Delete" />

			<SeparatorItem id = "Separator2" />
			<CommandItem id = "MonoDevelop.Ide.Commands.EditCommands.SelectAll" />
			
			<SeparatorItem id = "Separator4" />
			<CommandItem id = "MonoDevelop.Ide.Commands.EditCommands.CommentCode" />
			<CommandItem id = "MonoDevelop.Ide.Commands.EditCommands.UncommentCode" />
			<CommandItem id = "MonoDevelop.Ide.Commands.EditCommands.IndentSelection" />
			<CommandItem id = "MonoDevelop.Ide.Commands.EditCommands.UnIndentSelection" />
			<CommandItem id = "MonoDevelop.Ide.Commands.TextEditorCommands.ShowCompletionWindow" />
			<CommandItem id = "MonoDevelop.Ide.Commands.TextEditorCommands.ShowParameterCompletionWindow" />
			<ItemSet id = "Advanced" _label = "_Advanced">
				<CommandItem id = "MonoDevelop.Ide.Commands.EditCommands.UppercaseSelection" />
				<CommandItem id = "MonoDevelop.Ide.Commands.EditCommands.LowercaseSelection" />
			</ItemSet>
			
			<SeparatorItem id = "Separator5" />
			<CommandItem id = "MonoDevelop.Ide.Commands.EditCommands.InsertStandardHeader" />
			
			<SeparatorItem id = "optionssep5" />
			<CommandItem id = "MonoDevelop.Ide.Commands.EditCommands.MonodevelopPreferences" />
		</ItemSet>
		
		<ItemSet id = "View" _label = "_View">
			<ItemSet id = "ViewToolbars" _label = "Toolbars">
				<CommandItem id = "MonoDevelop.Components.Commands.CommandSystemCommands.ToolbarList" />
			</ItemSet>
			<SeparatorItem id = "ViewItemsSeparator0" />
			<CommandItem id = "MonoDevelop.Ide.Commands.ViewCommands.ViewList" />
			<SeparatorItem id = "ViewItemsSeparator" />
			<ItemSet id = "ViewLayouts" _label = "_Layouts">
				<CommandItem id = "MonoDevelop.Ide.Commands.ViewCommands.LayoutList" />
				<SeparatorItem id = "ViewItemsSeparator" />
				<CommandItem id = "MonoDevelop.Ide.Commands.ViewCommands.NewLayout" />
				<CommandItem id = "MonoDevelop.Ide.Commands.ViewCommands.DeleteCurrentLayout" />
			</ItemSet>
			<SeparatorItem id = "ViewItemsSeparator2" />
			<CommandItem id = "MonoDevelop.Ide.Commands.ViewCommands.ZoomIn" />
			<CommandItem id = "MonoDevelop.Ide.Commands.ViewCommands.ZoomOut" />
			<CommandItem id = "MonoDevelop.Ide.Commands.ViewCommands.ZoomReset" />
			<SeparatorItem id = "ViewItemsSeparator4" />
			<CommandItem id = "MonoDevelop.Ide.Commands.ViewCommands.FullScreen" />
		</ItemSet>
		
		<ItemSet id = "Search" _label = "_Search">
<<<<<<< HEAD
            <CommandItem id = "MonoDevelop.Ide.Commands.SearchCommands.GotoType"
                insertafter = "MonoDevelop.SourceEditor.EditorCommands.GotoLineNumber" />	        									
=======
		
			<CommandItem id = "MonoDevelop.Ide.Commands.SearchCommands.Find" />
			<CommandItem id = "MonoDevelop.Ide.Commands.SearchCommands.FindPrevious" />
			<CommandItem id = "MonoDevelop.Ide.Commands.SearchCommands.FindNext" />
			<CommandItem id = "MonoDevelop.Ide.Commands.SearchCommands.FindNextSelection" />
			<CommandItem id = "MonoDevelop.Ide.Commands.SearchCommands.Replace" />
		
			<SeparatorItem id = "SearchSeparator" />
			<CommandItem id = "MonoDevelop.Ide.Commands.SearchCommands.FindInFiles" />
			<CommandItem id = "MonoDevelop.Ide.Commands.SearchCommands.ReplaceInFiles" />
			
			<SeparatorItem id = "SearchInFilesSeparator" />
			<CommandItem id = "MonoDevelop.Ide.Commands.SearchCommands.ToggleBookmark" />
			<CommandItem id = "MonoDevelop.Ide.Commands.SearchCommands.PrevBookmark" />
			<CommandItem id = "MonoDevelop.Ide.Commands.SearchCommands.NextBookmark" />
			<CommandItem id = "MonoDevelop.Ide.Commands.SearchCommands.ClearBookmarks" />
			<SeparatorItem id = "Separator2" />
			<CommandItem id = "MonoDevelop.Ide.Commands.SearchCommands.GotoLineNumber" />
			<CommandItem id = "MonoDevelop.Ide.Commands.SearchCommands.GotoFile" />
            <CommandItem id = "MonoDevelop.Ide.Commands.SearchCommands.GotoType" />
			<SeparatorItem id = "ViewItemsSeparator3" />
			<CommandItem id = "MonoDevelop.Ide.Commands.NavigationCommands.NavigateBack" />
			<CommandItem id = "MonoDevelop.Ide.Commands.NavigationCommands.NavigateForward" />
			<SeparatorItem id = "ViewItemsSeparator4" />
			<CommandItem id = "MonoDevelop.Ide.Commands.ViewCommands.ShowPrevious" />
			<CommandItem id = "MonoDevelop.Ide.Commands.ViewCommands.ShowNext" />
			<SeparatorItem id = "Separator3" />
			<CommandItem id = "MonoDevelop.Ide.Commands.TextEditorCommands.GotoMatchingBrace" />
		</ItemSet>

		<ItemSet id = "Project" _label = "_Project">
			<CommandItem id = "MonoDevelop.Ide.Commands.ProjectCommands.ExportProject" />
			<SeparatorItem id = "ExportSeparator" />
			<CommandItem id = "MonoDevelop.Ide.Commands.ProjectCommands.CustomCommandList" />
			<SeparatorItem id = "OptionsSeparator" />
			<CommandItem id = "MonoDevelop.Ide.Commands.ProjectCommands.Options" />
>>>>>>> bc853f8a
		</ItemSet>

		<ItemSet id = "Run" _label = "_Project">
			<CommandItem id = "MonoDevelop.Ide.Commands.ProjectCommands.BuildSolution" />
			<CommandItem id = "MonoDevelop.Ide.Commands.ProjectCommands.RebuildSolution" />
			<CommandItem id = "MonoDevelop.Ide.Commands.ProjectCommands.CleanSolution" />
			<SeparatorItem id = "Separator0" />
			<CommandItem id = "MonoDevelop.Ide.Commands.ProjectCommands.Build" />
			<CommandItem id = "MonoDevelop.Ide.Commands.ProjectCommands.Rebuild" />
			<CommandItem id = "MonoDevelop.Ide.Commands.ProjectCommands.Clean" />
			<CommandItem id = "MonoDevelop.Ide.Commands.ProjectCommands.CustomCommandList" />
			<SeparatorItem id = "ExportSeparator" />
			<CommandItem id = "MonoDevelop.Ide.Commands.ProjectCommands.ExportProject" />
			<SeparatorItem id = "RunSeparator" />
			<CommandItem id = "MonoDevelop.Ide.Commands.ProjectCommands.Run" />
<!--			<CommandItem id = "MonoDevelop.Ide.Commands.ProjectCommands.Debug" />
			<CommandItem id = "MonoDevelop.Ide.Commands.DebugCommands.DebugApplication" />
			<SeparatorItem id = "Separator2" />
			<CommandItem id = "MonoDevelop.Ide.Commands.DebugCommands.Pause" />
			<CommandItem id = "MonoDevelop.Ide.Commands.ProjectCommands.Stop" />
			<SeparatorItem id = "Separator3" />
			<CommandItem id = "MonoDevelop.Ide.Commands.DebugCommands.StepOver" />
			<CommandItem id = "MonoDevelop.Ide.Commands.DebugCommands.StepInto" />
			<CommandItem id = "MonoDevelop.Ide.Commands.DebugCommands.StepOut" />
			<SeparatorItem id = "Separator4" />
			<CommandItem id = "MonoDevelop.Ide.Commands.DebugCommands.ToggleBreakpoint" />
			<CommandItem id = "MonoDevelop.Ide.Commands.DebugCommands.ClearAllBreakpoints" />
-->			<SeparatorItem id = "OptionsSeparator" />
			<CommandItem id = "MonoDevelop.Ide.Commands.ProjectCommands.Options" />
		</ItemSet>
        
		<ItemSet id = "Tools" _label = "_Tools">
			<CommandItem id = "MonoDevelop.Ide.Commands.ToolCommands.AddinManager" />
			<SeparatorItem id ="AddinManagerSeparator" /> 
			<CommandItem id = "MonoDevelop.Ide.Commands.ToolCommands.ToolList" />
        </ItemSet>
	        
		<ItemSet id = "Window" _label = "_Window">
			<CommandItem id = "MonoDevelop.Ide.Commands.WindowCommands.NextWindow" />
			<CommandItem id = "MonoDevelop.Ide.Commands.WindowCommands.PrevWindow" />
			<SeparatorItem id ="NxtPrvSeparator" /> 
			<CommandItem id = "MonoDevelop.Ide.Commands.FileCommands.CloseAllFiles" />
<<<<<<< HEAD
=======
			<SeparatorItem id ="SplitSeparator" /> 
			<CommandItem id = "MonoDevelop.Ide.Commands.WindowCommands.SplitWindowVertically" />
			<CommandItem id = "MonoDevelop.Ide.Commands.WindowCommands.SplitWindowHorizontally" />
			<CommandItem id = "MonoDevelop.Ide.Commands.WindowCommands.UnsplitWindow" />
			<CommandItem id = "MonoDevelop.Ide.Commands.WindowCommands.SwitchSplitWindow" />
>>>>>>> bc853f8a
			<SeparatorItem id = "contentSep" />
			<CommandItem id = "MonoDevelop.Ide.Commands.WindowCommands.OpenWindowList" />
		</ItemSet> 

		<ItemSet id = "Help" _label = "_Help">
			<CommandItem id = "MonoDevelop.Ide.Commands.HelpCommands.Help" />
			<CommandItem id = "MonoDevelop.Ide.Commands.HelpCommands.TipOfTheDay" />
			<SeparatorItem id = "Separator2" />
			<ItemSet id = "Web" _label = "_Web">
				<LinkItem id = "MonoDevelop" _label = "MonoDevelop" link = "http://www.monodevelop.com" />
				<LinkItem id = "Mono" _label = "Mono Project" description = "A free .NET implementation effort, worth visiting" link = "http://www.mono-project.com" />
				<ItemSet id = "C#" _label = "C#">
					<LinkItem id = "C# Help" _label = "C# Help" link = "http://www.csharphelp.com" />
					<LinkItem id = "C# Corner" _label = "C# Corner" link = "http://www.c-sharpcorner.com" />
					<LinkItem id = "GotDotNet" _label = "GotDotNet" description = "Visit one of the best NET sites on the web" link = "http://www.gotdotnet.com/" />
				</ItemSet>
			</ItemSet>
			<SeparatorItem id = "Separator3" />
			<CommandItem id = "MonoDevelop.Ide.Commands.HelpCommands.About" />
		</ItemSet>
	</Extension>

	<Extension path = "/MonoDevelop/Ide/FileTemplates">
		<FileTemplate id = "EmptyClass" resource = "EmptyClass.xft.xml"/>
		<FileTemplate id = "EmptyEnum" resource = "EmptyEnum.xft.xml"/>
		<FileTemplate id = "EmptyInterface" resource = "EmptyInterface.xft.xml"/>
		<FileTemplate id = "EmptyStruct" resource = "EmptyStruct.xft.xml"/>
		<FileTemplate id = "EmptyHTMLFile" resource = "EmptyHTMLFile.xft.xml"/>
		<FileTemplate id = "AppConfigFile" resource = "AppConfigFile.xft.xml"/>
		<FileTemplate id = "EmptyResourceFile" resource = "EmptyResourceFile.xft.xml"/>
		<FileTemplate id = "EmptyTextFile" resource = "EmptyTextFile.xft.xml"/>
		<FileTemplate id = "EmptyXMLFile" resource = "EmptyXMLFile.xft.xml"/>
	</Extension>

	<Extension path = "/MonoDevelop/Ide/FileTemplateTypes">
		<FileTemplateType name = "File" class = "MonoDevelop.Ide.Templates.TextFileDescriptionTemplate"/>
		<FileTemplateType name = "CodeDomFile" class = "MonoDevelop.Ide.Templates.CodeDomFileDescriptionTemplate"/>
		<FileTemplateType name = "ProjectResource" class = "MonoDevelop.Ide.Templates.ResourceFileDescriptionTemplate"/>
		<FileTemplateType name = "CodeTranslationFile" class = "MonoDevelop.Ide.Templates.CodeTranslationFileDescriptionTemplate"/>
		<FileTemplateType name = "FileTemplateReference" class = "MonoDevelop.Ide.Templates.FileTemplateReference"/>
	</Extension>
	
	<Extension path = "/MonoDevelop/Ide/FileTemplateConditionTypes">
		<FileTemplateConditionType name = "ClrVersion" class = "MonoDevelop.Ide.Templates.ClrVersionFileTemplateCondition"/>
		<FileTemplateConditionType name = "PartialTypeSupport" class = "MonoDevelop.Ide.Templates.PartialTypeFileTemplateCondition"/>
		<FileTemplateConditionType name = "ParentProject" class = "MonoDevelop.Ide.Templates.ParentProjectFileTemplateCondition"/>
	</Extension>

	<Extension path = "/MonoDevelop/Ide/ProjectTemplates">
		<ProjectTemplate id = "MonoDevelop.BlankSolution" resource = "BlankCombine.xpt.xml"/>
<!--		<ProjectTemplate id = "MonoDevelop.Workspace" resource = "Workspace.xpt.xml"/>-->
		<ProjectTemplate id = "MonoDevelop.GenericProject" resource = "GenericProject.xpt.xml"/>
	</Extension>
	
	<Extension path = "/MonoDevelop/Ide/TextEditorExtensions">
		<Class id="InitialStep" class = "MonoDevelop.Ide.Gui.Content.TextEditorExtensionMarker" />
		<Class id="MidStep" class = "MonoDevelop.Ide.Gui.Content.TextEditorExtensionMarker" />
		<Class id="FinalStep" class = "MonoDevelop.Ide.Gui.Content.TextEditorExtensionMarker" />
	</Extension>
	
	<Extension path = "/MonoDevelop/Core/StockIcons">
		<StockIcon stockid = "md-parser" resource = "parsing.png" />
		<!-- for some reason both pairs next/previous and forward/back are in use -->
		<StockIcon stockid = "md-navigate-forward" resource = "navigate-next-16.png" size="Menu" />
		<StockIcon stockid = "md-navigate-forward" resource = "navigate-next-24.png" />
		<StockIcon stockid = "md-navigate-back" resource = "navigate-previous-16.png" size="Menu" />
		<StockIcon stockid = "md-navigate-back" resource = "navigate-previous-24.png" />
		<StockIcon stockid = "md-navigate-next" resource = "navigate-next-16.png" size="Menu" />
		<StockIcon stockid = "md-navigate-next" resource = "navigate-next-24.png" />
		<StockIcon stockid = "md-navigate-previous" resource = "navigate-previous-16.png" size="Menu" />
		<StockIcon stockid = "md-navigate-previous" resource = "navigate-previous-24.png" />
		<StockIcon stockid = "md-pin-up" resource = "pinup.png" />
		<StockIcon stockid = "md-pin-down" resource = "pindown.png" />
		<StockIcon stockid = "system-file-manager" resource = "system-file-manager.png" />
		<StockIcon stockid = "md-keyboard-shortcuts" resource = "keyboard-shortcuts-16.png" size="Menu"/>
		<StockIcon stockid = "md-keyboard-shortcuts" resource = "keyboard-shortcuts-22.png" />
		<StockIcon stockid = "md-text-editor" resource = "text-editor-16.png" size="Menu"/>
		<StockIcon stockid = "md-text-editor" resource = "text-editor-22.png" />
	</Extension>
	
	<Extension path = "/MonoDevelop/Ide/ContextMenu/DocumentTab">
		<CommandItem id = "MonoDevelop.Ide.Commands.FileCommands.CloseFile" />
		<CommandItem id = "MonoDevelop.Ide.Commands.FileCommands.CloseAllFiles" />
		<CommandItem id = "MonoDevelop.Ide.Commands.FileTabCommands.CloseAllButThis" />
		<SeparatorItem id = "CloseSeparator" />
		<CommandItem id = "MonoDevelop.Ide.Commands.FileCommands.Save" />
		<CommandItem id = "MonoDevelop.Ide.Commands.FileCommands.SaveAll" />
		<SeparatorItem id = "SaveSeparator" />
		<CommandItem id = "MonoDevelop.Ide.Commands.FileTabCommands.CopyPathName" />
		<CommandItem id = "MonoDevelop.Ide.Commands.FileTabCommands.ToggleMaximize" />
	</Extension>

</Addin><|MERGE_RESOLUTION|>--- conflicted
+++ resolved
@@ -5,20 +5,12 @@
        copyright   = "GPL"
        url         = "http://www.monodevelop.com"
        description = "The MonoDevelop IDE application."
-<<<<<<< HEAD
 	   category    = "MonoDevelop Core"
 	   isroot      = "true"
        version     = "1.0.0"
        compatVersion = "1.0.0">
 
 
-=======
-       category    = "MonoDevelop Core"
-       isroot      = "true"
-       version     = "0.19.0"
-       compatVersion = "0.19.0">
-	
->>>>>>> bc853f8a
 	<Runtime>
 		<Import assembly="MonoDevelop.Ide.dll"/>
 	</Runtime>
@@ -165,9 +157,9 @@
 		</ExtensionNode>
 	</ExtensionPoint>
 	
-	<ExtensionPoint path = "/MonoDevelop/Ide/GlobalOptionsDialog" name = "Global options panels">
+	<ExtensionPoint path = "/MonoDevelop/Ide/OptionsDialogPanels" name = "Global options panels">
 		<Description>Dialog panels for global MonoDevelop options.</Description>
-		<ExtensionNodeSet id="MonoDevelop.Core.Gui.OptionsDialogSection"/>
+		<ExtensionNodeSet id="MonoDevelop.Core.Gui.DialogPanel"/>
 	</ExtensionPoint>
 	
 	<ExtensionPoint path = "/MonoDevelop/Ide/ProjectFileFilters" name = "Combine file filters">
@@ -315,13 +307,16 @@
 				shortcut = "Control|Shift|L"
 				description = "Lowecase code" 
 				_label = "_Lowercase Selection" />
+		<Command id = "MonoDevelop.Ide.Commands.EditCommands.WordCount"
+				_label = "_Word Count..." 
+				description = "Count words in a text file"/>
 		<Command id = "MonoDevelop.Ide.Commands.EditCommands.MonodevelopPreferences"
 				defaultHandler = "MonoDevelop.Ide.Commands.MonodevelopPreferencesHandler"
-				_label = "Pr_eferences"
+				_label = "Pre_ferences"
 				icon = "gtk-preferences"
 				description = "Show MonoDevelop preferences window" />
 		<Command id = "MonoDevelop.Ide.Commands.EditCommands.InsertStandardHeader"
-				_label = "_Insert Standard Header" 
+				_label = "Insert Standard Header" 
 				defaultHandler = "MonoDevelop.Ide.Commands.InsertStandardHeaderHandler"
 				description = "Add the user defined header to the top of the file"/>
 				
@@ -331,11 +326,11 @@
 		<Category _name = "Project" id = "Project">
 				
 		<Command id = "MonoDevelop.Ide.Commands.ProjectCommands.AddNewProject"
-				_label = "_Add New Project..."
+				_label = "Add New Project..."
 				description = "Add a new project to the selected solution"
 				icon  = "md-new-project-icon" />
 		<Command id = "MonoDevelop.Ide.Commands.ProjectCommands.AddNewCombine"
-				_label = "A_dd New Solution..." 
+				_label = "Add New Solution..." 
 				description = "Add a new solution to the selected solution"
 				icon  = "md-new-solution-icon" />
 		<Command id = "MonoDevelop.Ide.Commands.ProjectCommands.AddProject"
@@ -343,37 +338,37 @@
 				_label = "Add existing _Project" />
 		<Command id = "MonoDevelop.Ide.Commands.ProjectCommands.AddCombine"
 				description = "Add a solution to the selected solution"
-				_label = "Add existing _Solution" />
+				_label = "Add existing Solution" />
 		<Command id = "MonoDevelop.Ide.Commands.ProjectCommands.RemoveFromProject"
 				_label = "_Remove From Project"
 				description = "Remove an item from the project"
 				icon  = "gtk-delete" />
 		<Command id = "MonoDevelop.Ide.Commands.ProjectCommands.Options"
 				defaultHandler = "MonoDevelop.Ide.Commands.CombineEntryOptionsHandler"
-				_label = "_Options" 
+				_label = "Options" 
 				description = "Show options window"
 				icon  = "md-properties-icon" />
 		<Command id = "MonoDevelop.Ide.Commands.ProjectCommands.AddResource"
 				description = "Add a resource to the project"
-				_label = "Add _Resource" />
+				_label = "Add Resource" />
 		<Command id = "MonoDevelop.Ide.Commands.ProjectCommands.AddReference"
 				description = "Edit project references"
-				_label = "_Edit References..." />
+				_label = "Edit References..." />
 		<Command id = "MonoDevelop.Ide.Commands.ProjectCommands.AddNewFiles"
 				_label = "New _File..." 
 				description = "Create a new file"
 				icon  = "gtk-new" />
 		<Command id = "MonoDevelop.Ide.Commands.ProjectCommands.AddFiles"
-				_label = "_Add Files..." />
+				_label = "Add Files..." />
 		<Command id = "MonoDevelop.Ide.Commands.ProjectCommands.NewFolder"
-				_label = "New _Folder" 
+				_label = "New Folder" 
 				description = "Create a new folder"
 				icon  = "md-new-folder-icon" />
 		<Command id = "MonoDevelop.Ide.Commands.ProjectCommands.IncludeToProject"
-				_label = "_Include To Project" />
+				_label = "Include To Project" />
 		<Command id = "MonoDevelop.Ide.Commands.ProjectCommands.BuildSolution"
 				defaultHandler = "MonoDevelop.Ide.Commands.BuildSolutionHandler"
-				_label = "_Build Solution"
+				_label = "Buil_d Solution"
 				shortcut = "F8"
 				_description = "Build the solution"
 				icon  = "md-build-combine" />
@@ -385,13 +380,13 @@
 		<Command id = "MonoDevelop.Ide.Commands.ProjectCommands.RebuildSolution"
 				defaultHandler = "MonoDevelop.Ide.Commands.RebuildSolutionHandler"
 				shortcut = "Control|F8"
-				_label = "_Rebuild Solution" />
+				_label = "Rebuild Solution" />
 		<Command id = "MonoDevelop.Ide.Commands.ProjectCommands.Rebuild"
 				defaultHandler = "MonoDevelop.Ide.Commands.RebuildHandler"
 				shortcut = "Control|F7"
-				_label = "R_ebuild" />
+				_label = "Rebuild" />
 		<Command id = "MonoDevelop.Ide.Commands.ProjectCommands.SetAsStartupProject"
-				_label = "_Set As Startup Project" />
+				_label = "Set As Startup Project" />
 		<Command id = "MonoDevelop.Ide.Commands.ProjectCommands.Run"
 				defaultHandler = "MonoDevelop.Ide.Commands.RunHandler"
 				icon = "gtk-execute"
@@ -408,33 +403,33 @@
 				icon = "gtk-execute"
 				shortcut = "Control|F5"
 				description = "Debug"
-				_label = "_Debug" />
+				_label = "Debug" />
 		<Command id = "MonoDevelop.Ide.Commands.ProjectCommands.DebugEntry"
 				defaultHandler = "MonoDevelop.Ide.Commands.DebugEntryHandler"
 				icon = "gtk-execute"
 				description = "Debug"
-				_label = "D_ebug" />
+				_label = "Debug" />
 		<Command id = "MonoDevelop.Ide.Commands.ProjectCommands.Clean"
 				defaultHandler = "MonoDevelop.Ide.Commands.CleanHandler"
-				_label = "C_lean" />
+				_label = "Clean" />
 		<Command id = "MonoDevelop.Ide.Commands.ProjectCommands.CleanSolution"
 				defaultHandler = "MonoDevelop.Ide.Commands.CleanSolutionHandler"
-				_label = "_Clean Solution" />
+				_label = "Clean Solution" />
 		<Command id = "MonoDevelop.Ide.Commands.ProjectCommands.IncludeInBuild"
 				type="check"
-				_label = "B_uild" />
+				_label = "Build" />
 		<Command id = "MonoDevelop.Ide.Commands.ProjectCommands.IncludeInDeploy"
 				type="check"
-				_label = "_Deployment" />
+				_label = "Deployment" />
 		<Command id = "MonoDevelop.Ide.Commands.ProjectCommands.LocalCopyReference"
 				type="check"
-				_label = "_Local Copy" />
+				_label = "Local Copy Reference" />
 		<Command id = "MonoDevelop.Ide.Commands.ProjectCommands.Stop"
 				defaultHandler = "MonoDevelop.Ide.Commands.StopHandler"
 				icon = "gtk-stop"
 				shortcut = "Shift|F5"
 				_description = "Stop current build or application execution"
-				_label = "_Stop" />
+				_label = "Stop" />
 		<Command id = "MonoDevelop.Ide.Commands.ProjectCommands.ConfigurationSelector"
 				type = "custom"
 				widget = "MonoDevelop.Ide.Gui.ConfigurationComboBox"
@@ -447,7 +442,7 @@
 				_label = "Reload" />
 		<Command id = "MonoDevelop.Ide.Commands.ProjectCommands.ExportProject"
 				defaultHandler = "MonoDevelop.Ide.Commands.ExportProjectHandler"
-				_label = "_Export..." />
+				_label = "Export..." />
 
 		</Category>
 
@@ -461,15 +456,12 @@
 				shortcut = "Control|O"
 				_description = "Open file or solution"
 				icon  = "gtk-open" />
-<<<<<<< HEAD
 		<Command id = "MonoDevelop.Ide.Commands.FileCommands.OpenFileInSolution"
 				defaultHandler = "MonoDevelop.Ide.Commands.OpenFileInSolutionHandler"
 				_label = "Open File in Solution..." 
 				shortcut = "Alt|Shift|O"
 				_description = "Open a file in the current solution..."
 				icon  = "gtk-open" />
-=======
->>>>>>> bc853f8a
 		<Command id = "MonoDevelop.Ide.Commands.FileCommands.NewFile" 
 				defaultHandler = "MonoDevelop.Ide.Commands.NewFileHandler"
 				_label = "New File..."
@@ -499,51 +491,32 @@
 				shortcut = "Control|W"/>
 		<Command id = "MonoDevelop.Ide.Commands.FileCommands.CloseAllFiles"
 				defaultHandler = "MonoDevelop.Ide.Commands.CloseAllFilesHandler"
-				_label = "Close _All"
+				_label = "Close All"
 				description = "Close All Files"
 				icon = "gtk-close"
 				shortcut = "Control|Shift|W" />
 		<Command id = "MonoDevelop.Ide.Commands.FileCommands.CloseCombine"
 				defaultHandler = "MonoDevelop.Ide.Commands.CloseCombineHandler"
-<<<<<<< HEAD
 				_label = "Close Sol_ution" 
-=======
-				_label = "C_lose Solution" 
->>>>>>> bc853f8a
 				description = "Close solution"
 				icon = "md-close-combine-icon" />
 		<Command id = "MonoDevelop.Ide.Commands.FileCommands.ReloadFile"
-				_label = "_Revert" 
+				_label = "_Reload File" 
+				shortcut = "Control|U"
 				description = "Reload the file"
-				icon = "gtk-revert-to-saved" />
+				icon = "gtk-refresh" />
 		<Command id = "MonoDevelop.Ide.Commands.FileCommands.SaveAs"
 				_label = "Save _As..."
 				icon = "gtk-save-as"
 				shortcut = "Control|Shift|S" 
 				description = "Save file as" />
-<<<<<<< HEAD
-=======
-		<Command id = "MonoDevelop.Ide.Commands.FileCommands.PrintDocument"
-				defaultHandler = "MonoDevelop.Ide.Commands.PrintHandler"
-				_label = "_Print..." 
-				_description = "Print current document" 
-				icon  = "gtk-print"
-				shortcut = "Control|P" />
-		<Command id = "MonoDevelop.Ide.Commands.FileCommands.PrintPreviewDocument"
-				defaultHandler = "MonoDevelop.Ide.Commands.PrintPreviewHandler"
-				_label = "Print Previe_w" 
-				description = "Show print preview" 
-				icon  = "gtk-print-preview"
-				shortcut = "Shift|Control|P" />
->>>>>>> bc853f8a
 		<Command id = "MonoDevelop.Ide.Commands.FileCommands.RecentFileList"
 				defaultHandler = "MonoDevelop.Ide.Commands.RecentFileListHandler"
 				type="array"
 				_label = "Recent Files" />
 		<Command id = "MonoDevelop.Ide.Commands.FileCommands.ClearRecentFiles" 
 				defaultHandler = "MonoDevelop.Ide.Commands.ClearRecentFilesHandler"
-				_label = "_Clear" 
-				icon  = "gtk-clear"
+				_label = "_Clear Recent Files" 
 				description = "Clear recent files" />
 		<Command id = "MonoDevelop.Ide.Commands.FileCommands.RecentProjectList"
 				defaultHandler = "MonoDevelop.Ide.Commands.RecentProjectListHandler"
@@ -551,8 +524,7 @@
 				_label = "Recent Projects" />
 		<Command id = "MonoDevelop.Ide.Commands.FileCommands.ClearRecentProjects"
 				defaultHandler = "MonoDevelop.Ide.Commands.ClearRecentProjectsHandler"
-				_label = "_Clear" 
-				icon  = "gtk-clear"
+				_label = "_Clear Recent Solutions" 
 				description = "Clear recent solutions" />
 		<Command id = "MonoDevelop.Ide.Commands.FileCommands.Exit"
 				defaultHandler = "MonoDevelop.Ide.Commands.ExitHandler"
@@ -567,18 +539,18 @@
 				_label = "_Open Folder" 
 				description = "Opens the folder in a file manager."/>
 		<Command id = "MonoDevelop.Ide.Commands.FileCommands.OpenContainingFolder"
-				_label = "O_pen Containing Folder" 
+				_label = "_Open Containing Folder" 
 				description = "Opens the folder that contains this file."/>
 		<Command id = "MonoDevelop.Ide.Commands.FileTabCommands.CloseAllButThis"
 		         defaultHandler = "MonoDevelop.Ide.Commands.CloseAllButThisHandler"
-				_label = "C_lose all but this"
+				_label = "Close all but this"
 				_description = "Closes all opened files except for the active file"/>
 		<Command id = "MonoDevelop.Ide.Commands.FileTabCommands.CopyPathName"
 		         defaultHandler = "MonoDevelop.Ide.Commands.CopyPathNameHandler"
-				_label = "C_opy file path/name"/>
+				_label = "Copy file path/name"/>
 		<Command id = "MonoDevelop.Ide.Commands.FileTabCommands.ToggleMaximize"
 		         defaultHandler = "MonoDevelop.Ide.Commands.ToggleMaximizeHandler"
-				_label = "S_witch maximize/normal view"/>
+				_label = "Switch maximize/normal view"/>
 		</Category>
 				
 		<!-- ViewCommands -->
@@ -613,7 +585,7 @@
 				icon = "gtk-fullscreen" 
 				_description = "Full Screen" />
 		<Command id = "MonoDevelop.Ide.Commands.ViewCommands.Open"
-				_label = "_Open" />
+				_label = "Open" />
 		<Command id = "MonoDevelop.Ide.Commands.ViewCommands.TreeDisplayOptionList"
 				type = "array|check"
 				_label = "Display Options List" />
@@ -659,24 +631,6 @@
 				shortcut = "Alt|Right"
 				_description = "Navigate Forward"/>
 
-		<Command id = "MonoDevelop.Ide.Commands.ViewCommands.ZoomIn"
-				defaultHandler = "MonoDevelop.Ide.Commands.ZoomIn"
-				_label = "_Zoom In"
-				icon = "gtk-zoom-in" 
-				shortcut = "Control|+"
-				_description = "Zooms view in" />
-		<Command id = "MonoDevelop.Ide.Commands.ViewCommands.ZoomOut"
-				defaultHandler = "MonoDevelop.Ide.Commands.ZoomOut"
-				_label = "Zoom _Out"
-				icon = "gtk-zoom-out" 
-				shortcut = "Control|-"
-				_description = "Zooms view out" />
-		<Command id = "MonoDevelop.Ide.Commands.ViewCommands.ZoomReset"
-				defaultHandler = "MonoDevelop.Ide.Commands.ZoomReset"
-				_label = "_Normal Size"
-				icon = "gtk-zoom-100" 
-				shortcut = "Control|0"
-				_description = "Resets zoom to default" />
 		</Category>
 		
 		<!-- ToolCommands -->
@@ -712,23 +666,6 @@
 				defaultHandler = "MonoDevelop.Ide.Commands.OpenWindowListHandler"
 				type="radio|array"
 				_label = "Window List" />
-<<<<<<< HEAD
-=======
-
-		<Command id = "MonoDevelop.Ide.Commands.WindowCommands.SplitWindowVertically"
-				defaultHandler = "MonoDevelop.Ide.Commands.SplitWindowVertically"
-				_label = "Split _vertically" />
-		<Command id = "MonoDevelop.Ide.Commands.WindowCommands.SplitWindowHorizontally"
-				defaultHandler = "MonoDevelop.Ide.Commands.SplitWindowHorizontally"
-				_label = "Split _horizontally" />
-		<Command id = "MonoDevelop.Ide.Commands.WindowCommands.UnsplitWindow"
-				defaultHandler = "MonoDevelop.Ide.Commands.UnsplitWindow"
-				_label = "_Unsplit" />
-		<Command id = "MonoDevelop.Ide.Commands.WindowCommands.SwitchSplitWindow"
-				defaultHandler = "MonoDevelop.Ide.Commands.SwitchSplitWindow"
-				shortcut = "Control|M"
-				_label = "_Switch between splits" />
->>>>>>> bc853f8a
 		</Category>
 				
 		<!-- HelpCommands -->
@@ -816,61 +753,17 @@
 				defaultHandler = "MonoDevelop.Ide.Commands.FindInFilesHandler"
 				_label = "F_ind in Files..." 
 				icon = "md-find-in-files" 
-<<<<<<< HEAD
 				description = "Find in files"
 				shortcut = "Shift|Control|F" />
-=======
-				shortcut = "Control|Shift|F" />
-				description = "Find in files" />
->>>>>>> bc853f8a
 		<Command id = "MonoDevelop.Ide.Commands.SearchCommands.ReplaceInFiles"
 				defaultHandler = "MonoDevelop.Ide.Commands.ReplaceInFilesHandler"
 				_label = "R_eplace in Files..." 
 				icon = "md-replace-in-files" 
-				shortcut = "Control|Shift|H" />
 				description = "Replace in files" />
-<<<<<<< HEAD
 		<Command id = "MonoDevelop.Ide.Commands.SearchCommands.GotoType"		
 		        defaultHandler = "MonoDevelop.Ide.Commands.GotoTypeHandler"
 				_label = "Go to Type..." 
                 shortcut = "Control|Shift|T" />
-=======
-		
-		<Command id = "MonoDevelop.Ide.Commands.SearchCommands.GotoType"
-		         defaultHandler = "MonoDevelop.Ide.Commands.GotoTypeHandler"
-		         _label = "Go to Type..." 
-		         shortcut = "Control|Shift|T" />
-		<Command id = "MonoDevelop.Ide.Commands.SearchCommands.GotoFile"
-				defaultHandler = "MonoDevelop.Ide.Commands.GotoFileHandler"
-				_label = "Go to File..." 
-				shortcut = "Alt|Shift|O"
-				_description = "Jump to a file in the current workspace"
-				icon  = "gtk-open" />
-		<Command id = "MonoDevelop.Ide.Commands.SearchCommands.ToggleBookmark"
-				icon = "md-toggle-bookmark"
-				shortcut = "Control|F2"
-				_description = "Toggle bookmark"
-				_label = "_Toggle Bookmark" />
-		<Command id = "MonoDevelop.Ide.Commands.SearchCommands.PrevBookmark"
-				icon = "md-goto-prevbookmark"
-				shortcut = "Shift|F2"
-				_description = "Previous bookmark"
-				_label = "Pre_vious Bookmark" />
-		<Command id = "MonoDevelop.Ide.Commands.SearchCommands.NextBookmark"
-				icon = "md-goto-nextbookmark"
-				shortcut = "F2"
-				_description = "Next bookmark"
-				_label = "Ne_xt Bookmark" />
-		<Command id = "MonoDevelop.Ide.Commands.SearchCommands.ClearBookmarks"
-				icon = "md-clear-all-bookmarks"
-				_description = "Clear bookmarks"
-				_label = "_Clear Bookmarks" />
-		<Command id = "MonoDevelop.Ide.Commands.SearchCommands.GotoLineNumber"
-				_label = "_Go to Line..." 
-				description = "Go to line"
-				shortcut = "Control|I"
-				icon = "gtk-jump-to" />
->>>>>>> bc853f8a
 		</Category>
 				
 		<!-- RefactoryCommands -->
@@ -949,7 +842,7 @@
 		<CommandItem id = "MonoDevelop.Ide.Commands.ProjectCommands.Clean" />
 		<CommandItem id = "MonoDevelop.Ide.Commands.ProjectCommands.Reload" />
 		<CommandItem id = "MonoDevelop.Ide.Commands.ProjectCommands.CustomCommandList" />
-		<ItemSet id = "Tools" _label = "_Tools" >
+		<ItemSet id = "Tools" _label = "Tools" >
 			<CommandItem id = "MonoDevelop.Ide.Commands.ProjectCommands.ExportProject" />
 			<SeparatorItem id = "ExportSeparator" />
 		</ItemSet>
@@ -957,7 +850,7 @@
 		<CommandItem id = "MonoDevelop.Ide.Commands.ProjectCommands.RunEntry" />
 		<CommandItem id = "MonoDevelop.Ide.Commands.ProjectCommands.DebugEntry" />
 		<SeparatorItem id = "CombineBuildGroupSeparator" />
-		<ItemSet id = "CombineAddMenu" _label = "_Add" >
+		<ItemSet id = "CombineAddMenu" _label = "Add" >
 			<CommandItem id = "MonoDevelop.Ide.Commands.ProjectCommands.AddNewProject" />
 			<CommandItem id = "MonoDevelop.Ide.Commands.ProjectCommands.AddNewCombine" />
 			<SeparatorItem id = "Separator1" />
@@ -992,12 +885,12 @@
         
 	<Extension path = "/MonoDevelop/Ide/ContextMenu/ProjectPad/ProjectFile">
 		<CommandItem id = "MonoDevelop.Ide.Commands.ViewCommands.Open" />
-		<ItemSet id = "OpenWith" _label = "Open _With">
+		<ItemSet id = "OpenWith" _label = "Open With">
 			<CommandItem id = "MonoDevelop.Ide.Commands.ViewCommands.OpenWithList" />
 		</ItemSet>
 		<CommandItem id = "MonoDevelop.Ide.Commands.FileCommands.OpenContainingFolder" />
 		<SeparatorItem id = "OpenSeparator" />
-		<ItemSet id = "Include" _label = "_Include">
+		<ItemSet id = "Include" _label = "Include">
 			<CommandItem id = "MonoDevelop.Ide.Commands.ProjectCommands.IncludeInBuild" />
 			<CommandItem id = "MonoDevelop.Ide.Commands.ProjectCommands.IncludeInDeploy" />
 		</ItemSet>
@@ -1011,7 +904,7 @@
 		
 	<Extension path = "/MonoDevelop/Ide/ContextMenu/ProjectPad/SystemFile">
 		<CommandItem id = "MonoDevelop.Ide.Commands.ViewCommands.Open" />
-		<ItemSet id = "OpenWith" _label = "Open _With">
+		<ItemSet id = "OpenWith" _label = "Open With">
 			<CommandItem id = "MonoDevelop.Ide.Commands.ViewCommands.OpenWithList" />
 		</ItemSet>
 		<CommandItem id = "MonoDevelop.Ide.Commands.FileCommands.OpenContainingFolder" />
@@ -1026,7 +919,7 @@
 	</Extension>
 
 	<Extension path = "/MonoDevelop/Ide/ContextMenu/ProjectPad/Folder">
-		<ItemSet id = "Add" _label = "_Add">
+		<ItemSet id = "Add" _label = "Add">
 			<CommandItem id = "MonoDevelop.Ide.Commands.ProjectCommands.AddNewFiles" />
 			<CommandItem id = "MonoDevelop.Ide.Commands.ProjectCommands.AddFiles" />
 			<SeparatorItem id = "Separator1" />
@@ -1053,7 +946,7 @@
 		<CommandItem id = "MonoDevelop.Ide.Commands.ProjectCommands.Clean" />
 		<CommandItem id = "MonoDevelop.Ide.Commands.ProjectCommands.Reload" />
 		<CommandItem id = "MonoDevelop.Ide.Commands.ProjectCommands.CustomCommandList" />
-		<ItemSet id = "Tools" _label = "_Tools" >
+		<ItemSet id = "Tools" _label = "Tools" >
 			<CommandItem id = "MonoDevelop.Ide.Commands.ProjectCommands.ExportProject" />
 			<SeparatorItem id="ExportSeparator"/>
 		</ItemSet>
@@ -1061,7 +954,7 @@
 		<CommandItem id = "MonoDevelop.Ide.Commands.ProjectCommands.RunEntry" />
 		<CommandItem id = "MonoDevelop.Ide.Commands.ProjectCommands.DebugEntry" />
 		<SeparatorItem id = "BuildGroupSeparator" />
-		<ItemSet id = "Add" _label = "_Add">
+		<ItemSet id = "Add" _label = "Add">
 			<CommandItem id = "MonoDevelop.Ide.Commands.ProjectCommands.AddNewFiles" />
 			<CommandItem id = "MonoDevelop.Ide.Commands.ProjectCommands.AddFiles" />
 			<SeparatorItem id = "Separator1" />
@@ -1167,7 +1060,6 @@
 		</WorkbenchContext>
 	</Extension>
 	
-<<<<<<< HEAD
 	<Extension path = "/MonoDevelop/Ide/OptionsDialogPanels">
 		<DialogPanel id    = "UIOptions"
 		             _label = "Preferences">
@@ -1213,34 +1105,7 @@
 		<DialogPanel id = "Other"
 		             _label = "Other Settings">
 		</DialogPanel>
-=======
-	<Extension path = "/MonoDevelop/Ide/GlobalOptionsDialog">
-		<Section id = "Preferences" _label = "Preferences">
-			<Section id = "Style" _label = "Visual Style" icon="gtk-preferences" class = "MonoDevelop.Ide.Gui.OptionPanels.IDEStyleOptionsPanel" />
-			<Section id = "KeyBindings" _label = "Key Bindings" fill="true" icon="md-keyboard-shortcuts" class = "MonoDevelop.Ide.Gui.OptionPanels.KeyBindingsPanel" />
-			<Section id = "LoadSave" _label = "Load/Save" icon="gtk-harddisk" class = "MonoDevelop.Ide.Gui.OptionPanels.LoadSavePanel" />
-			<Section id = "Build" _label = "Build" icon="md-build-current-selected-project" class = "MonoDevelop.Ide.Gui.OptionPanels.BuildPanel" />
-			<Section id = "AddIns" _label = "Add-ins" icon="md-addin" class = "MonoDevelop.Ide.Gui.OptionPanels.AddInsOptionsPanel" />
-			<Section id = "TaskList" _label = "Task List" icon="md-task-list-icon" fill="true" class = "MonoDevelop.Ide.Gui.OptionPanels.TasksOptionsPanel" />
-			<Section id = "ExternalTools" _label = "External Tools" fill="true" class = "MonoDevelop.Ide.ExternalTools.ExternalToolPane" />
-		</Section>
-
-		<Section id = "Coding" _label = "Coding">
-			<Section id = "CodeGeneration" _label = "Code Generation" class = "MonoDevelop.Ide.Gui.OptionPanels.CodeGenerationPanel" />
-			<Section id = "EditStandardHeaders" _label = "Standard Header" fill="true" class = "MonoDevelop.Ide.StandardHeaders.StandardHeaderPanel" />
-			<Section id = "CodeTemplates" _label = "Code Templates" fill="true" class = "MonoDevelop.Ide.CodeTemplates.CodeTemplatePane"/>
-		</Section>
-
-		<Section id = "TextEditor" _label = "Text Editor">
-			<Section id = "Formatting" _label = "Formatting" />
-		</Section>
-
-		<Section id = "VersionControl" _label = "Version Control" />
-
-		<Section id = "Other" _label = "Other" />
->>>>>>> bc853f8a
-	</Extension>
-
+	</Extension>
 
 	<Extension path = "/MonoDevelop/Ide/ProjectFileFilters">
 		<FileFilter id = "Combine"
@@ -1297,28 +1162,18 @@
 			<CommandItem id = "MonoDevelop.Ide.Commands.FileCommands.NewFile" />
 			<CommandItem id = "MonoDevelop.Ide.Commands.FileCommands.NewProject" />
 			<CommandItem id = "MonoDevelop.Ide.Commands.FileCommands.OpenFile" />
-<<<<<<< HEAD
 			<CommandItem id = "MonoDevelop.Ide.Commands.FileCommands.OpenFileInSolution" />
-=======
-
->>>>>>> bc853f8a
 			<SeparatorItem id = "OpenSep" />
 			<CommandItem id = "MonoDevelop.Ide.Commands.FileCommands.Save" />
 			<CommandItem id = "MonoDevelop.Ide.Commands.FileCommands.SaveAs" />
 			<CommandItem id = "MonoDevelop.Ide.Commands.FileCommands.SaveAll" />
-			<CommandItem id = "MonoDevelop.Ide.Commands.FileCommands.ReloadFile" />
 			<SeparatorItem id = "SaveSeparator" />
-<<<<<<< HEAD
 			<CommandItem id = "MonoDevelop.Ide.Commands.FileCommands.CloseFile" />
 			<CommandItem id = "MonoDevelop.Ide.Commands.FileCommands.CloseAllFiles" />
 			<CommandItem id = "MonoDevelop.Ide.Commands.FileCommands.CloseCombine" />
 			<SeparatorItem id = "ReloadSeparator" />
 			<CommandItem id = "MonoDevelop.Ide.Commands.FileCommands.ReloadFile" />
 			
-=======
-			<CommandItem id = "MonoDevelop.Ide.Commands.FileCommands.PrintPreviewDocument" />
-			<CommandItem id = "MonoDevelop.Ide.Commands.FileCommands.PrintDocument" />
->>>>>>> bc853f8a
 			<SeparatorItem id = "RecentSeparator" />
 			<ItemSet id = "RecentFiles" _label = "Recent _Files">
 				<CommandItem id = "MonoDevelop.Ide.Commands.FileCommands.RecentFileList" />
@@ -1333,8 +1188,6 @@
 			</ItemSet>
 			
 			<SeparatorItem id = "ExitSeparator" />
-			<CommandItem id = "MonoDevelop.Ide.Commands.FileCommands.CloseCombine" />
-			<CommandItem id = "MonoDevelop.Ide.Commands.FileCommands.CloseFile" _label = "_Close" />
 			<CommandItem id = "MonoDevelop.Ide.Commands.FileCommands.Exit" />
 		</ItemSet>
 	        
@@ -1364,6 +1217,7 @@
 			</ItemSet>
 			
 			<SeparatorItem id = "Separator5" />
+			<CommandItem id = "MonoDevelop.Ide.Commands.EditCommands.WordCount" />
 			<CommandItem id = "MonoDevelop.Ide.Commands.EditCommands.InsertStandardHeader" />
 			
 			<SeparatorItem id = "optionssep5" />
@@ -1384,55 +1238,18 @@
 				<CommandItem id = "MonoDevelop.Ide.Commands.ViewCommands.DeleteCurrentLayout" />
 			</ItemSet>
 			<SeparatorItem id = "ViewItemsSeparator2" />
-			<CommandItem id = "MonoDevelop.Ide.Commands.ViewCommands.ZoomIn" />
-			<CommandItem id = "MonoDevelop.Ide.Commands.ViewCommands.ZoomOut" />
-			<CommandItem id = "MonoDevelop.Ide.Commands.ViewCommands.ZoomReset" />
-			<SeparatorItem id = "ViewItemsSeparator4" />
-			<CommandItem id = "MonoDevelop.Ide.Commands.ViewCommands.FullScreen" />
-		</ItemSet>
-		
-		<ItemSet id = "Search" _label = "_Search">
-<<<<<<< HEAD
-            <CommandItem id = "MonoDevelop.Ide.Commands.SearchCommands.GotoType"
-                insertafter = "MonoDevelop.SourceEditor.EditorCommands.GotoLineNumber" />	        									
-=======
-		
-			<CommandItem id = "MonoDevelop.Ide.Commands.SearchCommands.Find" />
-			<CommandItem id = "MonoDevelop.Ide.Commands.SearchCommands.FindPrevious" />
-			<CommandItem id = "MonoDevelop.Ide.Commands.SearchCommands.FindNext" />
-			<CommandItem id = "MonoDevelop.Ide.Commands.SearchCommands.FindNextSelection" />
-			<CommandItem id = "MonoDevelop.Ide.Commands.SearchCommands.Replace" />
-		
-			<SeparatorItem id = "SearchSeparator" />
-			<CommandItem id = "MonoDevelop.Ide.Commands.SearchCommands.FindInFiles" />
-			<CommandItem id = "MonoDevelop.Ide.Commands.SearchCommands.ReplaceInFiles" />
-			
-			<SeparatorItem id = "SearchInFilesSeparator" />
-			<CommandItem id = "MonoDevelop.Ide.Commands.SearchCommands.ToggleBookmark" />
-			<CommandItem id = "MonoDevelop.Ide.Commands.SearchCommands.PrevBookmark" />
-			<CommandItem id = "MonoDevelop.Ide.Commands.SearchCommands.NextBookmark" />
-			<CommandItem id = "MonoDevelop.Ide.Commands.SearchCommands.ClearBookmarks" />
-			<SeparatorItem id = "Separator2" />
-			<CommandItem id = "MonoDevelop.Ide.Commands.SearchCommands.GotoLineNumber" />
-			<CommandItem id = "MonoDevelop.Ide.Commands.SearchCommands.GotoFile" />
-            <CommandItem id = "MonoDevelop.Ide.Commands.SearchCommands.GotoType" />
+			<CommandItem id = "MonoDevelop.Ide.Commands.ViewCommands.ShowPrevious" />
+			<CommandItem id = "MonoDevelop.Ide.Commands.ViewCommands.ShowNext" />
 			<SeparatorItem id = "ViewItemsSeparator3" />
 			<CommandItem id = "MonoDevelop.Ide.Commands.NavigationCommands.NavigateBack" />
 			<CommandItem id = "MonoDevelop.Ide.Commands.NavigationCommands.NavigateForward" />
 			<SeparatorItem id = "ViewItemsSeparator4" />
-			<CommandItem id = "MonoDevelop.Ide.Commands.ViewCommands.ShowPrevious" />
-			<CommandItem id = "MonoDevelop.Ide.Commands.ViewCommands.ShowNext" />
-			<SeparatorItem id = "Separator3" />
-			<CommandItem id = "MonoDevelop.Ide.Commands.TextEditorCommands.GotoMatchingBrace" />
-		</ItemSet>
-
-		<ItemSet id = "Project" _label = "_Project">
-			<CommandItem id = "MonoDevelop.Ide.Commands.ProjectCommands.ExportProject" />
-			<SeparatorItem id = "ExportSeparator" />
-			<CommandItem id = "MonoDevelop.Ide.Commands.ProjectCommands.CustomCommandList" />
-			<SeparatorItem id = "OptionsSeparator" />
-			<CommandItem id = "MonoDevelop.Ide.Commands.ProjectCommands.Options" />
->>>>>>> bc853f8a
+			<CommandItem id = "MonoDevelop.Ide.Commands.ViewCommands.FullScreen" />
+		</ItemSet>
+		
+		<ItemSet id = "Search" _label = "_Search">
+            <CommandItem id = "MonoDevelop.Ide.Commands.SearchCommands.GotoType"
+                insertafter = "MonoDevelop.SourceEditor.EditorCommands.GotoLineNumber" />	        									
 		</ItemSet>
 
 		<ItemSet id = "Run" _label = "_Project">
@@ -1475,14 +1292,6 @@
 			<CommandItem id = "MonoDevelop.Ide.Commands.WindowCommands.PrevWindow" />
 			<SeparatorItem id ="NxtPrvSeparator" /> 
 			<CommandItem id = "MonoDevelop.Ide.Commands.FileCommands.CloseAllFiles" />
-<<<<<<< HEAD
-=======
-			<SeparatorItem id ="SplitSeparator" /> 
-			<CommandItem id = "MonoDevelop.Ide.Commands.WindowCommands.SplitWindowVertically" />
-			<CommandItem id = "MonoDevelop.Ide.Commands.WindowCommands.SplitWindowHorizontally" />
-			<CommandItem id = "MonoDevelop.Ide.Commands.WindowCommands.UnsplitWindow" />
-			<CommandItem id = "MonoDevelop.Ide.Commands.WindowCommands.SwitchSplitWindow" />
->>>>>>> bc853f8a
 			<SeparatorItem id = "contentSep" />
 			<CommandItem id = "MonoDevelop.Ide.Commands.WindowCommands.OpenWindowList" />
 		</ItemSet> 
@@ -1557,12 +1366,14 @@
 		<StockIcon stockid = "md-pin-up" resource = "pinup.png" />
 		<StockIcon stockid = "md-pin-down" resource = "pindown.png" />
 		<StockIcon stockid = "system-file-manager" resource = "system-file-manager.png" />
-		<StockIcon stockid = "md-keyboard-shortcuts" resource = "keyboard-shortcuts-16.png" size="Menu"/>
-		<StockIcon stockid = "md-keyboard-shortcuts" resource = "keyboard-shortcuts-22.png" />
-		<StockIcon stockid = "md-text-editor" resource = "text-editor-16.png" size="Menu"/>
-		<StockIcon stockid = "md-text-editor" resource = "text-editor-22.png" />
-	</Extension>
-	
+	</Extension>
+	
+	<Extension path = "/MonoDevelop/Ide/OptionsDialogPanels/CodingOptions">
+		<DialogPanel id = "CodeTemplates"
+		             _label = "Code Templates"
+		             class = "MonoDevelop.Ide.CodeTemplates.CodeTemplatePane"/>
+	</Extension>
+
 	<Extension path = "/MonoDevelop/Ide/ContextMenu/DocumentTab">
 		<CommandItem id = "MonoDevelop.Ide.Commands.FileCommands.CloseFile" />
 		<CommandItem id = "MonoDevelop.Ide.Commands.FileCommands.CloseAllFiles" />
