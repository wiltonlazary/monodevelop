--- conflicted
+++ resolved
@@ -93,12 +93,8 @@
 			CellRendererKeyButtons bindingRenderer = new CellRendererKeyButtons (this);
 			bindingRenderer.KeyBindingSelected += BindingRenderer_KeyBindingSelected;
 			bindingTVCol.PackStart (bindingRenderer, false);
-<<<<<<< HEAD
 			bindingTVCol.AddAttribute (bindingRenderer, "text", bindingCol);
 			bindingTVCol.AddAttribute (bindingRenderer, "command", commandCol);
-=======
-			bindingTVCol.SetCellDataFunc (bindingRenderer, BindingTVDataFunc);
->>>>>>> e8b0e4f6
 			keyTreeView.AppendColumn (bindingTVCol);
 			
 			keyTreeView.AppendColumn (GettextCatalog.GetString ("Description"), new CellRendererText (), "text", descCol);
@@ -159,14 +155,6 @@
 			conflicButton.UseUnderline = true;
 		}
 
-		static void BindingTVDataFunc (TreeViewColumn column, CellRenderer cell, TreeModel model, TreeIter iter)
-		{
-			string binding = (model.GetValue (iter, bindingCol) as string) ?? "";
-			((CellRendererText)cell).Text = binding.Length > 0
-				? KeyBindingManager.BindingToDisplayLabel (binding, false)
-				: binding;
-		}
-
 		void Refilter ()
 		{
 			keyTreeView.Model = null;
