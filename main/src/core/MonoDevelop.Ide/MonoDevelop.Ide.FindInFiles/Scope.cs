--- conflicted
+++ resolved
@@ -44,13 +44,10 @@
 			set;
 		}
 
-<<<<<<< HEAD
-=======
 		public virtual PathMode PathMode {
 			get { return PathMode.Absolute; }
 		}
 
->>>>>>> de043d33
 		public abstract int GetTotalWork (FilterOptions filterOptions);
 		public abstract IEnumerable<FileProvider> GetFiles (ProgressMonitor monitor, FilterOptions filterOptions);
 		public abstract string GetDescription (FilterOptions filterOptions, string pattern, string replacePattern);
