//
// DefaultMSBuildEngine.cs
//
// Author:
//       Lluis Sanchez Gual <lluis@xamarin.com>
//
// Copyright (c) 2015 Xamarin, Inc (http://www.xamarin.com)
//
// Permission is hereby granted, free of charge, to any person obtaining a copy
// of this software and associated documentation files (the "Software"), to deal
// in the Software without restriction, including without limitation the rights
// to use, copy, modify, merge, publish, distribute, sublicense, and/or sell
// copies of the Software, and to permit persons to whom the Software is
// furnished to do so, subject to the following conditions:
//
// The above copyright notice and this permission notice shall be included in
// all copies or substantial portions of the Software.
//
// THE SOFTWARE IS PROVIDED "AS IS", WITHOUT WARRANTY OF ANY KIND, EXPRESS OR
// IMPLIED, INCLUDING BUT NOT LIMITED TO THE WARRANTIES OF MERCHANTABILITY,
// FITNESS FOR A PARTICULAR PURPOSE AND NONINFRINGEMENT. IN NO EVENT SHALL THE
// AUTHORS OR COPYRIGHT HOLDERS BE LIABLE FOR ANY CLAIM, DAMAGES OR OTHER
// LIABILITY, WHETHER IN AN ACTION OF CONTRACT, TORT OR OTHERWISE, ARISING FROM,
// OUT OF OR IN CONNECTION WITH THE SOFTWARE OR THE USE OR OTHER DEALINGS IN
// THE SOFTWARE.

using System;
using System.Collections.Generic;
using System.Linq;
using System.Xml;
using System.IO;
using System.Text;
using System.Text.RegularExpressions;
using Microsoft.Build.BuildEngine;
using MonoDevelop.Core;
using MonoDevelop.Projects.MSBuild.Conditions;

namespace MonoDevelop.Projects.MSBuild
{
	class DefaultMSBuildEngine: MSBuildEngine
	{
		Dictionary<FilePath, LoadedProjectInfo> loadedProjects = new Dictionary<FilePath, LoadedProjectInfo> ();

		class LoadedProjectInfo
		{
			public MSBuildProject Project;
			public DateTime LastWriteTime;
			public int ReferenceCount;
		}

		class ProjectInfo
		{
			public MSBuildProject Project;
			public List<MSBuildItemEvaluated> EvaluatedItemsIgnoringCondition = new List<MSBuildItemEvaluated> ();
			public List<MSBuildItemEvaluated> EvaluatedItems = new List<MSBuildItemEvaluated> ();
			public Dictionary<string,PropertyInfo> Properties = new Dictionary<string, PropertyInfo> (StringComparer.OrdinalIgnoreCase);
			public Dictionary<MSBuildImport,string> Imports = new Dictionary<MSBuildImport, string> ();
			public Dictionary<string,string> GlobalProperties = new Dictionary<string, string> (StringComparer.OrdinalIgnoreCase);
			public List<MSBuildTarget> Targets = new List<MSBuildTarget> ();
			public List<MSBuildTarget> TargetsIgnoringCondition = new List<MSBuildTarget> ();
			public List<MSBuildProject> ReferencedProjects = new List<MSBuildProject> ();
			public Dictionary<MSBuildImport, List<ProjectInfo>> ImportedProjects = new Dictionary<MSBuildImport, List<ProjectInfo>> ();
			public ConditionedPropertyCollection ConditionedProperties = new ConditionedPropertyCollection ();
			public List<GlobInfo> GlobIncludes = new List<GlobInfo> ();
        }

		class PropertyInfo
		{
			public string Name;
			public string Value;
			public string FinalValue;
			public bool IsImported;
		}

		class GlobInfo
		{
			public MSBuildItem Item;
			public string Include;
			public Regex ExcludeRegex;
		}

		#region implemented abstract members of MSBuildEngine

		static HashSet<string> knownItemFunctions;
		static HashSet<string> knownStringItemFunctions;


		static DefaultMSBuildEngine ()
		{
			// List of string functions that can be used as item functions
			knownStringItemFunctions = new HashSet<string> (typeof (string).GetMethods (System.Reflection.BindingFlags.Public | System.Reflection.BindingFlags.Instance).Select (m => m.Name));

			// List of known item functions
			knownItemFunctions = new HashSet<string> (new [] { "Count", "DirectoryName", "Distinct", "DistinctWithCase", "Reverse", "AnyHaveMetadataValue", "ClearMetadata", "HasMetadata", "Metadata", "WithMetadataValue" });

			// This collection will contain all item functions, including the string functions
			knownItemFunctions.UnionWith (knownStringItemFunctions);
		}

		public DefaultMSBuildEngine (MSBuildEngineManager manager): base (manager)
		{
		}

		public override object LoadProject (MSBuildProject project, string xml, FilePath fileName)
		{
			return project;
		}

		public override void UnloadProject (object project)
		{
		}

		MSBuildProject LoadProject (FilePath fileName)
		{
			fileName = fileName.CanonicalPath;
			lock (loadedProjects) {
				LoadedProjectInfo pi;
				if (loadedProjects.TryGetValue (fileName, out pi)) {
					pi.ReferenceCount++;
					var lastWriteTime = File.GetLastWriteTime (fileName);
					if (pi.LastWriteTime != lastWriteTime) {
						pi.LastWriteTime = lastWriteTime;
						pi.Project.Load (fileName, new MSBuildXmlReader { ForEvaluation = true });
					}
					return pi.Project;
				}
				MSBuildProject p = new MSBuildProject (EngineManager);
				p.Load (fileName, new MSBuildXmlReader { ForEvaluation = true });
				loadedProjects [fileName] = new LoadedProjectInfo { Project = p, LastWriteTime = File.GetLastWriteTime (fileName) };
				//Console.WriteLine ("Loaded: " + fileName);
				return p;
			}
		}

		void UnloadProject (MSBuildProject project)
		{
			var fileName = project.FileName.CanonicalPath;
			lock (loadedProjects) {
				LoadedProjectInfo pi;
				if (loadedProjects.TryGetValue (fileName, out pi)) {
					pi.ReferenceCount--;
					if (pi.ReferenceCount == 0) {
						loadedProjects.Remove (fileName);
						project.Dispose ();
						//Console.WriteLine ("Unloaded: " + fileName);
					}
				}
			}
		}

		public override object CreateProjectInstance (object project)
		{
			var pi = new ProjectInfo {
				Project = (MSBuildProject) project
			};
			return pi;
		}

		public override void DisposeProjectInstance (object projectInstance)
		{
			var pi = (ProjectInfo) projectInstance;
			foreach (var p in pi.ReferencedProjects)
				UnloadProject (p);
		}

		public override void Evaluate (object projectInstance)
		{
			var pi = (ProjectInfo) projectInstance;

			pi.EvaluatedItemsIgnoringCondition.Clear ();
			pi.EvaluatedItems.Clear ();
			pi.Properties.Clear ();
			pi.Imports.Clear ();
			pi.Targets.Clear ();
			pi.TargetsIgnoringCondition.Clear ();

			// Unload referenced projects after evaluating to avoid unnecessary unload + load
			var oldRefProjects = pi.ReferencedProjects;
			pi.ReferencedProjects = new List<MSBuildProject> ();

			try {
				var context = new MSBuildEvaluationContext ();
				foreach (var p in pi.GlobalProperties) {
					context.SetPropertyValue (p.Key, p.Value);
					pi.Properties [p.Key] = new PropertyInfo { Name = p.Key, Value = p.Value, FinalValue = p.Value };
				}
				EvaluateProject (pi, context);
			}
			finally {
				foreach (var p in oldRefProjects)
					UnloadProject (p);
				pi.ImportedProjects.Clear ();
			}
		}

		void EvaluateProject (ProjectInfo pi, MSBuildEvaluationContext context)
		{
			context.InitEvaluation (pi.Project);
			var objects = pi.Project.GetAllObjects ();

			// If there is a .user project file load it using a fake import item added at the end of the objects list
			if (File.Exists (pi.Project.FileName + ".user"))
				objects = objects.Concat (new MSBuildImport {Project = pi.Project.FileName + ".user" });

			EvaluateObjects (pi, context, objects, false);
			EvaluateObjects (pi, context, objects, true);

			// Once items have been evaluated, we need to re-evaluate properties that contain item transformations
			// (or that contain references to properties that have transformations).

			foreach (var propName in context.GetPropertiesNeedingTransformEvaluation ()) {
				PropertyInfo prop;
				if (pi.Properties.TryGetValue (propName, out prop)) {
					// Execute the transformation
					prop.FinalValue = context.EvaluateWithItems (prop.FinalValue, pi.EvaluatedItems);

					// Set the resulting value back to the context, so other properties depending on this
					// one will get the new value when re-evaluated.
					context.SetPropertyValue (propName, prop.FinalValue);
				}
			}
		}

		void EvaluateProject (ProjectInfo pi, MSBuildEvaluationContext context, bool evalItems)
		{
			context.InitEvaluation (pi.Project);
			EvaluateObjects (pi, context, pi.Project.GetAllObjects (), evalItems);
		}

		void EvaluateObjects (ProjectInfo pi, MSBuildEvaluationContext context, IEnumerable<MSBuildObject> objects, bool evalItems)
		{
			foreach (var ob in objects) {
				if (evalItems) {
					if (ob is MSBuildItemGroup)
						Evaluate (pi, context, (MSBuildItemGroup)ob);
					else if (ob is MSBuildTarget)
						Evaluate (pi, context, (MSBuildTarget)ob);
				} else {
					if (ob is MSBuildPropertyGroup)
						Evaluate (pi, context, (MSBuildPropertyGroup)ob);
				}
				if (ob is MSBuildImportGroup)
					Evaluate (pi, context, (MSBuildImportGroup)ob, evalItems);
				else if (ob is MSBuildImport)
					Evaluate (pi, context, (MSBuildImport)ob, evalItems);
				else if (ob is MSBuildChoose)
					Evaluate (pi, context, (MSBuildChoose)ob, evalItems);
			}
		}

		void Evaluate (ProjectInfo project, MSBuildEvaluationContext context, MSBuildPropertyGroup group)
		{
			if (!string.IsNullOrEmpty (group.Condition) && !SafeParseAndEvaluate (project, context, group.Condition, true))
				return;

			foreach (var prop in group.GetProperties ())
				Evaluate (project, context, prop);
		}

		void Evaluate (ProjectInfo project, MSBuildEvaluationContext context, MSBuildItemGroup items)
		{
			bool conditionIsTrue = true;

			if (!string.IsNullOrEmpty (items.Condition))
				conditionIsTrue = SafeParseAndEvaluate (project, context, items.Condition);

			foreach (var item in items.Items) {

				var trueCond = conditionIsTrue && (string.IsNullOrEmpty (item.Condition) || SafeParseAndEvaluate (project, context, item.Condition));

				if (!string.IsNullOrEmpty (item.Update)) {
					var update = context.EvaluateString (item.Update);
<<<<<<< HEAD

					var it = CreateEvaluatedItem (context, project, project.Project, item, update);

					if (update.IndexOf (';') == -1)
						UpdateItem (project, item, update, trueCond, it);
					else {
						foreach (var inc in update.Split (new [] { ';' }, StringSplitOptions.RemoveEmptyEntries))
							UpdateItem (project, item, inc, trueCond, it);
					}
				} else if (!string.IsNullOrEmpty (item.Remove)) {
					var remove = context.EvaluateString (item.Remove);

					if (remove.IndexOf (';') == -1)
						RemoveItem (project, item, remove, trueCond);
					else {
						foreach (var inc in remove.Split (new [] { ';' }, StringSplitOptions.RemoveEmptyEntries))
							RemoveItem (project, item, inc, trueCond);
					}
				} else if (!string.IsNullOrEmpty (item.Include)) {
					var include = context.EvaluateString (item.Include);
					var exclude = context.EvaluateString (item.Exclude);

					var it = CreateEvaluatedItem (context, project, project.Project, item, include);

					var excludeRegex = !string.IsNullOrEmpty (exclude) ? new Regex (ExcludeToRegex (exclude)) : null;

					if (it.Include.IndexOf (';') == -1)
						AddItem (project, context, item, it, it.Include, excludeRegex, trueCond);
					else {
						foreach (var inc in it.Include.Split (new [] { ';' }, StringSplitOptions.RemoveEmptyEntries))
							AddItem (project, context, item, it, inc, excludeRegex, trueCond);
				}
				}
			}
		}

		static void UpdateItem (ProjectInfo project, MSBuildItem item, string update, bool trueCond, MSBuildItemEvaluated it)
		{
			if (IsWildcardInclude (update)) {
				foreach (var f in GetIncludesForWildcardFilePath (project.Project, update))
					UpdateEvaluatedItem (project, item, f, trueCond, it);
			} else
				UpdateEvaluatedItem (project, item, update, trueCond, it);
		}

		static void UpdateEvaluatedItem (ProjectInfo project, MSBuildItem item, string include, bool trueCond, MSBuildItemEvaluated it)
		{
			if (trueCond) {
				foreach (var item2 in project.EvaluatedItems) {
					if (item2.Name == item.Name && item2.Include == include) {
						foreach (var evaluatedProp in ((MSBuildPropertyGroupEvaluated)it.Metadata).GetProperties ()) {
							((MSBuildPropertyGroupEvaluated)item2.Metadata).SetProperty (evaluatedProp.Name, evaluatedProp);
						}
						item2.AddSourceItem (item);
					}
				}
			}

			foreach (var item2 in project.EvaluatedItemsIgnoringCondition) {
				if (item2.Name == item.Name && item2.Include == include) {
					foreach (var evaluatedProp in ((MSBuildPropertyGroupEvaluated)it.Metadata).GetProperties ()) {
						((MSBuildPropertyGroupEvaluated)item2.Metadata).SetProperty (evaluatedProp.Name, evaluatedProp);
					}
					item2.AddSourceItem (item);
				}
			}
		}

=======

					var it = CreateEvaluatedItem (context, project, project.Project, item, update);

					if (update.IndexOf (';') == -1)
						UpdateItem (project, item, update, trueCond, it);
					else {
						foreach (var inc in update.Split (new [] { ';' }, StringSplitOptions.RemoveEmptyEntries))
							UpdateItem (project, item, inc, trueCond, it);
					}
				} else if (!string.IsNullOrEmpty (item.Remove)) {
					var remove = context.EvaluateString (item.Remove);

					if (remove.IndexOf (';') == -1)
						RemoveItem (project, item, remove, trueCond);
					else {
						foreach (var inc in remove.Split (new [] { ';' }, StringSplitOptions.RemoveEmptyEntries))
							RemoveItem (project, item, inc, trueCond);
					}
				} else if (!string.IsNullOrEmpty (item.Include)) {
					var include = context.EvaluateString (item.Include);
					var exclude = context.EvaluateString (item.Exclude);

					var it = CreateEvaluatedItem (context, project, project.Project, item, include);

					var excludeRegex = !string.IsNullOrEmpty (exclude) ? new Regex (ExcludeToRegex (exclude)) : null;

					if (it.Include.IndexOf (';') == -1)
						AddItem (project, context, item, it, it.Include, excludeRegex, trueCond);
					else {
						foreach (var inc in it.Include.Split (new [] { ';' }, StringSplitOptions.RemoveEmptyEntries))
							AddItem (project, context, item, it, inc, excludeRegex, trueCond);
				}
				}
			}
		}

		static void UpdateItem (ProjectInfo project, MSBuildItem item, string update, bool trueCond, MSBuildItemEvaluated it)
		{
			if (IsWildcardInclude (update)) {
				foreach (var f in GetIncludesForWildcardFilePath (project.Project, update))
					UpdateEvaluatedItem (project, item, f, trueCond, it);
			} else
				UpdateEvaluatedItem (project, item, update, trueCond, it);
		}

		static void UpdateEvaluatedItem (ProjectInfo project, MSBuildItem item, string include, bool trueCond, MSBuildItemEvaluated it)
		{
			if (trueCond) {
				foreach (var item2 in project.EvaluatedItems) {
					if (item2.Name == item.Name && item2.Include == include) {
						foreach (var evaluatedProp in ((MSBuildPropertyGroupEvaluated)it.Metadata).GetProperties ()) {
							((MSBuildPropertyGroupEvaluated)item2.Metadata).SetProperty (evaluatedProp.Name, evaluatedProp);
						}
						item2.AddSourceItem (item);
					}
				}
			}

			foreach (var item2 in project.EvaluatedItemsIgnoringCondition) {
				if (item2.Name == item.Name && item2.Include == include) {
					foreach (var evaluatedProp in ((MSBuildPropertyGroupEvaluated)it.Metadata).GetProperties ()) {
						((MSBuildPropertyGroupEvaluated)item2.Metadata).SetProperty (evaluatedProp.Name, evaluatedProp);
					}
					item2.AddSourceItem (item);
				}
			}
		}

>>>>>>> b8882d65
		static void RemoveItem (ProjectInfo project, MSBuildItem item, string remove, bool trueCond)
		{
			if (IsWildcardInclude (remove)) {
				foreach (var f in GetIncludesForWildcardFilePath (project.Project, remove))
					RemoveEvaluatedItem (project, item, f, trueCond);
			} else
				RemoveEvaluatedItem (project, item, remove, trueCond);
		}

		static void RemoveEvaluatedItem (ProjectInfo project, MSBuildItem item, string include, bool trueCond)
		{
			if (trueCond)
				project.EvaluatedItems.RemoveAll (it => it.Name == item.Name && it.Include == include);
			project.EvaluatedItemsIgnoringCondition.RemoveAll (it => it.Name == item.Name && it.Include == include);
		}

		static void AddItem (ProjectInfo project, MSBuildEvaluationContext context, MSBuildItem item, MSBuildItemEvaluated it, string include, Regex excludeRegex, bool trueCond)
		{
			// Don't add the result from any item that has an empty include. MSBuild never returns those.
			if (include == string.Empty)
				return;
			
			if (IsIncludeTransform (include)) {
				// This is a transform
				List<MSBuildItemEvaluated> evalItems;
				var transformExp = include.Substring (2, include.Length - 3);
				if (ExecuteTransform (project, context, item, transformExp, out evalItems)) {
					foreach (var newItem in evalItems) {
						project.EvaluatedItemsIgnoringCondition.Add (newItem);
						if (trueCond)
							project.EvaluatedItems.Add (newItem);
					}
				}
			} else if (IsWildcardInclude (include)) {
				project.GlobIncludes.Add (new GlobInfo { Item = item, Include = include, ExcludeRegex = excludeRegex });
				foreach (var eit in ExpandWildcardFilePath (project, context, item, include)) {
					if (excludeRegex != null && excludeRegex.IsMatch (eit.Include))
						continue;
					project.EvaluatedItemsIgnoringCondition.Add (eit);
					if (trueCond)
						project.EvaluatedItems.Add (eit);
				}
			} else if (include != it.Include) {
				if (excludeRegex != null && excludeRegex.IsMatch (include))
					return;
				it = CreateEvaluatedItem (context, project, project.Project, item, include);
				project.EvaluatedItemsIgnoringCondition.Add (it);
				if (trueCond)
					project.EvaluatedItems.Add (it);
			} else {
				if (excludeRegex != null && excludeRegex.IsMatch (include))
					return;
				project.EvaluatedItemsIgnoringCondition.Add (it);
				if (trueCond)
					project.EvaluatedItems.Add (it);
			}
		}

		static bool ExecuteTransform (ProjectInfo project, MSBuildEvaluationContext context, MSBuildItem item, string transformExp, out List<MSBuildItemEvaluated> items)
		{
			bool ignoreMetadata = false;

			items = new List<MSBuildItemEvaluated> ();
			string itemName, expression, itemFunction; object [] itemFunctionArgs;

			// This call parses the transforms and extracts: the name of the item list to transform, the whole transform expression (or null if there isn't). If the expression can be
			// parsed as an item funciton, then it returns the function name and the list of arguments. Otherwise those parameters are null.
			if (!ParseTransformExpression (context, transformExp, out itemName, out expression, out itemFunction, out itemFunctionArgs))
				return false;

			// Get the items mathing the referenced item list
			var transformItems = project.EvaluatedItems.Where (i => i.Name == itemName).ToArray ();

			if (itemFunction != null) {
				// First of all, try to execute the function as a summary function, that is, a function that returns a single value for
				// the whole list (such as Count).
				// After that, try executing as a list transformation function: a function that changes the order or filters out items from the list.

				string result;
				if (ExecuteSummaryItemFunction (transformItems, itemFunction, itemFunctionArgs, out result)) {
					// The item function returns a value. Just create an item with that value
					var newItem = new MSBuildItemEvaluated (project.Project, item.Name, item.Include, result);
					project.EvaluatedItemsIgnoringCondition.Add (newItem);
					items.Add (newItem);
					return true;
				} else if (ExecuteTransformItemListFunction (ref transformItems, itemFunction, itemFunctionArgs, out ignoreMetadata)) {
					expression = null;
					itemFunction = null;
				}
			}

			foreach (var eit in transformItems) {
				// Some item functions cause the erasure of metadata. Take that into account now.
				context.SetItemContext (eit.Include, null, ignoreMetadata || item == null ? null : eit.Metadata);
				try {
					// If there is a function that transforms the include of the item, it needs to be applied now. Otherwise just use the transform expression
					// as include, or the transformed item include if there is no expression.

					string evaluatedInclude; bool skip;
					if (itemFunction != null && ExecuteTransformIncludeItemFunction (context, eit, itemFunction, itemFunctionArgs, out evaluatedInclude, out skip)) {
						if (skip) continue;
					} else if (expression != null)
						evaluatedInclude = context.EvaluateString (expression);
					else
						evaluatedInclude = eit.Include;

					var newItem = new MSBuildItemEvaluated (project.Project, item.Name, item.Include, evaluatedInclude);
					if (!ignoreMetadata) {
						var md = new Dictionary<string, IMSBuildPropertyEvaluated> ();
						// Add metadata from the evaluated item
						var col = (MSBuildPropertyGroupEvaluated)eit.Metadata;
						foreach (var p in col.GetProperties ()) {
							md [p.Name] = new MSBuildPropertyEvaluated (project.Project, p.Name, p.UnevaluatedValue, p.Value);
						}
						// Now override metadata from the new item definition
						foreach (var c in item.Metadata.GetProperties ()) {
							if (string.IsNullOrEmpty (c.Condition) || SafeParseAndEvaluate (project, context, c.Condition, true))
								md [c.Name] = new MSBuildPropertyEvaluated (project.Project, c.Name, c.Value, context.EvaluateString (c.Value));
						}
						((MSBuildPropertyGroupEvaluated)newItem.Metadata).SetProperties (md);
					}
					newItem.AddSourceItem (item);
					newItem.Condition = item.Condition;
					items.Add (newItem);
				} finally {
					context.ClearItemContext ();
				}
			}
			return true;
		}

		internal static bool ExecuteStringTransform (List<MSBuildItemEvaluated> evaluatedItemsCollection, MSBuildEvaluationContext context, string transformExp, out string items)
		{
			// This method works mostly like ExecuteTransform, but instead of returning a list of items, it returns a string as result.
			// Since there is no need to create full blown evaluated items, it can be more efficient than ExecuteTransform.

			items = "";

			string itemName, expression, itemFunction; object [] itemFunctionArgs;
			if (!ParseTransformExpression (context, transformExp, out itemName, out expression, out itemFunction, out itemFunctionArgs))
				return false;

			var transformItems = evaluatedItemsCollection.Where (i => i.Name == itemName).ToArray ();
			if (itemFunction != null) {
				string result; bool ignoreMetadata;
				if (ExecuteSummaryItemFunction (transformItems, itemFunction, itemFunctionArgs, out result)) {
					// The item function returns a value. Just return it.
					items = result;
					return true;
				} else if (ExecuteTransformItemListFunction (ref transformItems, itemFunction, itemFunctionArgs, out ignoreMetadata)) {
					var sb = new StringBuilder ();
					for (int n = 0; n < transformItems.Length; n++) {
						if (n > 0)
							sb.Append (';');
						sb.Append (transformItems[n].Include);
					}	
					items = sb.ToString ();
					return true;
				}
			}

			var sbi = new StringBuilder ();

			int count = 0;
			foreach (var eit in transformItems) {
				context.SetItemContext (eit.Include, null, eit.Metadata);
				try {
					string evaluatedInclude; bool skip;
					if (itemFunction != null && ExecuteTransformIncludeItemFunction (context, eit, itemFunction, itemFunctionArgs, out evaluatedInclude, out skip)) {
						if (skip) continue;
					} else if (expression != null)
						evaluatedInclude = context.EvaluateString (expression);
					else
						evaluatedInclude = eit.Include;

					if (count++ > 0)
						sbi.Append (';');
					sbi.Append (evaluatedInclude);

				} finally {
					context.ClearItemContext ();
				}
			}
			items = sbi.ToString ();
			return true;
		}

		static bool ParseTransformExpression (MSBuildEvaluationContext context, string include, out string itemName, out string expression, out string itemFunction, out object [] itemFunctionArgs)
		{
			// This method parses the transforms and extracts: the name of the item list to transform, the whole transform expression (or null if there isn't). If the expression can be
			// parsed as an item funciton, then it returns the function name and the list of arguments. Otherwise those parameters are null.
		
			expression = null;
			itemFunction = null;
			itemFunctionArgs = null;
		
			int i = include.IndexOf ("->", StringComparison.Ordinal);
			if (i == -1) {
				itemName = include.Trim ();
				return itemName.Length > 0;
			}
			itemName = include.Substring (0, i).Trim ();
			if (itemName.Length == 0)
				return false;
			
			expression = include.Substring (i + 2).Trim ();
			if (expression.Length > 1 && expression[0]=='\'' && expression[expression.Length - 1] == '\'') {
				expression = expression.Substring (1, expression.Length - 2);
				return true;
			}
			i = expression.IndexOf ('(');
			if (i == -1)
				return true;

			var func = expression.Substring (0, i).Trim ();
			if (knownItemFunctions.Contains (func)) {
				itemFunction = func;
				i++;
				context.EvaluateParameters (expression, ref i, out itemFunctionArgs);
				return true;
			}
			return true;
		}

		static bool ReadItemFunctionArg (string include, ref int i, out string arg)
		{
			arg = null;
			if (!SkipWhitespace (include, ref i))
				return false;
			var quote = include [i];
			if (quote == ')')
				return true;
			if (quote != '"' && quote != '\'')
				return false;
			int k = include.IndexOf (quote, ++i);
			if (k == -1)
				return false;
			arg = include.Substring (i, k - i);
			i = k + 1;
			return SkipWhitespace (include, ref i);
		}

		static bool SkipWhitespace (string include, ref int i)
		{
			while (i < include.Length && char.IsWhiteSpace (include [i]))
				i++;
			return i < include.Length;
		}

		static bool ExecuteTransformIncludeItemFunction (MSBuildEvaluationContext context, MSBuildItemEvaluated item, string itemFunction, object [] itemFunctionArgs, out string evaluatedInclude, out bool skip)
		{
			evaluatedInclude = null;
			skip = false;

			switch (itemFunction) {
			case "DirectoryName":
				var path = MSBuildProjectService.FromMSBuildPath (context.Project.BaseDirectory, item.Include);
				evaluatedInclude = Path.GetDirectoryName (path);
				return true;
			case "Metadata":
				if (itemFunctionArgs.Length != 1)
					return false;
				var p = item.Metadata.GetProperty (itemFunctionArgs [0].ToString ());
				if (p == null) {
					skip = true;
					return true;
				} else {
					evaluatedInclude = p.Value;
					return true;
				}
			}
			if (knownStringItemFunctions.Contains (itemFunction)) {
				object res;
				if (context.EvaluateMember (itemFunction, typeof (string), itemFunction, item.Include, itemFunctionArgs, out res)) {
					evaluatedInclude = res.ToString ();
					return true;
				}
			}
			return false;
		}

		static bool ExecuteSummaryItemFunction (MSBuildItemEvaluated [] transformItems, string itemFunction, object [] itemFunctionArgs, out string result)
		{
			result = null;
			switch (itemFunction) {
			case "Count":
				result = transformItems.Length.ToString ();
				return true;
			case "AnyHaveMetadataValue":
				if (itemFunctionArgs.Length != 2)
					return false;
				result = transformItems.Any (it => string.Compare (it.Metadata.GetValue (itemFunctionArgs [0].ToString ()), itemFunctionArgs [1].ToString (), true) == 0).ToString ().ToLower ();
				return true;
			}
			return false;
		}

		static bool ExecuteTransformItemListFunction (ref MSBuildItemEvaluated[] transformItems, string itemFunction, object[] itemFunctionArgs, out bool ignoreMetadata)
		{
			switch (itemFunction) {
			case "Reverse":
				ignoreMetadata = false;
				transformItems = transformItems.Reverse ().ToArray ();
				return true;
			case "HasMetadata":
				ignoreMetadata = false;
				if (itemFunctionArgs.Length != 1)
					return false;
				transformItems = transformItems.Where (it => it.Metadata.HasProperty (itemFunctionArgs [0].ToString ())).ToArray ();
				return true;
			case "WithMetadataValue":
				ignoreMetadata = false;
				if (itemFunctionArgs.Length != 2)
					return false;
				transformItems = transformItems.Where (it => string.Compare (it.Metadata.GetValue (itemFunctionArgs [0].ToString ()), itemFunctionArgs [1].ToString (), true) == 0).ToArray ();
				return true;
			case "ClearMetadata":
				ignoreMetadata = true;
				return true;
			case "Distinct":
			case "DistinctWithCase":
				var values = new HashSet<string> (itemFunction == "Distinct" ? StringComparer.OrdinalIgnoreCase : StringComparer.Ordinal);
				var result = new List<MSBuildItemEvaluated> ();
				foreach (var it in transformItems) {
					if (values.Add (it.Include))
						result.Add (it);
				}
				transformItems = result.ToArray ();
				ignoreMetadata = true;
				return true;
			}
			ignoreMetadata = false;
			return false;
		}

		void Evaluate (ProjectInfo project, MSBuildEvaluationContext context, MSBuildImportGroup imports, bool evalItems)
		{
			if (!string.IsNullOrEmpty (imports.Condition) && !SafeParseAndEvaluate (project, context, imports.Condition, true))
				return;

			foreach (var item in imports.Imports)
				Evaluate (project, context, item, evalItems);
		}

		static bool IsWildcardInclude (string include)
		{
			return include.IndexOf ('*') != -1;
		}

		static IEnumerable<MSBuildItemEvaluated> ExpandWildcardFilePath (ProjectInfo pinfo, MSBuildEvaluationContext context, MSBuildItem sourceItem, string path)
		{
<<<<<<< HEAD
			if (path == "**" || path.EndsWith ("\\**", StringComparison.Ordinal))
				path = path + "/*";
			var subpath = path.Split ('\\');
=======
			var subpath = SplitWildcardFilePath (path);
>>>>>>> b8882d65
		
			MSBuildProject project = pinfo.Project;
			WildcardExpansionFunc<MSBuildItemEvaluated> func = delegate (string file, string include, string recursiveDir) {
				context.SetItemContext (file, recursiveDir);
				return CreateEvaluatedItem (context, pinfo, project, sourceItem, include);
			};
			return ExpandWildcardFilePath (project, project.BaseDirectory, FilePath.Null, false, subpath, 0, func);
		}

		static IEnumerable<string> GetIncludesForWildcardFilePath (MSBuildProject project, string path)
		{
<<<<<<< HEAD
			if (path == "**" || path.EndsWith ("\\**", StringComparison.Ordinal))
				path = path + "/*";
			var subpath = path.Split ('\\');
=======
			var subpath = SplitWildcardFilePath (path);
>>>>>>> b8882d65
		
			WildcardExpansionFunc<string> func = delegate (string file, string include, string recursiveDir) {
				return include;
			};
			return ExpandWildcardFilePath (project, project.BaseDirectory, FilePath.Null, false, subpath, 0, func);
		}

<<<<<<< HEAD
=======
		static string[] SplitWildcardFilePath (string path)
		{
			path = path.Replace ('/', '\\');
			if (path == "**" || path.EndsWith ("\\**", StringComparison.Ordinal))
				path = path + "\\*";
			return path.Split ('\\');
		}

>>>>>>> b8882d65
		delegate T WildcardExpansionFunc<T> (string filePath, string include, string recursiveDir);

		static IEnumerable<T> ExpandWildcardFilePath<T> (MSBuildProject project, FilePath basePath, FilePath baseRecursiveDir, bool recursive, string [] filePath, int index, WildcardExpansionFunc<T> func)
		{
			var res = Enumerable.Empty<T> ();

			if (index >= filePath.Length)
				return res;

			var path = filePath [index];

			if (path == "..")
				return ExpandWildcardFilePath (project, basePath.ParentDirectory, baseRecursiveDir, recursive, filePath, index + 1, func);

			if (path == ".")
				return ExpandWildcardFilePath (project, basePath, baseRecursiveDir, recursive, filePath, index + 1, func);

			if (!Directory.Exists (basePath))
				return res;

			if (path == "**") {
				// if this is the last component of the path, there isn't any file specifier, so there is no possible match
				if (index + 1 >= filePath.Length)
					return res;

				// If baseRecursiveDir has already been set, don't overwrite it.
				if (baseRecursiveDir.IsNullOrEmpty)
					baseRecursiveDir = basePath;

				return ExpandWildcardFilePath (project, basePath, baseRecursiveDir, true, filePath, index + 1, func);
			}

			if (index == filePath.Length - 1) {
				// Last path component. It has to be a file specifier.
				string baseDir = basePath.ToRelative (project.BaseDirectory).ToString ().Replace ('/', '\\');
				if (baseDir == ".")
					baseDir = "";
				else if (!baseDir.EndsWith ("\\", StringComparison.Ordinal))
					baseDir += '\\';
				var recursiveDir = baseRecursiveDir.IsNullOrEmpty ? FilePath.Null : basePath.ToRelative (baseRecursiveDir);
				res = res.Concat (Directory.GetFiles (basePath, path).Select (f => func (f, baseDir + Path.GetFileName (f), recursiveDir)));
			} else {
				// Directory specifier
				// Look for matching directories.
				// The search here is non-recursive, not matter what the 'recursive' parameter says, since we are trying to match a subpath.
				// The recursive search is done below.

				if (path.IndexOfAny (wildcards) != -1) {
					foreach (var dir in Directory.GetDirectories (basePath, path))
						res = res.Concat (ExpandWildcardFilePath (project, dir, baseRecursiveDir, false, filePath, index + 1, func));
				} else
					res = res.Concat (ExpandWildcardFilePath (project, basePath.Combine (path), baseRecursiveDir, false, filePath, index + 1, func));
			}

			if (recursive) {
				// Recursive search. Try to match the remaining subpath in all subdirectories.
				foreach (var dir in Directory.GetDirectories (basePath))
					res = res.Concat (ExpandWildcardFilePath (project, dir, baseRecursiveDir, true, filePath, index, func));
			}

			return res;
		}

		static string ExcludeToRegex (string exclude)
		{
			var sb = new StringBuilder ();
			foreach (var ep in exclude.Split (new char [] { ';' }, StringSplitOptions.RemoveEmptyEntries)) {
				var ex = ep.Trim ();
                if (sb.Length > 0)
					sb.Append ('|');
				sb.Append ('^');
                for (int n = 0; n < ex.Length; n++) {
					var c = ex [n];
					if (c == '*') {
						if (n < ex.Length - 1 && ex [n + 1] == '*') {
							if (n < ex.Length - 2 && ex [n + 2] == '\\') {
								// zero or more subdirectories
								sb.Append ("(.*\\\\)?");
								n += 2;
							} else {
								sb.Append (".*");
								n++;
							}
						}
						else
							sb.Append ("[^\\\\.]*");
					} else if (regexEscapeChars.Contains (c)) {
						sb.Append ('\\').Append (c);
					} else
						sb.Append (c);
				}
				sb.Append ('$');
			}
            return sb.ToString ();
        }

		static char [] regexEscapeChars = { '\\', '^', '$', '{', '}', '[', ']', '(', ')', '.', '*', '+', '?', '|', '<', '>', '-', '&' };

		static bool IsIncludeTransform (string include)
		{
			return include.Length > 3 && include [0] == '@' && include [1] == '(' && include [include.Length - 1] == ')';
		}

		static MSBuildItemEvaluated CreateEvaluatedItem (MSBuildEvaluationContext context, ProjectInfo pinfo, MSBuildProject project, MSBuildItem sourceItem, string include)
		{
			var it = new MSBuildItemEvaluated (project, sourceItem.Name, sourceItem.Include, include);
			var md = new Dictionary<string,IMSBuildPropertyEvaluated> ();
			// Only evaluate properties for non-transforms.
			if (!IsIncludeTransform (include)) {
				foreach (var c in sourceItem.Metadata.GetProperties ()) {
					if (string.IsNullOrEmpty (c.Condition) || SafeParseAndEvaluate (pinfo, context, c.Condition, true))
						md [c.Name] = new MSBuildPropertyEvaluated (project, c.Name, c.Value, context.EvaluateString (c.Value)) { Condition = c.Condition };
				}
			}
			((MSBuildPropertyGroupEvaluated)it.Metadata).SetProperties (md);
			it.AddSourceItem (sourceItem);
			it.Condition = sourceItem.Condition;
			return it;
		}

		static char[] wildcards = { '*', '%' };

		void Evaluate (ProjectInfo project, MSBuildEvaluationContext context, MSBuildProperty prop)
		{
			if (string.IsNullOrEmpty (prop.Condition) || SafeParseAndEvaluate (project, context, prop.Condition, true)) {
				bool needsItemEvaluation;
				var val = context.Evaluate (prop.UnevaluatedValue, out needsItemEvaluation);
				if (needsItemEvaluation)
					context.SetPropertyNeedsTransformEvaluation (prop.Name);
				project.Properties [prop.Name] = new PropertyInfo { Name = prop.Name, Value = prop.UnevaluatedValue, FinalValue = val };
				context.SetPropertyValue (prop.Name, val);
			}
		}

		MSBuildItemEvaluated Evaluate (ProjectInfo project, MSBuildEvaluationContext context, MSBuildItem item)
		{
			return CreateEvaluatedItem (context, project, project.Project, item, context.EvaluateString (item.Include));
		}

		IEnumerable<ProjectInfo> GetImportedProjects (ProjectInfo project, MSBuildImport import)
		{
			List<ProjectInfo> prefProjects;
			if (project.ImportedProjects.TryGetValue (import, out prefProjects))
				return prefProjects;
			return Enumerable.Empty<ProjectInfo> ();
		}

		void AddImportedProject (ProjectInfo project, MSBuildImport import, ProjectInfo imported)
		{
			List<ProjectInfo> prefProjects;
			if (!project.ImportedProjects.TryGetValue (import, out prefProjects))
				project.ImportedProjects [import] = prefProjects = new List<ProjectInfo> ();
			prefProjects.Add (imported);
        }

		void DisposeImportedProjects (ProjectInfo pi)
		{
			foreach (var imported in pi.ImportedProjects.Values.SelectMany (i => i)) {
				DisposeImportedProjects (imported);
				DisposeProjectInstance (imported);
			}
		}

		void Evaluate (ProjectInfo project, MSBuildEvaluationContext context, MSBuildImport import, bool evalItems)
		{
			if (evalItems) {
				// Properties have already been evaluated
				// Don't evaluate properties, only items and other elements
				foreach (var p in GetImportedProjects (project, import)) {
					
					EvaluateProject (p, new MSBuildEvaluationContext (context), true);

					foreach (var it in p.EvaluatedItems) {
						it.IsImported = true;
						project.EvaluatedItems.Add (it);
					}
					foreach (var it in p.EvaluatedItemsIgnoringCondition) {
						it.IsImported = true;
						project.EvaluatedItemsIgnoringCondition.Add (it);
					}
					foreach (var t in p.Targets) {
						t.IsImported = true;
						project.Targets.Add (t);
					}
					foreach (var t in p.TargetsIgnoringCondition) {
						t.IsImported = true;
						project.TargetsIgnoringCondition.Add (t);
					}
					project.ConditionedProperties.Append (p.ConditionedProperties);
				}
				return;
            }

			// For some reason, Mono can have several extension paths, so we need to try each of them
			foreach (var ep in MSBuildEvaluationContext.GetApplicableExtensionsPaths ()) {
				var files = GetImportFiles (project, context, import, ep);
				if (files == null || files.Length == 0)
					continue;
				foreach (var f in files)
					ImportFile (project, context, import, f);
				return;
			}

			// No import was found
		}

		string[] GetImportFiles (ProjectInfo project, MSBuildEvaluationContext context, MSBuildImport import, string extensionsPath)
		{
			if (extensionsPath != null) {
				var tempCtx = new MSBuildEvaluationContext (context);
				var mep = MSBuildProjectService.ToMSBuildPath (null, extensionsPath);
				tempCtx.SetPropertyValue ("MSBuildExtensionsPath", mep);
				tempCtx.SetPropertyValue ("MSBuildExtensionsPath32", mep);
				tempCtx.SetPropertyValue ("MSBuildExtensionsPath64", mep);
				context = tempCtx;
			}

			var pr = context.EvaluateString (import.Project);
			project.Imports [import] = pr;

			if (!string.IsNullOrEmpty (import.Condition) && !SafeParseAndEvaluate (project, context, import.Condition, true))
				return null;

			var path = MSBuildProjectService.FromMSBuildPath (project.Project.BaseDirectory, pr);
			var fileName = Path.GetFileName (path);

			if (fileName.IndexOfAny (new [] { '*', '?' }) == -1) {
				return File.Exists (path) ? new [] { path } : null;
			}
			else {
				path = Path.GetDirectoryName (path);
				if (!Directory.Exists (path))
					return null;
				var files = Directory.GetFiles (path, fileName);
				Array.Sort (files);
				return files;
			}
		}

		void ImportFile (ProjectInfo project, MSBuildEvaluationContext context, MSBuildImport import, string file)
		{
			if (!File.Exists (file))
				return;
			
			var pref = LoadProject (file);
			project.ReferencedProjects.Add (pref);

			var prefProject = new ProjectInfo { Project = pref };
			AddImportedProject (project, import, prefProject);

			var refCtx = new MSBuildEvaluationContext (context);

			EvaluateProject (prefProject, refCtx, false);

			foreach (var p in prefProject.Properties) {
				p.Value.IsImported = true;
				project.Properties [p.Key] = p.Value;
			}
		}

		void Evaluate (ProjectInfo project, MSBuildEvaluationContext context, MSBuildChoose choose, bool evalItems)
		{
			foreach (var op in choose.GetOptions ()) {
				if (op.IsOtherwise || SafeParseAndEvaluate (project, context, op.Condition, true)) {
					EvaluateObjects (project, context, op.GetAllObjects (), evalItems);
					break;
				}
			}
		}

		void Evaluate (ProjectInfo project, MSBuildEvaluationContext context, MSBuildTarget target)
		{
			bool condIsTrue = SafeParseAndEvaluate (project, context, target.Condition);
			var newTarget = new MSBuildTarget (target.Name, target.Tasks);
			newTarget.AfterTargets = context.EvaluateString (target.AfterTargets);
			newTarget.Inputs = context.EvaluateString (target.Inputs);
			newTarget.Outputs = context.EvaluateString (target.Outputs);
			newTarget.BeforeTargets = context.EvaluateString (target.BeforeTargets);
			newTarget.DependsOnTargets = context.EvaluateString (target.DependsOnTargets);
			newTarget.Returns = context.EvaluateString (target.Returns);
			newTarget.KeepDuplicateOutputs = context.EvaluateString (target.KeepDuplicateOutputs);
			project.TargetsIgnoringCondition.Add (newTarget);
			if (condIsTrue)
				project.Targets.Add (newTarget);
		}

		static bool SafeParseAndEvaluate (ProjectInfo project, MSBuildEvaluationContext context, string condition, bool collectConditionedProperties = false)
		{
			try {
				if (String.IsNullOrEmpty (condition))
					return true;

				try {
					ConditionExpression ce = ConditionParser.ParseCondition (condition);

					if (!ce.CanEvaluateToBool (context))
						throw new InvalidProjectFileException (String.Format ("Can not evaluate \"{0}\" to bool.", condition));

					if (collectConditionedProperties)
						ce.CollectConditionProperties (project.ConditionedProperties);

					return ce.BoolEvaluate (context);
				} catch (ExpressionParseException epe) {
					throw new InvalidProjectFileException (
						String.Format ("Unable to parse condition \"{0}\" : {1}", condition, epe.Message),
						epe);
				} catch (ExpressionEvaluationException epe) {
					throw new InvalidProjectFileException (
						String.Format ("Unable to evaluate condition \"{0}\" : {1}", condition, epe.Message),
						epe);
				}
			}
			catch {
				// The condition is likely to be invalid
				return false;
			}
		}

		public override bool GetItemHasMetadata (object item, string name)
		{
			var it = item as MSBuildItem;
			if (it != null)
				return it.Metadata.HasProperty (name);
			return ((IMSBuildItemEvaluated) item).Metadata.HasProperty (name);
		}

		public override string GetItemMetadata (object item, string name)
		{
			var it = item as MSBuildItem;
			if (it != null)
				return it.Metadata.GetValue (name);
			return ((IMSBuildItemEvaluated)item).Metadata.GetValue (name);
		}

		public override string GetEvaluatedItemMetadata (object item, string name)
		{
			IMSBuildItemEvaluated it = (IMSBuildItemEvaluated) item;
			return it.Metadata.GetValue (name);
		}

		public override IEnumerable<string> GetItemMetadataNames (object item)
		{
			var it = item as MSBuildItem;
			if (it != null)
				return it.Metadata.GetProperties ().Select (p => p.Name);
			return ((IMSBuildItemEvaluated)item).Metadata.GetProperties ().Select (p => p.Name);
		}

		public override IEnumerable<object> GetImports (object projectInstance)
		{
			return ((ProjectInfo)projectInstance).Project.Imports;
		}

		public override string GetImportEvaluatedProjectPath (object projectInstance, object import)
		{
			return ((ProjectInfo)projectInstance).Imports [(MSBuildImport)import];
		}

		public override IEnumerable<object> GetEvaluatedItems (object projectInstance)
		{
			return ((ProjectInfo)projectInstance).EvaluatedItems;
		}

		public override IEnumerable<object> GetEvaluatedItemsIgnoringCondition (object projectInstance)
		{
			return ((ProjectInfo)projectInstance).EvaluatedItemsIgnoringCondition;
		}

		public override IEnumerable<object> GetEvaluatedProperties (object projectInstance)
		{
			return ((ProjectInfo)projectInstance).Properties.Values;
		}

		public override void GetItemInfo (object item, out string name, out string include, out string finalItemSpec, out bool imported)
		{
			var it = (MSBuildItem) item;
			name = it.Name;
			include = it.Include;
			finalItemSpec = it.Include;
			imported = it.IsImported;
		}

		public override void GetEvaluatedItemInfo (object item, out string name, out string include, out string finalItemSpec, out bool imported)
		{
			var it = (IMSBuildItemEvaluated) item;
			name = it.Name;
			include = it.Include;
			finalItemSpec = it.Include;
			imported = it.IsImported;
		}

		public override void GetPropertyInfo (object property, out string name, out string value, out string finalValue)
		{
			var prop = (PropertyInfo)property;
			name = prop.Name;
			value = prop.Value;
			finalValue = prop.FinalValue;
		}

		public override IEnumerable<MSBuildTarget> GetTargets (object projectInstance)
		{
			return ((ProjectInfo)projectInstance).Targets;
		}

		public override IEnumerable<MSBuildTarget> GetTargetsIgnoringCondition (object projectInstance)
		{
			return ((ProjectInfo)projectInstance).TargetsIgnoringCondition;
		}

		public override void SetGlobalProperty (object projectInstance, string property, string value)
		{
			var pi = (ProjectInfo)projectInstance;
			pi.GlobalProperties [property] = value;
		}

		public override void RemoveGlobalProperty (object projectInstance, string property)
		{
			var pi = (ProjectInfo)projectInstance;
			pi.GlobalProperties.Remove (property);
		}

		public override ConditionedPropertyCollection GetConditionedProperties (object projectInstance)
		{
			var pi = (ProjectInfo)projectInstance;
			return pi.ConditionedProperties;
		}

		public override IEnumerable<MSBuildItem> FindGlobItemsIncludingFile (object projectInstance, string include)
		{
			var pi = (ProjectInfo)projectInstance;
			string filePath = MSBuildProjectService.FromMSBuildPath (pi.Project.BaseDirectory, include);
			foreach (var g in pi.GlobIncludes) {
				if (IsIncludedInGlob (g.Include, pi.Project.BaseDirectory, filePath)) {
					if (g.ExcludeRegex != null) {
						if (g.ExcludeRegex.IsMatch (include))
							continue;
					}
					yield return g.Item;
				}
			}
		}

		bool IsIncludedInGlob (string globInclude, string basePath, FilePath file)
		{
			if (globInclude == "**" || globInclude.EndsWith ("\\**", StringComparison.Ordinal))
				globInclude = globInclude + "/*";
			var subpath = globInclude.Split ('\\');
			return IsIncludedInGlob (basePath, file, false, subpath, 0);
		}

		bool IsIncludedInGlob (FilePath basePath, FilePath file, bool recursive, string [] filePath, int index)
		{
			if (index >= filePath.Length)
				return false;

			var path = filePath [index];

			if (path == "..")
				return IsIncludedInGlob (basePath.ParentDirectory, file, recursive, filePath, index + 1);

			if (path == ".")
				return IsIncludedInGlob (basePath, file, recursive, filePath, index + 1);

			if (!Directory.Exists (basePath))
				return false;

			if (path == "**") {
				// if this is the last component of the path, there isn't any file specifier, so there is no possible match
				if (index + 1 >= filePath.Length)
					return false;
				return IsIncludedInGlob (basePath, file, true, filePath, index + 1);
			}

			if (index == filePath.Length - 1) {
				// Last path component. It has to be a file specifier.
				if (!file.IsChildPathOf (basePath))
					return false;
				if (Directory.GetFiles (basePath, path).Any (f => f == file))
					return true;
			} else {
				// Directory specifier
				// Look for matching directories.
				// The search here is non-recursive, not matter what the 'recursive' parameter says, since we are trying to match a subpath.
				// The recursive search is done below.

				if (path.IndexOfAny (wildcards) != -1) {
					foreach (var dir in Directory.GetDirectories (basePath, path)) {
						if (IsIncludedInGlob (dir, file, false, filePath, index + 1))
							return true;
					}
				} else if (IsIncludedInGlob (basePath.Combine (path), file, false, filePath, index + 1))
					return true;
			}

			if (recursive) {
				// Recursive search. Try to match the remaining subpath in all subdirectories.
				foreach (var dir in Directory.GetDirectories (basePath))
					if (IsIncludedInGlob (dir, file, true, filePath, index))
						return true;
			}

			return false;
		}

		#endregion
	}
}<|MERGE_RESOLUTION|>--- conflicted
+++ resolved
@@ -270,7 +270,6 @@
 
 				if (!string.IsNullOrEmpty (item.Update)) {
 					var update = context.EvaluateString (item.Update);
-<<<<<<< HEAD
 
 					var it = CreateEvaluatedItem (context, project, project.Project, item, update);
 
@@ -339,76 +338,6 @@
 			}
 		}
 
-=======
-
-					var it = CreateEvaluatedItem (context, project, project.Project, item, update);
-
-					if (update.IndexOf (';') == -1)
-						UpdateItem (project, item, update, trueCond, it);
-					else {
-						foreach (var inc in update.Split (new [] { ';' }, StringSplitOptions.RemoveEmptyEntries))
-							UpdateItem (project, item, inc, trueCond, it);
-					}
-				} else if (!string.IsNullOrEmpty (item.Remove)) {
-					var remove = context.EvaluateString (item.Remove);
-
-					if (remove.IndexOf (';') == -1)
-						RemoveItem (project, item, remove, trueCond);
-					else {
-						foreach (var inc in remove.Split (new [] { ';' }, StringSplitOptions.RemoveEmptyEntries))
-							RemoveItem (project, item, inc, trueCond);
-					}
-				} else if (!string.IsNullOrEmpty (item.Include)) {
-					var include = context.EvaluateString (item.Include);
-					var exclude = context.EvaluateString (item.Exclude);
-
-					var it = CreateEvaluatedItem (context, project, project.Project, item, include);
-
-					var excludeRegex = !string.IsNullOrEmpty (exclude) ? new Regex (ExcludeToRegex (exclude)) : null;
-
-					if (it.Include.IndexOf (';') == -1)
-						AddItem (project, context, item, it, it.Include, excludeRegex, trueCond);
-					else {
-						foreach (var inc in it.Include.Split (new [] { ';' }, StringSplitOptions.RemoveEmptyEntries))
-							AddItem (project, context, item, it, inc, excludeRegex, trueCond);
-				}
-				}
-			}
-		}
-
-		static void UpdateItem (ProjectInfo project, MSBuildItem item, string update, bool trueCond, MSBuildItemEvaluated it)
-		{
-			if (IsWildcardInclude (update)) {
-				foreach (var f in GetIncludesForWildcardFilePath (project.Project, update))
-					UpdateEvaluatedItem (project, item, f, trueCond, it);
-			} else
-				UpdateEvaluatedItem (project, item, update, trueCond, it);
-		}
-
-		static void UpdateEvaluatedItem (ProjectInfo project, MSBuildItem item, string include, bool trueCond, MSBuildItemEvaluated it)
-		{
-			if (trueCond) {
-				foreach (var item2 in project.EvaluatedItems) {
-					if (item2.Name == item.Name && item2.Include == include) {
-						foreach (var evaluatedProp in ((MSBuildPropertyGroupEvaluated)it.Metadata).GetProperties ()) {
-							((MSBuildPropertyGroupEvaluated)item2.Metadata).SetProperty (evaluatedProp.Name, evaluatedProp);
-						}
-						item2.AddSourceItem (item);
-					}
-				}
-			}
-
-			foreach (var item2 in project.EvaluatedItemsIgnoringCondition) {
-				if (item2.Name == item.Name && item2.Include == include) {
-					foreach (var evaluatedProp in ((MSBuildPropertyGroupEvaluated)it.Metadata).GetProperties ()) {
-						((MSBuildPropertyGroupEvaluated)item2.Metadata).SetProperty (evaluatedProp.Name, evaluatedProp);
-					}
-					item2.AddSourceItem (item);
-				}
-			}
-		}
-
->>>>>>> b8882d65
 		static void RemoveItem (ProjectInfo project, MSBuildItem item, string remove, bool trueCond)
 		{
 			if (IsWildcardInclude (remove)) {
@@ -426,8 +355,8 @@
 		}
 
 		static void AddItem (ProjectInfo project, MSBuildEvaluationContext context, MSBuildItem item, MSBuildItemEvaluated it, string include, Regex excludeRegex, bool trueCond)
-		{
-			// Don't add the result from any item that has an empty include. MSBuild never returns those.
+		{
+			// Don't add the result from any item that has an empty include. MSBuild never returns those.
 			if (include == string.Empty)
 				return;
 			
@@ -760,13 +689,7 @@
 
 		static IEnumerable<MSBuildItemEvaluated> ExpandWildcardFilePath (ProjectInfo pinfo, MSBuildEvaluationContext context, MSBuildItem sourceItem, string path)
 		{
-<<<<<<< HEAD
-			if (path == "**" || path.EndsWith ("\\**", StringComparison.Ordinal))
-				path = path + "/*";
-			var subpath = path.Split ('\\');
-=======
 			var subpath = SplitWildcardFilePath (path);
->>>>>>> b8882d65
 		
 			MSBuildProject project = pinfo.Project;
 			WildcardExpansionFunc<MSBuildItemEvaluated> func = delegate (string file, string include, string recursiveDir) {
@@ -778,13 +701,7 @@
 
 		static IEnumerable<string> GetIncludesForWildcardFilePath (MSBuildProject project, string path)
 		{
-<<<<<<< HEAD
-			if (path == "**" || path.EndsWith ("\\**", StringComparison.Ordinal))
-				path = path + "/*";
-			var subpath = path.Split ('\\');
-=======
 			var subpath = SplitWildcardFilePath (path);
->>>>>>> b8882d65
 		
 			WildcardExpansionFunc<string> func = delegate (string file, string include, string recursiveDir) {
 				return include;
@@ -792,8 +709,6 @@
 			return ExpandWildcardFilePath (project, project.BaseDirectory, FilePath.Null, false, subpath, 0, func);
 		}
 
-<<<<<<< HEAD
-=======
 		static string[] SplitWildcardFilePath (string path)
 		{
 			path = path.Replace ('/', '\\');
@@ -802,7 +717,6 @@
 			return path.Split ('\\');
 		}
 
->>>>>>> b8882d65
 		delegate T WildcardExpansionFunc<T> (string filePath, string include, string recursiveDir);
 
 		static IEnumerable<T> ExpandWildcardFilePath<T> (MSBuildProject project, FilePath basePath, FilePath baseRecursiveDir, bool recursive, string [] filePath, int index, WildcardExpansionFunc<T> func)
@@ -911,10 +825,10 @@
 			var it = new MSBuildItemEvaluated (project, sourceItem.Name, sourceItem.Include, include);
 			var md = new Dictionary<string,IMSBuildPropertyEvaluated> ();
 			// Only evaluate properties for non-transforms.
-			if (!IsIncludeTransform (include)) {
-				foreach (var c in sourceItem.Metadata.GetProperties ()) {
-					if (string.IsNullOrEmpty (c.Condition) || SafeParseAndEvaluate (pinfo, context, c.Condition, true))
-						md [c.Name] = new MSBuildPropertyEvaluated (project, c.Name, c.Value, context.EvaluateString (c.Value)) { Condition = c.Condition };
+			if (!IsIncludeTransform (include)) {
+				foreach (var c in sourceItem.Metadata.GetProperties ()) {
+					if (string.IsNullOrEmpty (c.Condition) || SafeParseAndEvaluate (pinfo, context, c.Condition, true))
+						md [c.Name] = new MSBuildPropertyEvaluated (project, c.Name, c.Value, context.EvaluateString (c.Value)) { Condition = c.Condition };
 				}
 			}
 			((MSBuildPropertyGroupEvaluated)it.Metadata).SetProperties (md);
