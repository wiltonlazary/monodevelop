//
// MSBuildProperty.cs
//
// Author:
//       Lluis Sanchez Gual <lluis@xamarin.com>
//
// Copyright (c) 2014 Xamarin, Inc (http://www.xamarin.com)
//
// Permission is hereby granted, free of charge, to any person obtaining a copy
// of this software and associated documentation files (the "Software"), to deal
// in the Software without restriction, including without limitation the rights
// to use, copy, modify, merge, publish, distribute, sublicense, and/or sell
// copies of the Software, and to permit persons to whom the Software is
// furnished to do so, subject to the following conditions:
//
// The above copyright notice and this permission notice shall be included in
// all copies or substantial portions of the Software.
//
// THE SOFTWARE IS PROVIDED "AS IS", WITHOUT WARRANTY OF ANY KIND, EXPRESS OR
// IMPLIED, INCLUDING BUT NOT LIMITED TO THE WARRANTIES OF MERCHANTABILITY,
// FITNESS FOR A PARTICULAR PURPOSE AND NONINFRINGEMENT. IN NO EVENT SHALL THE
// AUTHORS OR COPYRIGHT HOLDERS BE LIABLE FOR ANY CLAIM, DAMAGES OR OTHER
// LIABILITY, WHETHER IN AN ACTION OF CONTRACT, TORT OR OTHERWISE, ARISING FROM,
// OUT OF OR IN CONNECTION WITH THE SOFTWARE OR THE USE OR OTHER DEALINGS IN
// THE SOFTWARE.

using System;
using System.Xml;
using Microsoft.Build.BuildEngine;
using System.Xml.Linq;
using MonoDevelop.Core;
using System.Globalization;
using System.Text;
using System.IO;
using System.Linq;
using System.Security.Cryptography;

namespace MonoDevelop.Projects.MSBuild
{
	public class MSBuildProperty: MSBuildPropertyCore, IMetadataProperty, IMSBuildPropertyEvaluated
	{
		MSBuildValueType valueType = MSBuildValueType.Default;
		string value;
		string rawValue, textValue;
		string name;
		string unevaluatedValue;
		LinkedPropertyFlags flags;
		bool fromAttribute;
		string afterAttribute;

		internal bool FromAttribute {
			get {
				return fromAttribute;
			}
<<<<<<< HEAD
		}
=======
			set {
				fromAttribute = value;
			}
		}

>>>>>>> 8d2ea17d
		internal string AfterAttribute {
			get {
				return afterAttribute;
			}
		}

		internal override bool SkipSerialization {
			get {
				return fromAttribute;
			}
		}

		static readonly string EmptyElementMarker = new string ('e', 1);

		internal MSBuildProperty ()
		{
			NotifyChanges = true;
		}

		internal MSBuildProperty (string name): this ()
		{
			this.name = name;
		}

		internal MSBuildProperty (MSBuildNode parentNode, string name, string value, string evaluatedValue, bool fromAttribute, string afterAttribute): this ()
		{
			ParentNode = parentNode;
			this.name = name;
			this.unevaluatedValue = value;
			this.value = evaluatedValue;
			this.fromAttribute = fromAttribute;
			this.afterAttribute = afterAttribute;
		}

		internal override void Read (MSBuildXmlReader reader)
		{
			name = reader.LocalName;
			base.Read (reader);
		}

		internal override void ReadUnknownAttribute (MSBuildXmlReader reader, string lastAttr)
		{
			fromAttribute = true;
			afterAttribute = lastAttr;
			name = reader.LocalName;
			value = unevaluatedValue = reader.Value;
		}

		internal override void ReadContent (MSBuildXmlReader reader)
		{
			value = unevaluatedValue = ReadValue (reader);
		}

		internal override void WriteContent (XmlWriter writer, WriteContext context)
		{
			MSBuildWhitespace.Write (StartInnerWhitespace, writer);
			if (rawValue != null) {
				if (!object.ReferenceEquals (rawValue, EmptyElementMarker)) {
					if (rawValue.Length == 0 && !WasReadAsEmptyElement)
						writer.WriteString (""); // Keep the non-empty element
					else
						writer.WriteRaw (rawValue);
				}
			} else if (textValue != null) {
				writer.WriteValue (textValue);
			} else {
				WriteValue (writer, context, unevaluatedValue);
			}
			MSBuildWhitespace.Write (EndInnerWhitespace, writer);
		}

		internal override bool PreferEmptyElement {
			get {
				return false;
			}
		}

		internal override string GetElementName ()
		{
			return name;
		}

		string ReadValue (MSBuildXmlReader reader)
		{
			if (reader.IsEmptyElement) {
				rawValue = EmptyElementMarker;
				reader.Skip ();
				return string.Empty;
			}

			MSBuildXmlElement elem = new MSBuildXmlElement ();
			elem.ParentNode = this;
			elem.ReadContent (reader);

			if (elem.ChildNodes.Count == 0) {
				StartInnerWhitespace = elem.StartInnerWhitespace;
				EndInnerWhitespace = elem.EndInnerWhitespace;
				rawValue = elem.GetInnerXml ();
				return string.Empty;
			}

			if (elem.ChildNodes.Count == 1) {
				var node = elem.ChildNodes [0] as MSBuildXmlValueNode;
				if (node != null) {
					StartInnerWhitespace = elem.StartInnerWhitespace;
					StartInnerWhitespace = MSBuildWhitespace.AppendSpace (StartInnerWhitespace, node.StartWhitespace);
					EndInnerWhitespace = node.EndWhitespace;
					EndInnerWhitespace = MSBuildWhitespace.AppendSpace (EndInnerWhitespace, elem.EndInnerWhitespace);
					if (node is MSBuildXmlTextNode) {
						textValue = node.Value;
						return node.Value.Trim ();
					} else if (node is MSBuildXmlCDataNode) {
						rawValue = "<![CDATA[" + node.Value + "]]>";
						return node.Value;
					}
				}
			}

			if (elem.ChildNodes.Any (n => n is MSBuildXmlElement))
				return elem.GetInnerXml ();
			else {
				rawValue = elem.GetInnerXml ();
				return elem.GetText ();
			}
		}

		void WriteValue (XmlWriter writer, WriteContext context, string value)
		{
			if (value == null)
				value = string.Empty;

			// This code is from Microsoft.Build.Internal.Utilities

			if (value.IndexOf('<') != -1) {
				// If the value looks like it probably contains XML markup ...
				try {
					var sr = new StringReader ("<a>"+ value + "</a>");
					var elem = new MSBuildXmlElement ();
					using (var xr = new XmlTextReader (sr)) {
						xr.MoveToContent ();
						var cr = new MSBuildXmlReader { XmlReader = xr };
						elem.Read (cr);
					}
					elem.ParentNode = this;
					elem.SetNamespace (Namespace);

					elem.StartWhitespace = StartWhitespace;
					elem.EndWhitespace = EndWhitespace;
					elem.ResetChildrenIndent ();
					elem.WriteContent (writer, context);
					return;
				}
				catch (XmlException) {
					// But that may fail, in the event that "value" is not really well-formed
					// XML.  Eat the exception and fall through below ...
				}
			}

			// The value does not contain valid XML markup.  Write it as text, so it gets 
			// escaped properly.
			writer.WriteValue (value);
		}

		internal virtual MSBuildProperty Clone (XmlDocument newOwner = null)
		{
			var prop = (MSBuildProperty)MemberwiseClone ();
			prop.ParentNode = null;
			return prop;
		}

		internal override string GetName ()
		{
			return name;
		}

		internal MSBuildPropertyGroup Owner { get; set; }

		public bool IsImported {
			get { return (flags & LinkedPropertyFlags.Imported) != 0; }
			set {
				if (value)
					flags |= LinkedPropertyFlags.Imported;
				else
					flags &= ~LinkedPropertyFlags.Imported;
			}
		}

		public bool MergeToMainGroup {
			get { return (flags & LinkedPropertyFlags.MergeToMainGroup) != 0; }
			set {
				if (value)
					flags |= LinkedPropertyFlags.MergeToMainGroup;
				else
					flags &= ~LinkedPropertyFlags.MergeToMainGroup;
			}
		}

		internal bool Overwritten {
			get { return (flags & LinkedPropertyFlags.Overwritten) != 0; }
			set {
				if (value)
					flags |= LinkedPropertyFlags.Overwritten;
				else
					flags &= ~LinkedPropertyFlags.Overwritten;
			}
		}

		internal bool HasDefaultValue {
			get { return (flags & LinkedPropertyFlags.HasDefaultValue) != 0; }
			set {
				if (value)
					flags |= LinkedPropertyFlags.HasDefaultValue;
				else
					flags &= ~LinkedPropertyFlags.HasDefaultValue;
			}
		}

		internal bool Modified {
			get { return (flags & LinkedPropertyFlags.Modified) != 0; }
			set {
				if (value)
					flags |= LinkedPropertyFlags.Modified;
				else
					flags &= ~LinkedPropertyFlags.Modified; 
			}
		}

		internal bool EvaluatedValueModified {
			get { return (flags & LinkedPropertyFlags.EvaluatedValueModified) != 0; }
			set {
				if (value)
					flags |= LinkedPropertyFlags.EvaluatedValueModified;
				else
					flags &= ~LinkedPropertyFlags.EvaluatedValueModified; 
			}
		}

		internal bool IsNew {
			get { return (flags & LinkedPropertyFlags.IsNew) != 0; }
			set {
				if (value)
					flags |= LinkedPropertyFlags.IsNew;
				else
					flags &= ~LinkedPropertyFlags.IsNew;
			}
		}

		internal bool NotifyChanges { get; set; }

		internal MSBuildValueType ValueType {
			get { return valueType; }
		}

		internal MergedProperty CreateMergedProperty ()
		{
			return new MergedProperty (Name, valueType, HasDefaultValue);
		}

		public void SetValue (string value, bool preserveCase = false, bool mergeToMainGroup = false, MSBuildValueType valueType = null)
		{
			AssertCanModify ();

			// If no value type is specified, use the default
			if (valueType == null)
				valueType = preserveCase ? MSBuildValueType.DefaultPreserveCase : MSBuildValueType.Default;
			
			MergeToMainGroup = mergeToMainGroup;
			this.valueType = valueType;

			if (value == null)
				value = String.Empty;

			SetPropertyValue (value);
		}

		public void SetValue (FilePath value, bool relativeToProject = true, FilePath relativeToPath = default(FilePath), bool mergeToMainGroup = false)
		{
			AssertCanModify ();
			MergeToMainGroup = mergeToMainGroup;
			valueType = MSBuildValueType.Path;

			string baseDir = null;
			if (relativeToPath != null) {
				baseDir = relativeToPath;
			} else if (relativeToProject) {
				if (ParentProject == null) {
					// The project has not been set, so we can't calculate the relative path.
					// Store the full path for now, and set the property type to UnresolvedPath.
					// When the property gets a value, the relative path will be calculated
					valueType = MSBuildValueType.UnresolvedPath;
					SetPropertyValue (value.ToString ());
					return;
				}
				baseDir = ParentProject.BaseDirectory;
			}

			// If the path is normalized in the property, keep the value
			if (!string.IsNullOrEmpty (Value) && new FilePath (MSBuildProjectService.FromMSBuildPath (baseDir, Value)).CanonicalPath == value.CanonicalPath)
				return;

			SetPropertyValue (MSBuildProjectService.ToMSBuildPath (baseDir, value, false));
		}

		internal void ResolvePath ()
		{
			if (valueType == MSBuildValueType.UnresolvedPath) {
				var val = Value;
				SetPropertyValue (MSBuildProjectService.ToMSBuildPath (ParentProject.BaseDirectory, val, false));
			}
		}

		public void SetValue (object value, bool mergeToMainGroup = false)
		{
			AssertCanModify ();
			if (value is bool) {
				if (Owner != null && Owner.UppercaseBools)
					SetValue ((bool)value ? "True" : "False", preserveCase: true, mergeToMainGroup: mergeToMainGroup);
				else
					SetValue ((bool)value ? "true" : "false", preserveCase: true, mergeToMainGroup: mergeToMainGroup);
				valueType = MSBuildValueType.Boolean;
			}
			else
				SetValue (Convert.ToString (value, CultureInfo.InvariantCulture), false, mergeToMainGroup);
		}

		internal void InitEvaluatedValue (string value)
		{
			this.value = value;
		}

		internal virtual void SetPropertyValue (string value)
		{
			if (this.value == null || !valueType.Equals (this.value, value)) {
				// If the property has an initial evaluated value, then set the EvaluatedValueModified flag
				if (!Modified && this.value != null)
					EvaluatedValueModified = true;
				
				Modified = true;
				this.value = value;
				this.unevaluatedValue = value;
				this.rawValue = null;
				this.textValue = null;
				StartInnerWhitespace = null;
				EndInnerWhitespace = null;
				if (ParentProject != null && NotifyChanges)
					ParentProject.NotifyChanged ();
			}
		}

		internal override string GetPropertyValue ()
		{
			return value;
		}

		public override string UnevaluatedValue {
			get {
				return unevaluatedValue;
			}
		}

		// This code is from Microsoft.Build.Internal.Utilities

		/// <summary>
		/// Figure out whether there are any XML tags, other than comment tags,
		/// in the string.
		/// </summary>
		/// <remarks>
		/// We know the string coming in is a valid XML fragment. (The project loaded after all.)
		/// So for example we can ignore an open comment tag without a matching closing comment tag.
		/// </remarks>
		static bool ContainsNoTagsOtherThanComments (string innerXml, int firstLessThan)
		{
			bool insideComment = false;
			for (int i = firstLessThan; i < innerXml.Length; i++)
			{
				if (!insideComment)
				{
					// XML comments start with exactly "<!--"
					if (i < innerXml.Length - 3
						&& innerXml[i] == '<'
						&& innerXml[i + 1] == '!'
						&& innerXml[i + 2] == '-'
						&& innerXml[i + 3] == '-')
					{
						// Found the start of a comment
						insideComment = true;
						i = i + 3;
						continue;
					}
				}

				if (!insideComment)
				{
					if (innerXml[i] == '<')
					{
						// Found a tag!
						return false;
					}
				}

				if (insideComment)
				{
					// XML comments end with exactly "-->"
					if (i < innerXml.Length - 2
						&& innerXml[i] == '-'
						&& innerXml[i + 1] == '-'
						&& innerXml[i + 2] == '>')
					{
						// Found the end of a comment
						insideComment = false;
						i = i + 2;
						continue;
					}
				}
			}

			// Didn't find any tags, except possibly comments
			return true;
		}
	}

	class ItemMetadataProperty: MSBuildProperty
	{
		string value;
		string unevaluatedValue;
		string name;

		public ItemMetadataProperty (string name)
		{
			NotifyChanges = false;
			this.name = name;
		}

		public ItemMetadataProperty (string name, string value, string unevaluatedValue)
		{
			NotifyChanges = false;
			this.name = name;
			this.value = value;
			this.unevaluatedValue = unevaluatedValue;
		}

		internal override string GetName ()
		{
			return name;
		}

		internal override void SetPropertyValue (string value)
		{
			if (!ValueType.Equals (value, this.value))
				this.value = unevaluatedValue = value;
		}

		internal override string GetPropertyValue ()
		{
			return value;
		}

		public override string UnevaluatedValue {
			get {
				return unevaluatedValue;
			}
		}
	}

	class MergedProperty
	{
		public readonly string Name;
		public readonly bool IsDefault;
		public readonly MSBuildValueType ValueType;

		public MergedProperty (string name, MSBuildValueType valueType, bool isDefault)
		{
			this.Name = name;
			IsDefault = isDefault;
			ValueType = valueType;
		}
	}
}<|MERGE_RESOLUTION|>--- conflicted
+++ resolved
@@ -52,15 +52,11 @@
 			get {
 				return fromAttribute;
 			}
-<<<<<<< HEAD
-		}
-=======
 			set {
 				fromAttribute = value;
 			}
 		}
 
->>>>>>> 8d2ea17d
 		internal string AfterAttribute {
 			get {
 				return afterAttribute;
