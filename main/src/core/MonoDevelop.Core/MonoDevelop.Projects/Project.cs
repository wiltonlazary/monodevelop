//  Project.cs
//
// Author:
//   Lluis Sanchez Gual <lluis@novell.com>
//   Viktoria Dudka  <viktoriad@remobjects.com>
// 
// Copyright (c) 2009 Novell, Inc (http://www.novell.com)
// Copyright (c) 2009 RemObjects Software
//
// Permission is hereby granted, free of charge, to any person obtaining a copy
// of this software and associated documentation files (the "Software"), to deal
// in the Software without restriction, including without limitation the rights
// to use, copy, modify, merge, publish, distribute, sublicense, and/or sell
// copies of the Software, and to permit persons to whom the Software is
// furnished to do so, subject to the following conditions:
//
// The above copyright notice and this permission notice shall be included in
// all copies or substantial portions of the Software.
//
// THE SOFTWARE IS PROVIDED "AS IS", WITHOUT WARRANTY OF ANY KIND, EXPRESS OR
// IMPLIED, INCLUDING BUT NOT LIMITED TO THE WARRANTIES OF MERCHANTABILITY,
// FITNESS FOR A PARTICULAR PURPOSE AND NONINFRINGEMENT. IN NO EVENT SHALL THE
// AUTHORS OR COPYRIGHT HOLDERS BE LIABLE FOR ANY CLAIM, DAMAGES OR OTHER
// LIABILITY, WHETHER IN AN ACTION OF CONTRACT, TORT OR OTHERWISE, ARISING FROM,
// OUT OF OR IN CONNECTION WITH THE SOFTWARE OR THE USE OR OTHER DEALINGS IN
// THE SOFTWARE.
//
//


using System;
using System.Linq;
using System.Collections;
using System.Collections.Generic;
using System.IO;
using MonoDevelop.Core;
using MonoDevelop.Core.Serialization;
using MonoDevelop.Projects;
using System.Threading.Tasks;
using MonoDevelop.Projects.Formats.MSBuild;
using System.Xml;
using MonoDevelop.Core.Instrumentation;
using MonoDevelop.Core.Assemblies;
using MonoDevelop.Projects.Extensions;
using System.Collections.Immutable;


namespace MonoDevelop.Projects
{
	/// <summary>
	/// A project
	/// </summary>
	/// <remarks>
	/// This is the base class for MonoDevelop projects. A project is a solution item which has a list of
	/// source code files and which can be built to generate an output.
	/// </remarks>
	public class Project : SolutionItem
	{
		string[] flavorGuids = new string[0];
		static Counter ProjectOpenedCounter = InstrumentationService.CreateCounter ("Project Opened", "Project Model", id:"Ide.Project.Open");

		string[] buildActions;
		MSBuildProject sourceProject;

		string productVersion;
		string schemaVersion;
		bool modifiedInMemory;
		bool msbuildUpdatePending;
		ProjectExtension projectExtension;

		List<string> defaultImports;

		ProjectItemCollection items;

		IEnumerable<string> loadedAvailableItemNames = ImmutableList<string>.Empty;

		protected Project ()
		{
			items = new ProjectItemCollection (this);
			FileService.FileChanged += OnFileChanged;
			Runtime.SystemAssemblyService.DefaultRuntimeChanged += OnDefaultRuntimeChanged;
			files = new ProjectFileCollection ();
			Items.Bind (files);
			DependencyResolutionEnabled = true;
		}

		public ProjectItemCollection Items {
			get { return items; }
		}

		protected Project (params string[] flavorGuids): this()
		{
			this.flavorGuids = flavorGuids;
		}

		protected Project (ProjectCreateInformation projectCreateInfo, XmlElement projectOptions): this()
		{
			var ids = projectOptions != null ? projectOptions.GetAttribute ("flavorIds") : null;
			if (!string.IsNullOrEmpty (ids)) {
				this.flavorGuids = ids.Split (new [] {';'}, StringSplitOptions.RemoveEmptyEntries);
			}
		}

		protected override void OnSetShared ()
		{
			base.OnSetShared ();
			items.SetShared ();
			files.SetShared ();
		}

		internal class CreationContext
		{
			public MSBuildProject Project { get; set; }
			public string TypeGuid { get; set; }
			public string[] FlavorGuids { get; set; }

			internal static CreationContext Create (MSBuildProject p, string typeGuid)
			{
				return new CreationContext {
					Project = p,
					TypeGuid = typeGuid
				};
			}

			internal static CreationContext Create (string typeGuid, string[] flavorGuids)
			{
				return new CreationContext {
					TypeGuid = typeGuid,
					FlavorGuids = flavorGuids
				};
			}
		}

		CreationContext creationContext;

		internal void SetCreationContext (CreationContext ctx)
		{
			creationContext = ctx;
		}

		protected override void OnInitialize ()
		{
			base.OnInitialize ();

			if (creationContext != null) {

				if (IsExtensionChainCreated)
					throw new InvalidOperationException ("Extension chain already created for this object");

				TypeGuid = creationContext.TypeGuid;

				string projectTypeGuids;

				if (creationContext.Project != null) {
					this.sourceProject = creationContext.Project;
					IMSBuildPropertySet globalGroup = sourceProject.GetGlobalPropertyGroup ();
					projectTypeGuids = globalGroup.GetValue ("ProjectTypeGuids");
					if (projectTypeGuids != null) {
						var subtypeGuids = new List<string> ();
						foreach (string guid in projectTypeGuids.Split (';')) {
							string sguid = guid.Trim ();
							if (sguid.Length > 0 && string.Compare (sguid, creationContext.TypeGuid, StringComparison.OrdinalIgnoreCase) != 0)
								subtypeGuids.Add (guid);
						}
						flavorGuids = subtypeGuids.ToArray ();
					}
				} else {
					sourceProject = new MSBuildProject ();
					sourceProject.FileName = FileName;
					flavorGuids = creationContext.FlavorGuids;
				}
			}

			if (sourceProject == null) {
				sourceProject = new MSBuildProject ();
				sourceProject.FileName = FileName;
			}
		}

		protected override void OnExtensionChainInitialized ()
		{
			projectExtension = ExtensionChain.GetExtension<ProjectExtension> ();
			base.OnExtensionChainInitialized ();
			if (creationContext != null && creationContext.Project != null)
				FileName = creationContext.Project.FileName;

			MSBuildEngineSupport = MSBuildProjectService.GetMSBuildSupportForProject (this);
			InitFormatProperties ();
		}

		void OnDefaultRuntimeChanged (object o, EventArgs args)
		{
			// If the default runtime changes, the project builder for this project may change
			// so it has to be created again.
			CleanupProjectBuilder ();
		}

		public IEnumerable<string> FlavorGuids {
			get { return flavorGuids; }
		}

		public IPropertySet GlobalProperties {
			get { return MSBuildProject.GetGlobalPropertyGroup (); }
		}

		public MSBuildProject MSBuildProject {
			get { 
				if (msbuildUpdatePending)
					WriteProject (new ProgressMonitor ());
				return sourceProject;
			}
		}

		public List<string> DefaultImports {
			get {
				if (defaultImports == null) {
					var list = new List<string> ();
					ProjectExtension.OnGetDefaultImports (list);
					defaultImports = list;
				}
				return defaultImports; 
			}
		}

		protected virtual void OnGetDefaultImports (List<string> imports)
		{
		}

		public string ToolsVersion { get; private set; }

		internal bool CheckAllFlavorsSupported ()
		{
			return FlavorGuids.All (g => ProjectExtension.SupportsFlavor (g));
		}

		ProjectExtension ProjectExtension {
			get {
				if (projectExtension == null)
					AssertExtensionChainCreated ();
				return projectExtension;
			}
		}

		public MSBuildSupport MSBuildEngineSupport { get; private set; }

		protected override void OnModified (SolutionItemModifiedEventArgs args)
		{
			if (!Loading) {
				modifiedInMemory = true;
				msbuildUpdatePending = true;
			}
			base.OnModified (args);
		}

		protected override Task OnLoad (ProgressMonitor monitor)
		{
			return Task.Run (delegate {
				if (sourceProject == null || sourceProject.IsNewProject) {
					sourceProject = MSBuildProject.LoadAsync (FileName).Result;
					if (MSBuildEngineSupport == MSBuildSupport.NotSupported)
						sourceProject.UseMSBuildEngine = false;
					sourceProject.Evaluate ();
				}

				IMSBuildPropertySet globalGroup = sourceProject.GetGlobalPropertyGroup ();
				// Avoid crash if there is not global group
				if (globalGroup == null)
					sourceProject.AddNewPropertyGroup (false);

				ProjectExtension.OnPrepareForEvaluation (sourceProject);

				ReadProject (monitor, sourceProject);
			});
		}

		/// <summary>
		/// Called just after the MSBuild project is loaded but before it is evaluated.
		/// </summary>
		/// <param name="project">The project</param>
		/// <remarks>
		/// Subclasses can override this method to transform the MSBuild project before it is evaluated.
		/// For example, it can be used to add or remove imports, or to set custom values for properties.
		/// Changes done in the MSBuild files are not saved.
		/// </remarks>
		protected virtual void OnPrepareForEvaluation (MSBuildProject project)
		{
		}

		internal protected override Task OnSave (ProgressMonitor monitor)
		{
			SetFastBuildCheckDirty ();
			modifiedInMemory = false;

			return Task.Run (delegate {
				WriteProject (monitor);

				// Doesn't save the file to disk if the content did not change
				sourceProject.Save (FileName);

				if (projectBuilder != null)
					projectBuilder.Refresh ();
			});
		}

		protected override IEnumerable<WorkspaceObjectExtension> CreateDefaultExtensions ()
		{
			return base.CreateDefaultExtensions ().Concat (Enumerable.Repeat (new DefaultMSBuildProjectExtension (), 1));
		}

		internal protected override IEnumerable<string> GetItemTypeGuids ()
		{
			return base.GetItemTypeGuids ().Concat (flavorGuids);
		}

		protected override void OnGetProjectEventMetadata (IDictionary<string, string> metadata)
		{
			base.OnGetProjectEventMetadata (metadata);
			var sb = new System.Text.StringBuilder ();
			var first = true;

			var projectTypes = this.GetTypeTags ().ToList ();
			foreach (var p in projectTypes.Where (x => (x != "DotNet") || projectTypes.Count == 1)) {
				if (!first)
					sb.Append (", ");
				sb.Append (p);
				first = false;
			}
			metadata ["ProjectTypes"] = sb.ToString ();
		}

		protected override void OnEndLoad ()
		{
			base.OnEndLoad ();
<<<<<<< HEAD
			ProjectOpenedCounter.Inc (1, null, GetProjectEventMetadata ());
=======

			ProjectOpenedCounter.Inc (1, null, GetProjectEventMetadata (null));
>>>>>>> 62b5da64
		}

		/// <summary>
		/// Description of the project.
		/// </summary>
		private string description = "";
		public string Description {
			get { return description ?? ""; }
			set {
				description = value;
				NotifyModified ("Description");
			}
		}
		
		/// <summary>
		/// Determines whether the provided file can be as part of this project
		/// </summary>
		/// <returns>
		/// <c>true</c> if the file can be compiled; otherwise, <c>false</c>.
		/// </returns>
		/// <param name='fileName'>
		/// File name
		/// </param>
		public bool IsCompileable (string fileName)
		{
			return ProjectExtension.OnGetIsCompileable (fileName);
		}

		protected virtual bool OnGetIsCompileable (string fileName)
		{
			return false;
		}

		/// <summary>
		/// Determines whether the provided build action is a compile action
		/// </summary>
		/// <returns><c>true</c> if this instance is compile build action the specified buildAction; otherwise, <c>false</c>.</returns>
		/// <param name="buildAction">Build action.</param>
		public bool IsCompileBuildAction (string buildAction)
		{
			return ProjectExtension.OnGetIsCompileBuildAction (buildAction);
		}

		protected virtual bool OnGetIsCompileBuildAction (string buildAction)
		{
			return buildAction == BuildAction.Compile;
		}

		/// <summary>
		/// Files of the project
		/// </summary>
		public ProjectFileCollection Files {
			get { return files; }
		}
		private ProjectFileCollection files;

		FilePath baseIntermediateOutputPath;

		public FilePath BaseIntermediateOutputPath {
			get {
				if (!baseIntermediateOutputPath.IsNullOrEmpty)
					return baseIntermediateOutputPath;
				return BaseDirectory.Combine ("obj");
			}
			set {
				if (value.IsNullOrEmpty)
					value = FilePath.Null;
				if (baseIntermediateOutputPath == value)
					return;
				NotifyModified ("BaseIntermediateOutputPath");
			}
		}

		/// <summary>
		/// Gets the project type and its base types.
		/// </summary>
		public IEnumerable<string> GetTypeTags ()
		{
			HashSet<string> sset = new HashSet<string> ();
			ProjectExtension.OnGetTypeTags (sset);
			return sset;
		}

		protected virtual void OnGetTypeTags (HashSet<string> types)
		{
		}

		public bool HasFlavor<T> ()
		{
			return GetService (typeof(T)) != null;
		}

		public T GetFlavor<T> () where T:ProjectExtension
		{
			return (T) GetService (typeof(T));
		}

		internal IEnumerable<ProjectExtension> GetFlavors ()
		{
			return ExtensionChain.GetAllExtensions ().OfType<ProjectExtension> ();
		}

		/// <summary>
		/// Gets or sets the icon of the project.
		/// </summary>
		/// <value>
		/// The stock icon.
		/// </value>
		public IconId StockIcon {
			get {
				if (stockIcon != null)
					return stockIcon.Value;
				else
					return ProjectExtension.StockIcon;
			}
			set { this.stockIcon = value; NotifyModified ("StockIcon"); }
		}
		IconId? stockIcon;
		
		/// <summary>
		/// List of languages that this project supports
		/// </summary>
		/// <value>
		/// The identifiers of the supported languages.
		/// </value>
		public string[] SupportedLanguages {
			get { return ProjectExtension.SupportedLanguages; }
		}

		protected virtual string[] OnGetSupportedLanguages ()
		{
			return new String[] { "" };
		}

		/// <summary>
		/// Gets the default build action for a file
		/// </summary>
		/// <returns>
		/// The default build action.
		/// </returns>
		/// <param name='fileName'>
		/// File name.
		/// </param>
		public string GetDefaultBuildAction (string fileName)
		{
			return ProjectExtension.OnGetDefaultBuildAction (fileName);
		}

		protected virtual string OnGetDefaultBuildAction (string fileName)
		{
			return IsCompileable (fileName) ? BuildAction.Compile : BuildAction.None;
		}

		internal ProjectItem CreateProjectItem (IMSBuildItemEvaluated item)
		{
			return ProjectExtension.OnCreateProjectItem (item);
		}

		protected virtual ProjectItem OnCreateProjectItem (IMSBuildItemEvaluated item)
		{
			if (item.Name == "Folder")
				return new ProjectFile ();

			var type = MSBuildProjectService.GetProjectItemType (item.Name);
			if (type != null)
				return (ProjectItem) Activator.CreateInstance (type, true);

			// Unknown item. Must be a file.
			if (!string.IsNullOrEmpty (item.Include) && !UnsupportedItems.Contains (item.Name) && IsValidFile (item.Include))
				return new ProjectFile ();

			return new UnknownProjectItem (item.Name, item.Include);
		}

		bool IsValidFile (string path)
		{
			// If it is an absolute uri, it's not a valid file
			try {
				if (Uri.IsWellFormedUriString (path, UriKind.Absolute)) {
					var f = new Uri (path);
					return f.Scheme == "file";
				}
			} catch {
				// Old mono versions may crash in IsWellFormedUriString if the path
				// is not an uri.
			}
			return true;
		}

		// Items generated by VS but which MD is not using and should be ignored

		internal static readonly IList<string> UnsupportedItems = new string[] {
			"BootstrapperFile", "AppDesigner", "WebReferences", "WebReferenceUrl", "Service",
			"ProjectReference", "Reference", // Reference elements are included here because they are special-cased for DotNetProject, and they are unsupported in other types of projects
			"InternalsVisibleTo",
			"InternalsVisibleToTest"
		};

		/// <summary>
		/// Gets a project file.
		/// </summary>
		/// <returns>
		/// The project file.
		/// </returns>
		/// <param name='fileName'>
		/// File name.
		/// </param>
		public ProjectFile GetProjectFile (string fileName)
		{
			return files.GetFile (fileName);
		}
		
		/// <summary>
		/// Determines whether a file belongs to this project
		/// </summary>
		/// <param name='fileName'>
		/// File name
		/// </param>
		public bool IsFileInProject (string fileName)
		{
			return files.GetFile (fileName) != null;
		}

		/// <summary>
		/// Gets a list of build actions supported by this project
		/// </summary>
		/// <remarks>
		/// Common actions are grouped at the top, separated by a "--" entry *IF* there are 
		/// more "uncommon" actions than "common" actions
		/// </remarks>
		public string[] GetBuildActions ()
		{
			if (buildActions != null)
				return buildActions;

			// find all the actions in use and add them to the list of standard actions
			HashSet<string> actions = new HashSet<string> ();
			//ad the standard actions
			foreach (string action in ProjectExtension.OnGetStandardBuildActions ().Concat (loadedAvailableItemNames))
				actions.Add (action);

			//add any more actions that are in the project file
			foreach (ProjectFile pf in files)
				actions.Add (pf.BuildAction);

			//remove the "common" actions, since they're handled separately
			IList<string> commonActions = ProjectExtension.OnGetCommonBuildActions ();
			foreach (string action in commonActions)
				if (actions.Contains (action))
					actions.Remove (action);

			//calculate dimensions for our new array and create it
			int dashPos = commonActions.Count;
			bool hasDash = commonActions.Count > 0 && actions.Count > 0;
			int arrayLen = commonActions.Count + actions.Count;
			int uncommonStart = hasDash ? dashPos + 1 : dashPos;
			if (hasDash)
				arrayLen++;
			buildActions = new string[arrayLen];

			//populate it
			if (commonActions.Count > 0)
				commonActions.CopyTo (buildActions, 0);
			if (hasDash)
				buildActions[dashPos] = "--";
			if (actions.Count > 0)
				actions.CopyTo (buildActions, uncommonStart);

			//sort the actions
			if (hasDash) {
				//it may be better to leave common actions in the order that the project specified
				//Array.Sort (buildActions, 0, commonActions.Count, StringComparer.Ordinal);
				Array.Sort (buildActions, uncommonStart, arrayLen - uncommonStart, StringComparer.Ordinal);
			} else {
				Array.Sort (buildActions, StringComparer.Ordinal);
			}
			return buildActions;
		}
		
		/// <summary>
		/// Gets a list of standard build actions.
		/// </summary>
		protected virtual IEnumerable<string> OnGetStandardBuildActions ()
		{
			return BuildAction.StandardActions;
		}

		/// <summary>
		/// Gets a list of common build actions (common actions are shown first in the project build action list)
		/// </summary>
		protected virtual IList<string> OnGetCommonBuildActions ()
		{
			return BuildAction.StandardActions;
		}

		protected override void OnDispose ()
		{
			foreach (var item in items) {
				IDisposable disp = item as IDisposable;
				if (disp != null)
					disp.Dispose ();
			}

			FileService.FileChanged -= OnFileChanged;
			Runtime.SystemAssemblyService.DefaultRuntimeChanged -= OnDefaultRuntimeChanged;
			CleanupProjectBuilder ();

			if (sourceProject != null) {
				sourceProject.Dispose ();
				sourceProject = null;
			}
			base.OnDispose ();
		}

		/// <summary>
		/// Runs a build or execution target.
		/// </summary>
		/// <returns>
		/// The result of the operation
		/// </returns>
		/// <param name='monitor'>
		/// A progress monitor
		/// </param>
		/// <param name='target'>
		/// Name of the target
		/// </param>
		/// <param name='configuration'>
		/// Configuration to use to run the target
		/// </param>
		public async Task<BuildResult> RunTarget (ProgressMonitor monitor, string target, ConfigurationSelector configuration)
		{
			return await ProjectExtension.OnRunTarget (monitor, target, configuration);
		}

		public bool SupportsTarget (string target)
		{
			return !IsUnsupportedProject && ProjectExtension.OnGetSupportsTarget (target);
		}

		protected virtual bool OnGetSupportsTarget (string target)
		{
			return sourceProject.EvaluatedTargets.Any (t => t.Name == target);
		}

		/// <summary>
		/// Runs a build or execution target.
		/// </summary>
		/// <returns>
		/// The result of the operation
		/// </returns>
		/// <param name='monitor'>
		/// A progress monitor
		/// </param>
		/// <param name='target'>
		/// Name of the target
		/// </param>
		/// <param name='configuration'>
		/// Configuration to use to run the target
		/// </param>
		/// <remarks>
		/// Subclasses can override this method to provide a custom implementation of project operations such as
		/// build or clean. The default implementation delegates the execution to the more specific OnBuild
		/// and OnClean methods, or to the item handler for other targets.
		/// </remarks>
		internal async protected virtual Task<BuildResult> OnRunTarget (ProgressMonitor monitor, string target, ConfigurationSelector configuration)
		{
			if (target == ProjectService.BuildTarget)
				return await RunBuildTarget (monitor, configuration);
			else if (target == ProjectService.CleanTarget)
				return await RunCleanTarget (monitor, configuration);
			return await RunMSBuildTarget (monitor, target, configuration) ?? new BuildResult ();
		}


		async Task<BuildResult> DoRunTarget (ProgressMonitor monitor, string target, ConfigurationSelector configuration)
		{
			if (target == ProjectService.BuildTarget) {
				SolutionItemConfiguration conf = GetConfiguration (configuration);
				if (conf != null && conf.CustomCommands.HasCommands (CustomCommandType.Build)) {
					if (monitor.CancellationToken.IsCancellationRequested)
						return BuildResult.Cancelled;
					if (!await conf.CustomCommands.ExecuteCommand (monitor, this, CustomCommandType.Build, configuration)) {
						var r = new BuildResult ();
						r.AddError (GettextCatalog.GetString ("Custom command execution failed"));
						return r;
					}
					return BuildResult.Success;
				}
			} else if (target == ProjectService.CleanTarget) {
				SetFastBuildCheckDirty ();
				SolutionItemConfiguration config = GetConfiguration (configuration);
				if (config != null && config.CustomCommands.HasCommands (CustomCommandType.Clean)) {
					if (monitor.CancellationToken.IsCancellationRequested)
						return BuildResult.Cancelled;
					if (!await config.CustomCommands.ExecuteCommand (monitor, this, CustomCommandType.Clean, configuration)) {
						var r = new BuildResult ();
						r.AddError (GettextCatalog.GetString ("Custom command execution failed"));
						return r;
					}
					return BuildResult.Success;
				}
			}
			return await OnRunTarget (monitor, target, configuration);
		}

		async Task<BuildResult> RunMSBuildTarget (ProgressMonitor monitor, string target, ConfigurationSelector configuration)
		{
			if (CheckUseMSBuildEngine (configuration)) {
				LogWriter logWriter = new LogWriter (monitor.Log);
				RemoteProjectBuilder builder = GetProjectBuilder ();
				var configs = GetConfigurations (configuration);

				MSBuildResult result = null;
				await Task.Run (async delegate {
					
					TimerCounter buildTimer = null;
					switch (target) {
					case "Build": buildTimer = Counters.BuildMSBuildProjectTimer; break;
					case "Clean": buildTimer = Counters.CleanMSBuildProjectTimer; break;
					}

					var t1 = Counters.RunMSBuildTargetTimer.BeginTiming (GetProjectEventMetadata ());
					var t2 = buildTimer != null ? buildTimer.BeginTiming (GetProjectEventMetadata ()) : null;

					try {
						result = await builder.Run (configs, logWriter, MSBuildProjectService.DefaultMSBuildVerbosity, new[] { target }, null, null, monitor.CancellationToken);
					} finally {
						t1.End ();
						if (t2 != null)
							t2.End ();
					}

					System.Runtime.Remoting.RemotingServices.Disconnect (logWriter);
				});

				var br = new BuildResult ();
				foreach (var err in result.Errors) {
					FilePath file = null;
					if (err.File != null)
						file = Path.Combine (Path.GetDirectoryName (err.ProjectFile), err.File);

					br.Append (new BuildError (file, err.LineNumber, err.ColumnNumber, err.Code, err.Message) {
								Subcategory = err.Subcategory,
								EndLine = err.EndLineNumber,
								EndColumn = err.EndColumnNumber,
								IsWarning = err.IsWarning
								});
				}
				return br;
			}
			else {
				CleanupProjectBuilder ();
				if (this is DotNetProject) {
					var handler = new MonoDevelop.Projects.Formats.MD1.MD1DotNetProjectHandler ((DotNetProject)this);
					return await handler.RunTarget (monitor, target, configuration);
				}
			}
			return null;
		}

		internal ProjectConfigurationInfo[] GetConfigurations (ConfigurationSelector configuration)
		{
			// Returns a list of project/configuration information for the provided item and all its references
			List<ProjectConfigurationInfo> configs = new List<ProjectConfigurationInfo> ();
			var c = GetConfiguration (configuration);
			configs.Add (new ProjectConfigurationInfo () {
				ProjectFile = FileName,
				Configuration = c != null ? c.Name : "",
				Platform = c != null ? GetExplicitPlatform (c) : "",
				ProjectGuid = ItemId
			});
			foreach (var refProject in GetReferencedItems (configuration).OfType<Project> ()) {
				var refConfig = refProject.GetConfiguration (configuration);
				if (refConfig != null) {
					configs.Add (new ProjectConfigurationInfo () {
						ProjectFile = refProject.FileName,
						Configuration = refConfig.Name,
						Platform = GetExplicitPlatform (refConfig),
						ProjectGuid = refProject.ItemId
					});
				}
			}
			return configs.ToArray ();
		}

		//for some reason, MD internally handles "AnyCPU" as "", but we need to be explicit when
		//passing it to the build engine
		static string GetExplicitPlatform (SolutionItemConfiguration configObject)
		{
			if (string.IsNullOrEmpty (configObject.Platform)) {
				return "AnyCPU";
			}
			return configObject.Platform;
		}

		#region Project builder management

		RemoteProjectBuilder projectBuilder;
		string lastBuildToolsVersion;
		string lastBuildRuntime;
		string lastFileName;
		string lastSlnFileName;
		object builderLock = new object ();

		internal RemoteProjectBuilder GetProjectBuilder ()
		{
			//FIXME: we can't really have per-project runtimes, has to be per-solution
			TargetRuntime runtime = null;
			var ap = this as IAssemblyProject;
			runtime = ap != null ? ap.TargetRuntime : Runtime.SystemAssemblyService.CurrentRuntime;

			var sln = ParentSolution;
			var slnFile = sln != null ? sln.FileName : null;

			lock (builderLock) {
				if (projectBuilder == null || lastBuildToolsVersion != ToolsVersion || lastBuildRuntime != runtime.Id || lastFileName != FileName || lastSlnFileName != slnFile) {
					if (projectBuilder != null) {
						projectBuilder.Dispose ();
						projectBuilder = null;
					}
					projectBuilder = MSBuildProjectService.GetProjectBuilder (runtime, ToolsVersion, FileName, slnFile);
					projectBuilder.Disconnected += delegate {
						CleanupProjectBuilder ();
					};
					lastBuildToolsVersion = ToolsVersion;
					lastBuildRuntime = runtime.Id;
					lastFileName = FileName;
					lastSlnFileName = slnFile;
				}
				if (modifiedInMemory) {
					modifiedInMemory = false;
					WriteProject (new ProgressMonitor ());
					projectBuilder.RefreshWithContent (sourceProject.SaveToString ());
				}
			}
			return projectBuilder;
		}

		void CleanupProjectBuilder ()
		{
			if (projectBuilder != null) {
				projectBuilder.Dispose ();
				projectBuilder = null;
			}
		}

		public void RefreshProjectBuilder ()
		{
			if (projectBuilder != null)
				projectBuilder.Refresh ();
		}

		public void ReloadProjectBuilder ()
		{
			CleanupProjectBuilder ();
		}

		#endregion

		/// <summary>Whether to use the MSBuild engine for the specified item.</summary>
		internal bool CheckUseMSBuildEngine (ConfigurationSelector sel, bool checkReferences = true)
		{
			// if the item mandates MSBuild, always use it
			if (MSBuildEngineSupport.HasFlag (MSBuildSupport.Required))
				return true;
			// if the user has set the option, use the setting
			if (UseMSBuildEngine.HasValue)
				return UseMSBuildEngine.Value;

			// If the item type defaults to using MSBuild, only use MSBuild if its direct references also use MSBuild.
			// This prevents a not-uncommon common error referencing non-MSBuild projects from MSBuild projects
			// NOTE: This adds about 11ms to the load/build/etc times of the MonoDevelop solution. Doing it recursively
			// adds well over a second.
			return MSBuildEngineSupport.HasFlag (MSBuildSupport.Supported) && (
				!checkReferences || GetReferencedItems (sel).OfType<Project>().All (i => i.CheckUseMSBuildEngine (sel, false))
			);
		}

		/// <summary>
		/// Adds a file to the project
		/// </summary>
		/// <returns>
		/// The file instance.
		/// </returns>
		/// <param name='filename'>
		/// Absolute path to the file.
		/// </param>
		public ProjectFile AddFile (string filename)
		{
			return AddFile (filename, null);
		}
		
		public IEnumerable<ProjectFile> AddFiles (IEnumerable<FilePath> files)
		{
			return AddFiles (files, null);
		}
		
		/// <summary>
		/// Adds a file to the project
		/// </summary>
		/// <returns>
		/// The file instance.
		/// </returns>
		/// <param name='filename'>
		/// Absolute path to the file.
		/// </param>
		/// <param name='buildAction'>
		/// Build action to assign to the file.
		/// </param>
		public ProjectFile AddFile (string filename, string buildAction)
		{
			foreach (ProjectFile fInfo in Files) {
				if (fInfo.Name == filename) {
					return fInfo;
				}
			}

			if (String.IsNullOrEmpty (buildAction)) {
				buildAction = GetDefaultBuildAction (filename);
			}

			ProjectFile newFileInformation = new ProjectFile (filename, buildAction);
			Files.Add (newFileInformation);
			return newFileInformation;
		}
		
		public IEnumerable<ProjectFile> AddFiles (IEnumerable<FilePath> files, string buildAction)
		{
			List<ProjectFile> newFiles = new List<ProjectFile> ();
			foreach (FilePath filename in files) {
				string ba = buildAction;
				if (String.IsNullOrEmpty (ba))
					ba = GetDefaultBuildAction (filename);

				ProjectFile newFileInformation = new ProjectFile (filename, ba);
				newFiles.Add (newFileInformation);
			}
			Files.AddRange (newFiles);
			return newFiles;
		}
		
		/// <summary>
		/// Adds a file to the project
		/// </summary>
		/// <param name='projectFile'>
		/// The file.
		/// </param>
		public void AddFile (ProjectFile projectFile)
		{
			Files.Add (projectFile);
		}
		
		/// <summary>
		/// Adds a directory to the project.
		/// </summary>
		/// <returns>
		/// The directory instance.
		/// </returns>
		/// <param name='relativePath'>
		/// Relative path of the directory.
		/// </param>
		/// <remarks>
		/// The directory is created if it doesn't exist
		/// </remarks>
		public ProjectFile AddDirectory (string relativePath)
		{
			string newPath = Path.Combine (BaseDirectory, relativePath);

			foreach (ProjectFile fInfo in Files)
				if (fInfo.Name == newPath && fInfo.Subtype == Subtype.Directory)
					return fInfo;

			if (!Directory.Exists (newPath)) {
				if (File.Exists (newPath)) {
					string message = GettextCatalog.GetString ("Cannot create directory {0}, as a file with that name exists.", newPath);
					throw new InvalidOperationException (message);
				}
				FileService.CreateDirectory (newPath);
			}

			ProjectFile newDir = new ProjectFile (newPath);
			newDir.Subtype = Subtype.Directory;
			AddFile (newDir);
			return newDir;
		}
		
		//HACK: the build code is structured such that support file copying is in here instead of the item handler
		//so in order to avoid doing them twice when using the msbuild engine, we special-case them
		bool UsingMSBuildEngine (ConfigurationSelector sel)
		{
			return CheckUseMSBuildEngine (sel);
		}

		protected override Task<BuildResult> OnBuild (ProgressMonitor monitor, ConfigurationSelector configuration)
		{
			return RunTarget (monitor, "Build", configuration);
		}

		async Task<BuildResult> RunBuildTarget (ProgressMonitor monitor, ConfigurationSelector configuration)
		{
			// create output directory, if not exists
			ProjectConfiguration conf = GetConfiguration (configuration) as ProjectConfiguration;
			if (conf == null) {
				BuildResult cres = new BuildResult ();
				cres.AddError (GettextCatalog.GetString ("Configuration '{0}' not found in project '{1}'", configuration.ToString (), Name));
				return cres;
			}
			
			StringParserService.Properties["Project"] = Name;
			
			if (UsingMSBuildEngine (configuration)) {
				var result = await DoBuild (monitor, configuration);
				if (!result.Failed)
					SetFastBuildCheckClean (configuration);
				return result;			
			}
			
			string outputDir = conf.OutputDirectory;
			try {
				DirectoryInfo directoryInfo = new DirectoryInfo (outputDir);
				if (!directoryInfo.Exists) {
					directoryInfo.Create ();
				}
			} catch (Exception e) {
				throw new ApplicationException ("Can't create project output directory " + outputDir + " original exception:\n" + e.ToString ());
			}

			//copy references and files marked to "CopyToOutputDirectory"
			CopySupportFiles (monitor, configuration);
		
			monitor.Log.WriteLine ("Performing main compilation...");
			
			BuildResult res = await DoBuild (monitor, configuration);

			if (res != null) {
				string errorString = GettextCatalog.GetPluralString ("{0} error", "{0} errors", res.ErrorCount, res.ErrorCount);
				string warningString = GettextCatalog.GetPluralString ("{0} warning", "{0} warnings", res.WarningCount, res.WarningCount);

				monitor.Log.WriteLine (GettextCatalog.GetString ("Build complete -- ") + errorString + ", " + warningString);
			}

			return res;
		}

		bool disableFastUpToDateCheck;

		//the configuration of the last build that completed successfully
		//null if any file in the project has since changed
		string fastUpToDateCheckGoodConfig;

		public bool FastCheckNeedsBuild (ConfigurationSelector configuration)
		{
			return ProjectExtension.OnFastCheckNeedsBuild (configuration);
		}
		
		protected virtual bool OnFastCheckNeedsBuild (ConfigurationSelector configuration)
		{
			if (disableFastUpToDateCheck || fastUpToDateCheckGoodConfig == null)
				return true;
			var cfg = GetConfiguration (configuration);
			return cfg == null || cfg.Id != fastUpToDateCheckGoodConfig;
		}

		protected void SetFastBuildCheckDirty ()
		{
			fastUpToDateCheckGoodConfig = null;
		}
		
		void SetFastBuildCheckClean (ConfigurationSelector configuration)
		{
			var cfg = GetConfiguration (configuration);
			fastUpToDateCheckGoodConfig = cfg != null ? cfg.Id : null;
		}

		/// <summary>
		/// Copies the support files to the output directory
		/// </summary>
		/// <param name='monitor'>
		/// Progress monitor.
		/// </param>
		/// <param name='configuration'>
		/// Configuration for which to copy the files.
		/// </param>
		/// <remarks>
		/// Copies all support files to the output directory of the given configuration. Support files
		/// include: assembly references with the Local Copy flag, data files with the Copy to Output option, etc.
		/// </remarks>
		public void CopySupportFiles (ProgressMonitor monitor, ConfigurationSelector configuration)
		{
			ProjectConfiguration config = (ProjectConfiguration) GetConfiguration (configuration);

			foreach (FileCopySet.Item item in GetSupportFileList (configuration)) {
				FilePath dest = Path.GetFullPath (Path.Combine (config.OutputDirectory, item.Target));
				FilePath src = Path.GetFullPath (item.Src);

				try {
					if (dest == src)
						continue;

					if (item.CopyOnlyIfNewer && File.Exists (dest) && (File.GetLastWriteTimeUtc (dest) >= File.GetLastWriteTimeUtc (src)))
						continue;

					// Use Directory.Create so we don't trigger the VersionControl addin and try to
					// add the directory to version control.
					if (!Directory.Exists (Path.GetDirectoryName (dest)))
						Directory.CreateDirectory (Path.GetDirectoryName (dest));

					if (File.Exists (src)) {
						dest.Delete ();
						FileService.CopyFile (src, dest);
						
						// Copied files can't be read-only, so they can be removed when rebuilding the project
						FileAttributes atts = File.GetAttributes (dest);
						if (atts.HasFlag (FileAttributes.ReadOnly))
							File.SetAttributes (dest, atts & ~FileAttributes.ReadOnly);
					}
					else
						monitor.ReportError (GettextCatalog.GetString ("Could not find support file '{0}'.", src), null);

				} catch (IOException ex) {
					monitor.ReportError (GettextCatalog.GetString ("Error copying support file '{0}'.", dest), ex);
				}
			}
		}

		/// <summary>
		/// Removes all support files from the output directory
		/// </summary>
		/// <param name='monitor'>
		/// Progress monitor.
		/// </param>
		/// <param name='configuration'>
		/// Configuration for which to delete the files.
		/// </param>
		/// <remarks>
		/// Deletes all support files from the output directory of the given configuration. Support files
		/// include: assembly references with the Local Copy flag, data files with the Copy to Output option, etc.
		/// </remarks>
		public async Task DeleteSupportFiles (ProgressMonitor monitor, ConfigurationSelector configuration)
		{
			ProjectConfiguration config = (ProjectConfiguration) GetConfiguration (configuration);

			foreach (FileCopySet.Item item in GetSupportFileList (configuration)) {
				FilePath dest = Path.Combine (config.OutputDirectory, item.Target);

				// Ignore files which were not copied
				if (Path.GetFullPath (dest) == Path.GetFullPath (item.Src))
					continue;

				try {
					await dest.DeleteAsync ();
				} catch (IOException ex) {
					monitor.ReportError (GettextCatalog.GetString ("Error deleting support file '{0}'.", dest), ex);
				}
			}
		}
		
		/// <summary>
		/// Gets a list of files required to use the project output
		/// </summary>
		/// <returns>
		/// A list of files.
		/// </returns>
		/// <param name='configuration'>
		/// Build configuration for which get the list
		/// </param>
		/// <remarks>
		/// Returns a list of all files that are required to use the project output binary, for example: data files with
		/// the Copy to Output option, debug information files, generated resource files, etc.
		/// </remarks>
		public FileCopySet GetSupportFileList (ConfigurationSelector configuration)
		{
			var list = new FileCopySet ();
			PopulateSupportFileList (list, configuration);
			return list;
		}

		/// <summary>
		/// Gets a list of files required to use the project output
		/// </summary>
		/// <param name='list'>
		/// List where to add the support files.
		/// </param>
		/// <param name='configuration'>
		/// Build configuration for which get the list
		/// </param>
		/// <remarks>
		/// Returns a list of all files that are required to use the project output binary, for example: data files with
		/// the Copy to Output option, debug information files, generated resource files, etc.
		/// </remarks>
		internal protected virtual void PopulateSupportFileList (FileCopySet list, ConfigurationSelector configuration)
		{
			ProjectExtension.OnPopulateSupportFileList (list, configuration);
		}
		void DoPopulateSupportFileList (FileCopySet list, ConfigurationSelector configuration)
		{
			foreach (ProjectFile pf in Files) {
				if (pf.CopyToOutputDirectory == FileCopyMode.None)
					continue;
				list.Add (pf.FilePath, pf.CopyToOutputDirectory == FileCopyMode.PreserveNewest, pf.ProjectVirtualPath);
			}
		}

		/// <summary>
		/// Gets a list of files generated when building this project
		/// </summary>
		/// <returns>
		/// A list of files.
		/// </returns>
		/// <param name='configuration'>
		/// Build configuration for which get the list
		/// </param>
		/// <remarks>
		/// Returns a list of all files that are generated when this project is built, including: the generated binary,
		/// debug information files, satellite assemblies.
		/// </remarks>
		public List<FilePath> GetOutputFiles (ConfigurationSelector configuration)
		{
			List<FilePath> list = new List<FilePath> ();
			PopulateOutputFileList (list, configuration);
			return list;
		}

		/// <summary>
		/// Gets a list of files retuired to use the project output
		/// </summary>
		/// <param name='list'>
		/// List where to add the support files.
		/// </param>
		/// <param name='configuration'>
		/// Build configuration for which get the list
		/// </param>
		/// <remarks>
		/// Returns a list of all files that are required to use the project output binary, for example: data files with
		/// the Copy to Output option, debug information files, generated resource files, etc.
		/// </remarks>
		internal protected virtual void PopulateOutputFileList (List<FilePath> list, ConfigurationSelector configuration)
		{
			ProjectExtension.OnPopulateOutputFileList (list, configuration);
		}		
		void DoPopulateOutputFileList (List<FilePath> list, ConfigurationSelector configuration)
		{
			string file = GetOutputFileName (configuration);
			if (file != null)
				list.Add (file);
		}		

		/// <summary>
		/// Builds the project.
		/// </summary>
		/// <returns>
		/// The build result.
		/// </returns>
		/// <param name='monitor'>
		/// Progress monitor.
		/// </param>
		/// <param name='configuration'>
		/// Configuration to build.
		/// </param>
		/// <remarks>
		/// This method is invoked to build the project. Support files such as files with the Copy to Output flag will
		/// be copied before calling this method.
		/// </remarks>
		protected async virtual Task<BuildResult> DoBuild (ProgressMonitor monitor, ConfigurationSelector configuration)
		{
			BuildResult res = await RunMSBuildTarget (monitor, "Build", configuration);
			return res ?? new BuildResult ();
		}

		protected override Task<BuildResult> OnClean (ProgressMonitor monitor, ConfigurationSelector configuration)
		{
			return RunTarget (monitor, "Clean", configuration);
		}

		async Task<BuildResult> RunCleanTarget (ProgressMonitor monitor, ConfigurationSelector configuration)
		{
			ProjectConfiguration config = GetConfiguration (configuration) as ProjectConfiguration;
			if (config == null) {
				monitor.ReportError (GettextCatalog.GetString ("Configuration '{0}' not found in project '{1}'", configuration, Name), null);
				return BuildResult.Success;
			}
			
			if (UsingMSBuildEngine (configuration)) {
				return await DoClean (monitor, config.Selector);
			}
			
			monitor.Log.WriteLine ("Removing output files...");

			var filesToDelete = GetOutputFiles (configuration).ToArray ();

			await Task.Run (delegate {
				// Delete generated files
				foreach (FilePath file in filesToDelete) {
					if (File.Exists (file)) {
						file.Delete ();
						if (file.ParentDirectory.CanonicalPath != config.OutputDirectory.CanonicalPath && Directory.GetFiles (file.ParentDirectory).Length == 0)
							file.ParentDirectory.Delete ();
					}
				}
			});
	
			await DeleteSupportFiles (monitor, configuration);
			
			var res = await DoClean (monitor, config.Selector);
			monitor.Log.WriteLine (GettextCatalog.GetString ("Clean complete"));
			return res;
		}

		protected virtual Task<BuildResult> DoClean (ProgressMonitor monitor, ConfigurationSelector configuration)
		{
			return RunMSBuildTarget (monitor, "Clean", configuration);
		}

		protected async override Task OnExecute (ProgressMonitor monitor, ExecutionContext context, ConfigurationSelector configuration)
		{
			ProjectConfiguration config = GetConfiguration (configuration) as ProjectConfiguration;
			if (config == null) {
				monitor.ReportError (GettextCatalog.GetString ("Configuration '{0}' not found in project '{1}'", configuration, Name), null);
				return;
			}
			await DoExecute (monitor, context, configuration);
		}
		
		/// <summary>
		/// Executes the project
		/// </summary>
		/// <param name='monitor'>
		/// Progress monitor.
		/// </param>
		/// <param name='context'>
		/// Execution context.
		/// </param>
		/// <param name='configuration'>
		/// Configuration to execute.
		/// </param>
		protected virtual Task DoExecute (ProgressMonitor monitor, ExecutionContext context, ConfigurationSelector configuration)
		{
			return new Task (delegate {});
		}

		/// <summary>
		/// Gets the absolute path to the output file generated by this project.
		/// </summary>
		/// <returns>
		/// Absolute path the the output file.
		/// </returns>
		/// <param name='configuration'>
		/// Build configuration.
		/// </param>
		public FilePath GetOutputFileName (ConfigurationSelector configuration)
		{
			return ProjectExtension.OnGetOutputFileName (configuration);
		}

		protected virtual FilePath OnGetOutputFileName (ConfigurationSelector configuration)
		{
			return FilePath.Null;
		}

		internal protected override bool OnGetNeedsBuilding (ConfigurationSelector configuration)
		{
			return CheckNeedsBuild (configuration);
		}

		protected override void OnSetNeedsBuilding (ConfigurationSelector configuration)
		{
			var of = GetOutputFileName (configuration);
			if (File.Exists (of))
				File.Delete (of);
		}

		/// <summary>
		/// Checks if the project needs to be built
		/// </summary>
		/// <returns>
		/// <c>True</c> if the project needs to be built (it has changes)
		/// </returns>
		/// <param name='configuration'>
		/// Build configuration.
		/// </param>
		protected virtual bool CheckNeedsBuild (ConfigurationSelector configuration)
		{
			DateTime tim = GetLastBuildTime (configuration);
			if (tim == DateTime.MinValue)
				return true;

			foreach (ProjectFile file in Files) {
				if (file.BuildAction == BuildAction.Content || file.BuildAction == BuildAction.None)
					continue;
				try {
					if (File.GetLastWriteTime (file.FilePath) > tim)
						return true;
				} catch (IOException) {
					// Ignore.
				}
			}

			foreach (SolutionFolderItem pref in GetReferencedItems (configuration)) {
				if (pref.GetLastBuildTime (configuration) > tim)
					return true;
			}

			try {
				if (File.GetLastWriteTime (FileName) > tim)
					return true;
			} catch {
				// Ignore
			}

			return false;
		}

		protected internal override DateTime OnGetLastBuildTime (ConfigurationSelector configuration)
		{
			string file = GetOutputFileName (configuration);
			if (file == null)
				return DateTime.MinValue;

			FileInfo finfo = new FileInfo (file);
			if (!finfo.Exists)
				return DateTime.MinValue;
			else
				return finfo.LastWriteTime;
		}

		internal virtual void OnFileChanged (object source, FileEventArgs e)
		{
			foreach (FileEventInfo fi in e) {
				ProjectFile file = GetProjectFile (fi.FileName);
				if (file != null) {
					SetFastBuildCheckDirty ();
					try {
						NotifyFileChangedInProject (file);
					} catch {
						// Workaround Mono bug. The watcher seems to
						// stop watching if an exception is thrown in
						// the event handler
					}
				}
			}
		}

		protected override IEnumerable<FilePath> OnGetItemFiles (bool includeReferencedFiles)
		{
			var baseFiles = base.OnGetItemFiles (includeReferencedFiles);

			if (includeReferencedFiles) {
				List<FilePath> col = new List<FilePath> ();
				foreach (ProjectFile pf in Files) {
					if (pf.Subtype != Subtype.Directory)
						col.Add (pf.FilePath);
				}
				baseFiles = baseFiles.Concat (col);
			}
			return baseFiles;
		}

		protected internal override void OnItemsAdded (IEnumerable<ProjectItem> objs)
		{
			base.OnItemsAdded (objs);
			NotifyFileAddedToProject (objs.OfType<ProjectFile> ());
		}

		protected internal override void OnItemsRemoved (IEnumerable<ProjectItem> objs)
		{
			base.OnItemsRemoved (objs);
			NotifyFileRemovedFromProject (objs.OfType<ProjectFile> ());
		}

		internal void NotifyFileChangedInProject (ProjectFile file)
		{
			OnFileChangedInProject (new ProjectFileEventArgs (this, file));
		}

		internal void NotifyFilePropertyChangedInProject (ProjectFile file, string property)
		{
			NotifyModified ("Files");
			OnFilePropertyChangedInProject (new ProjectFileEventArgs (this, file, property));
		}

		// A collection of files that depend on other files for which the dependencies
		// have not yet been resolved.
		UnresolvedFileCollection unresolvedDeps;

		void NotifyFileRemovedFromProject (IEnumerable<ProjectFile> objs)
		{
			if (!objs.Any ())
				return;
			
			var args = new ProjectFileEventArgs ();
			
			foreach (ProjectFile file in objs) {
				file.SetProject (null);
				args.Add (new ProjectFileEventInfo (this, file));
				if (DependencyResolutionEnabled) {
					unresolvedDeps.Remove (file);
					foreach (ProjectFile f in file.DependentChildren) {
						f.DependsOnFile = null;
						if (!string.IsNullOrEmpty (f.DependsOn))
							unresolvedDeps.Add (f);
					}
					file.DependsOn = null;
				}
			}
			NotifyModified ("Files");
			OnFileRemovedFromProject (args);
		}

		void NotifyFileAddedToProject (IEnumerable<ProjectFile> objs)
		{
			if (!objs.Any ())
				return;
			
			var args = new ProjectFileEventArgs ();
			
			foreach (ProjectFile file in objs) {
				if (file.Project != null)
					throw new InvalidOperationException ("ProjectFile already belongs to a project");
				file.SetProject (this);
				args.Add (new ProjectFileEventInfo (this, file));
				ResolveDependencies (file);
			}

			NotifyModified ("Files");
			OnFileAddedToProject (args);
		}

		internal void UpdateDependency (ProjectFile file, FilePath oldPath)
		{
			unresolvedDeps.Remove (file, oldPath);
			ResolveDependencies (file);
		}

		internal void ResolveDependencies (ProjectFile file)
		{
			if (!DependencyResolutionEnabled)
				return;

			if (!file.ResolveParent ())
				unresolvedDeps.Add (file);

			List<ProjectFile> resolved = null;
			foreach (ProjectFile unres in unresolvedDeps.GetUnresolvedFilesForPath (file.FilePath)) {
				if (string.IsNullOrEmpty (unres.DependsOn)) {
					if (resolved == null)
						resolved = new List<ProjectFile> ();
					resolved.Add (unres);
				}
				if (unres.ResolveParent (file)) {
					if (resolved == null)
						resolved = new List<ProjectFile> ();
					resolved.Add (unres);
				}
			}
			if (resolved != null)
				foreach (ProjectFile pf in resolved)
					unresolvedDeps.Remove (pf);
		}

		bool DependencyResolutionEnabled {

			get { return unresolvedDeps != null; }
			set {
				if (value) {
					if (unresolvedDeps != null)
						return;
					unresolvedDeps = new UnresolvedFileCollection ();
					foreach (ProjectFile file in files)
						ResolveDependencies (file);
				} else {
					unresolvedDeps = null;
				}
			}
		}

		internal void ReadProject (ProgressMonitor monitor, MSBuildProject msproject)
		{
			OnReadProjectHeader (monitor, msproject);
			modifiedInMemory = false;
			msbuildUpdatePending = false;
			ProjectExtension.OnReadProject (monitor, msproject);
			NeedsReload = false;
		}

		internal void WriteProject (ProgressMonitor monitor)
		{
			msbuildUpdatePending = false;
			sourceProject.FileName = FileName;
			OnWriteProjectHeader (monitor, sourceProject);
			ProjectExtension.OnWriteProject (monitor, sourceProject);
			sourceProject.IsNewProject = false;
		}

		class ConfigData
		{
			public ConfigData (string conf, string plt, IMSBuildPropertySet grp)
			{
				Config = conf;
				Platform = plt;
				Group = grp;
			}

			public bool FullySpecified {
				get { return Config != Unspecified && Platform != Unspecified; }
			}

			public string Config;
			public string Platform;
			public IMSBuildPropertySet Group;
			public bool Exists;
			public bool IsNew; // The group did not exist in the original file
		}

		const string Unspecified = null;
		ITimeTracker timer;

		protected virtual void OnReadProjectHeader (ProgressMonitor monitor, MSBuildProject msproject)
		{
			timer = Counters.ReadMSBuildProject.BeginTiming ();

			ToolsVersion = msproject.ToolsVersion;
			if (string.IsNullOrEmpty (ToolsVersion))
				ToolsVersion = "2.0";

			IMSBuildPropertySet globalGroup = msproject.GetGlobalPropertyGroup ();
			// Avoid crash if there is not global group
			if (globalGroup == null)
				globalGroup = msproject.AddNewPropertyGroup (false);

			productVersion = globalGroup.GetValue ("ProductVersion");
			schemaVersion = globalGroup.GetValue ("SchemaVersion");

			// Get the project ID

			string itemGuid = globalGroup.GetValue ("ProjectGuid");
			if (itemGuid == null)
				throw new UserException ("Project file doesn't have a valid ProjectGuid");

			// Workaround for a VS issue. VS doesn't include the curly braces in the ProjectGuid
			// of shared projects.
			if (!itemGuid.StartsWith ("{", StringComparison.Ordinal))
				itemGuid = "{" + itemGuid + "}";

			ItemId = itemGuid.ToUpper ();

			// Get the project GUIDs

			string projectTypeGuids = globalGroup.GetValue ("ProjectTypeGuids");

			var subtypeGuids = new List<string> ();
			if (projectTypeGuids != null) {
				foreach (string guid in projectTypeGuids.Split (';')) {
					string sguid = guid.Trim ();
					if (sguid.Length > 0 && string.Compare (sguid, TypeGuid, StringComparison.OrdinalIgnoreCase) != 0)
						subtypeGuids.Add (guid);
				}
			}
			flavorGuids = subtypeGuids.ToArray ();

			if (!CheckAllFlavorsSupported ()) {
				var guids = new [] { TypeGuid };
				var projectInfo = MSBuildProjectService.GetUnknownProjectTypeInfo (guids.Concat (flavorGuids).ToArray (), FileName);
				IsUnsupportedProject = true;
				if (projectInfo != null)
					UnsupportedProjectMessage = projectInfo.GetInstructions ();
			}

			// Common properties

			Description = msproject.EvaluatedProperties.GetValue ("Description", "");
			baseIntermediateOutputPath = msproject.EvaluatedProperties.GetPathValue ("BaseIntermediateOutputPath", defaultValue:BaseDirectory.Combine ("obj"), relativeToProject:true);
			disableFastUpToDateCheck = msproject.EvaluatedProperties.GetValue ("DisableFastUpToDateCheck", false);

			globalGroup.ReadObjectProperties (this, GetType (), true);

			RemoveDuplicateItems (msproject);
		}

		protected virtual void OnReadProject (ProgressMonitor monitor, MSBuildProject msproject)
		{
			timer.Trace ("Read project items");
			LoadProjectItems (msproject, ProjectItemFlags.None, usedMSBuildItems);

			timer.Trace ("Read configurations");

			List<ConfigData> configData = GetConfigData (msproject, false);
			List<ConfigData> partialConfigurations = new List<ConfigData> ();
			HashSet<string> handledConfigurations = new HashSet<string> ();
			var configurations = new HashSet<string> ();
			var platforms = new HashSet<string> ();

			IMSBuildPropertySet globalGroup = msproject.GetGlobalPropertyGroup ();
			configData.Insert (0, new ConfigData (Unspecified, Unspecified, globalGroup));

			// Load configurations, skipping the dummy config at index 0.
			for (int i = 1; i < configData.Count; i++) {
				ConfigData cgrp = configData[i];
				string platform = cgrp.Platform;
				string conf = cgrp.Config;

				if (platform != Unspecified)
					platforms.Add (platform);

				if (conf != Unspecified)
					configurations.Add (conf);

				if (conf == Unspecified || platform == Unspecified) {
					// skip partial configurations for now...
					partialConfigurations.Add (cgrp);
					continue;
				}

				string key = conf + "|" + platform;
				if (handledConfigurations.Contains (key))
					continue;

				LoadConfiguration (monitor, configData, conf, platform);

				handledConfigurations.Add (key);
			}

			// Now we can load any partial configurations by combining them with known configs or platforms.
			if (partialConfigurations.Count > 0) {
				if (platforms.Count == 0)
					platforms.Add (string.Empty); // AnyCpu

				foreach (ConfigData cgrp in partialConfigurations) {
					if (cgrp.Config != Unspecified && cgrp.Platform == Unspecified) {
						string conf = cgrp.Config;

						foreach (var platform in platforms) {
							string key = conf + "|" + platform;

							if (handledConfigurations.Contains (key))
								continue;

							LoadConfiguration (monitor, configData, conf, platform);

							handledConfigurations.Add (key);
						}
					} else if (cgrp.Config == Unspecified && cgrp.Platform != Unspecified) {
						string platform = cgrp.Platform;

						foreach (var conf in configurations) {
							string key = conf + "|" + platform;

							if (handledConfigurations.Contains (key))
								continue;

							LoadConfiguration (monitor, configData, conf, platform);

							handledConfigurations.Add (key);
						}
					}
				}
			}

			// Read extended properties

			timer.Trace ("Read extended properties");

			msproject.ReadExternalProjectProperties (this, GetType (), true);

			// Read available item types

			loadedAvailableItemNames = msproject.EvaluatedItems.Where (i => i.Name == "AvailableItemName").Select (i => i.Include).ToArray ();
		}

		List<ConfigData> GetConfigData (MSBuildProject msproject, bool includeGlobalGroups)
		{
			List<ConfigData> configData = new List<ConfigData> ();
			foreach (MSBuildPropertyGroup cgrp in msproject.PropertyGroups) {
				string conf, platform;
				if (ParseConfigCondition (cgrp.Condition, out conf, out platform) || includeGlobalGroups)
					configData.Add (new ConfigData (conf, platform, cgrp));
			}
			return configData;
		}

		bool ParseConfigCondition (string cond, out string config, out string platform)
		{
			config = platform = Unspecified;
			int i = cond.IndexOf ("==", StringComparison.Ordinal);
			if (i == -1)
				return false;
			if (cond.Substring (0, i).Trim () == "'$(Configuration)|$(Platform)'") {
				if (!ExtractConfigName (cond.Substring (i + 2), out cond))
					return false;
				i = cond.IndexOf ('|');
				if (i != -1) {
					config = cond.Substring (0, i);
					platform = cond.Substring (i+1);
				} else {
					// Invalid configuration
					return false;
				}
				if (platform == "AnyCPU")
					platform = string.Empty;
				return true;
			}
			else if (cond.Substring (0, i).Trim () == "'$(Configuration)'") {
				if (!ExtractConfigName (cond.Substring (i + 2), out config))
					return false;
				platform = Unspecified;
				return true;
			}
			else if (cond.Substring (0, i).Trim () == "'$(Platform)'") {
				config = Unspecified;
				if (!ExtractConfigName (cond.Substring (i + 2), out platform))
					return false;
				if (platform == "AnyCPU")
					platform = string.Empty;
				return true;
			}
			return false;
		}

		bool ExtractConfigName (string name, out string config)
		{
			config = name.Trim (' ');
			if (config.Length <= 2)
				return false;
			if (config [0] != '\'' || config [config.Length - 1] != '\'')
				return false;
			config = config.Substring (1, config.Length - 2);
			return config.IndexOf ('\'') == -1;
		}

		void LoadConfiguration (ProgressMonitor monitor, List<ConfigData> configData, string conf, string platform)
		{
			ProjectConfiguration config = (ProjectConfiguration) CreateConfiguration (conf);

			var pi = sourceProject.CreateInstance ();
			pi.SetGlobalProperty ("Configuration", conf);
			if (!string.IsNullOrEmpty (platform))
				pi.SetGlobalProperty ("Platform", platform);

			pi.OnlyEvaluateProperties = true;
			pi.Evaluate ();

			config.Platform = platform;
			projectExtension.OnReadConfiguration (monitor, config, pi.EvaluatedProperties);
			Configurations.Add (config);
		}

		protected virtual void OnReadConfiguration (ProgressMonitor monitor, ProjectConfiguration config, IMSBuildEvaluatedPropertyCollection grp)
		{
			config.Read (grp, ToolsVersion);
		}

		void RemoveDuplicateItems (MSBuildProject msproject)
		{
/*			timer.Trace ("Checking for duplicate items");

			var uniqueIncludes = new Dictionary<string,object> ();
			var toRemove = new List<MSBuildItem> ();
			foreach (MSBuildItem bi in msproject.GetAllItems ()) {
				object existing;
				string key = bi.Name + "<" + bi.Include;
				if (!uniqueIncludes.TryGetValue (key, out existing)) {
					uniqueIncludes[key] = bi;
					continue;
				}
				var exBi = existing as MSBuildItem;
				if (exBi != null) {
					if (exBi.Condition != bi.Condition || exBi.Element.InnerXml != bi.Element.InnerXml) {
						uniqueIncludes[key] = new List<MSBuildItem> { exBi, bi };
					} else {
						toRemove.Add (bi);
					}
					continue;
				}

				var exList = (List<MSBuildItem>)existing;
				bool found = false;
				foreach (var m in (exList)) {
					if (m.Condition == bi.Condition && m.Element.InnerXml == bi.Element.InnerXml) {
						found = true;
						break;
					}
				}
				if (!found) {
					exList.Add (bi);
				} else {
					toRemove.Add (bi);
				}
			}
			if (toRemove.Count == 0)
				return;

			timer.Trace ("Removing duplicate items");

			foreach (var t in toRemove)
				msproject.RemoveItem (t);*/
		}

		IMSBuildPropertySet GetMergedConfiguration (List<ConfigData> configData, string conf, string platform, IMSBuildPropertySet propGroupLimit)
		{
			IMSBuildPropertySet merged = null;

			foreach (ConfigData grp in configData) {
				if (grp.Group == propGroupLimit)
					break;
				if ((grp.Config == conf || grp.Config == Unspecified || conf == Unspecified) && (grp.Platform == platform || grp.Platform == Unspecified || platform == Unspecified)) {
					if (merged == null)
						merged = grp.Group;
					else if (merged is MSBuildPropertyGroupMerged)
						((MSBuildPropertyGroupMerged)merged).Add (grp.Group);
					else {
						MSBuildPropertyGroupMerged m = new MSBuildPropertyGroupMerged (merged.Project);
						m.Add (merged);
						m.Add (grp.Group);
						merged = m;
					}
				}
			}
			return merged;
		}

		internal void LoadProjectItems (MSBuildProject msproject, ProjectItemFlags flags, HashSet<MSBuildItem> loadedItems)
		{
			if (loadedItems != null)
				loadedItems.Clear ();
			
			foreach (var buildItem in msproject.EvaluatedItemsIgnoringCondition) {
				if (buildItem.IsImported)
					continue;
				if (BuildAction.ReserverIdeActions.Contains (buildItem.Name))
					continue;
				ProjectItem it = ReadItem (buildItem);
				if (it == null)
					continue;
				it.Flags = flags;
				Items.Add (it);
				if (loadedItems != null)
					loadedItems.Add (buildItem.SourceItem);
			}
		}

		protected override void OnSetFormat (MSBuildFileFormat format)
		{
			base.OnSetFormat (format);
			InitFormatProperties ();
		}

		void InitFormatProperties ()
		{
			ToolsVersion = FileFormat.DefaultToolsVersion;
			schemaVersion = FileFormat.DefaultSchemaVersion;

			// Don't change the product version if it is already set. We don't really use this,
			// and we can avoid unnecessary changes in the proj file.
			if (string.IsNullOrEmpty (productVersion))
				productVersion = FileFormat.DefaultProductVersion;
		}

		internal ProjectItem ReadItem (IMSBuildItemEvaluated buildItem)
		{
			var item = CreateProjectItem (buildItem);
			item.Read (this, buildItem);
			item.BackingItem = buildItem;
			return item;
		}

		struct MergedPropertyValue
		{
			public readonly string XmlValue;
			public readonly bool PreserveExistingCase;
			public readonly bool IsDefault;

			public MergedPropertyValue (string xmlValue, bool preserveExistingCase, bool isDefault)
			{
				this.XmlValue = xmlValue;
				this.PreserveExistingCase = preserveExistingCase;
				this.IsDefault = isDefault;
			}
		}

		protected virtual void OnWriteProjectHeader (ProgressMonitor monitor, MSBuildProject msproject)
		{
			if (string.IsNullOrEmpty (sourceProject.DefaultTargets) && SupportsBuild ())
				sourceProject.DefaultTargets = "Build";
			
			IMSBuildPropertySet globalGroup = msproject.GetGlobalPropertyGroup ();
			if (globalGroup == null)
				globalGroup = msproject.AddNewPropertyGroup (false);

			if (Configurations.Count > 0) {
				ItemConfiguration conf = Configurations.FirstOrDefault<ItemConfiguration> (c => c.Name == "Debug");
				if (conf == null) conf = Configurations [0];
				globalGroup.SetValue ("Configuration", conf.Name, condition:" '$(Configuration)' == '' ");

				string platform = conf.Platform.Length == 0 ? "AnyCPU" : conf.Platform;
				globalGroup.SetValue ("Platform", platform, condition:" '$(Platform)' == '' ");
			}

			if (TypeGuid == MSBuildProjectService.GenericItemGuid) {
				DataType dt = MSBuildProjectService.DataContext.GetConfigurationDataType (GetType ());
				globalGroup.SetValue ("ItemType", dt.Name);
			}

			globalGroup.SetValue ("ProductVersion", productVersion);
			globalGroup.SetValue ("SchemaVersion", schemaVersion);

			globalGroup.SetValue ("ProjectGuid", ItemId);

			if (flavorGuids.Length > 0) {
				string gg = string.Join (";", flavorGuids);
				gg += ";" + TypeGuid;
				globalGroup.SetValue ("ProjectTypeGuids", gg.ToUpper (), preserveExistingCase:true);
			} else if (!string.Equals (globalGroup.GetValue ("ProjectTypeGuids"), TypeGuid, StringComparison.OrdinalIgnoreCase)) {
				// Keep the property if it already was there with the same value, remove otherwise
				globalGroup.RemoveProperty ("ProjectTypeGuids");
			}

			// having no ToolsVersion is equivalent to 2.0, roundtrip that correctly
			if (ToolsVersion != "2.0")
				msproject.ToolsVersion = ToolsVersion;
			else if (string.IsNullOrEmpty (msproject.ToolsVersion))
				msproject.ToolsVersion = null;
			else
				msproject.ToolsVersion = "2.0";

			msproject.GetGlobalPropertyGroup ().SetValue ("Description", Description, "");
			msproject.GetGlobalPropertyGroup ().SetValue ("BaseIntermediateOutputPath", BaseIntermediateOutputPath, defaultValue:BaseDirectory.Combine ("obj"), relativeToProject:true);
			msproject.GetGlobalPropertyGroup ().SetValue ("DisableFastUpToDateCheck", disableFastUpToDateCheck, false);

			globalGroup.WriteObjectProperties (this, GetType (), true);
		}

		protected virtual void OnWriteProject (ProgressMonitor monitor, MSBuildProject msproject)
		{
			IMSBuildPropertySet globalGroup = msproject.GetGlobalPropertyGroup ();

			// Configurations

			if (Configurations.Count > 0) {
				List<ConfigData> configData = GetConfigData (msproject, true);

				// Write configuration data, creating new property groups if necessary

				foreach (ProjectConfiguration conf in Configurations) {
					ConfigData cdata = FindPropertyGroup (configData, conf);
					if (cdata == null) {
						MSBuildPropertyGroup pg = msproject.AddNewPropertyGroup (true);
						pg.IgnoreDefaultValues = true;
						pg.Condition = BuildConfigCondition (conf.Name, conf.Platform);
						cdata = new ConfigData (conf.Name, conf.Platform, pg);
						cdata.IsNew = true;
						configData.Add (cdata);
					}
					((MSBuildPropertyGroup)cdata.Group).IgnoreDefaultValues = true;
					cdata.Exists = true;
					ProjectExtension.OnWriteConfiguration (monitor, conf, cdata.Group);
				}

				// Find the properties in all configurations that have the MergeToProject flag set
				var mergeToProjectProperties = new HashSet<MergedProperty> (GetMergeToProjectProperties (configData));
				var mergeToProjectPropertyNames = new HashSet<string> (mergeToProjectProperties.Select (p => p.Name));
				var mergeToProjectPropertyValues = new Dictionary<string,MergedPropertyValue> ();

				foreach (ProjectConfiguration conf in Configurations) {
					ConfigData cdata = FindPropertyGroup (configData, conf);
					var propGroup = (MSBuildPropertyGroup) cdata.Group;

					IMSBuildPropertySet baseGroup = GetMergedConfiguration (configData, conf.Name, conf.Platform, propGroup);

					CollectMergetoprojectProperties (propGroup, mergeToProjectProperties, mergeToProjectPropertyValues);

					propGroup.UnMerge (baseGroup, mergeToProjectPropertyNames);
					propGroup.IgnoreDefaultValues = false;
				}

				// Move properties with common values from configurations to the main
				// property group
				foreach (KeyValuePair<string,MergedPropertyValue> prop in mergeToProjectPropertyValues) {
					if (!prop.Value.IsDefault)
						globalGroup.SetValue (prop.Key, prop.Value.XmlValue, preserveExistingCase: prop.Value.PreserveExistingCase);
					else {
						// if the value is default, only remove the property if it was not already the default to avoid unnecessary project file churn
						globalGroup.SetValue (prop.Key, prop.Value.XmlValue, defaultValue:prop.Value.XmlValue, preserveExistingCase: prop.Value.PreserveExistingCase);
					}
				}
				foreach (string prop in mergeToProjectPropertyNames) {
					if (!mergeToProjectPropertyValues.ContainsKey (prop))
						globalGroup.RemoveProperty (prop);
				}
				foreach (SolutionItemConfiguration conf in Configurations) {
					var propGroup = FindPropertyGroup (configData, conf).Group;
					foreach (string mp in mergeToProjectPropertyValues.Keys)
						propGroup.RemoveProperty (mp);
				}

				// Remove groups corresponding to configurations that have been removed
				// or groups which don't have any property and did not already exist
				foreach (ConfigData cd in configData) {
					if ((!cd.Exists && cd.FullySpecified) || (cd.IsNew && !cd.Group.GetProperties ().Any ()))
						msproject.RemoveGroup ((MSBuildPropertyGroup)cd.Group);
				}
			}
			SaveProjectItems (monitor, msproject, usedMSBuildItems);

			if (msproject.IsNewProject) {
				foreach (var im in DefaultImports)
					msproject.AddNewImport (im);
			}

			foreach (var im in importsAdded) {
				if (msproject.GetImport (im.Name, im.Condition) == null)
					msproject.AddNewImport (im.Name, im.Condition);
			}
			foreach (var im in importsRemoved) {
				var i = msproject.GetImport (im.Name, im.Condition);
				if (i != null)
					msproject.RemoveImport (i);
			}
			msproject.WriteExternalProjectProperties (this, GetType (), true);
		}

		protected virtual void OnWriteConfiguration (ProgressMonitor monitor, ProjectConfiguration config, IMSBuildPropertySet pset)
		{
			config.Write (pset, ToolsVersion);
		}

		IEnumerable<MergedProperty> GetMergeToProjectProperties (List<ConfigData> configData)
		{
			Dictionary<string,MergedProperty> mergeProps = new Dictionary<string, MergedProperty> ();
			foreach (var cd in configData.Where (d => d.FullySpecified)) {
				foreach (var prop in cd.Group.GetProperties ()) {
					if (!prop.MergeToMainGroup) {
						mergeProps [prop.Name] = null;
					} else if (!mergeProps.ContainsKey (prop.Name))
						mergeProps [prop.Name] = prop.CreateMergedProperty ();
				}
			}
			return mergeProps.Values.Where (p => p != null);
		}

		void CollectMergetoprojectProperties (IMSBuildPropertySet pgroup, HashSet<MergedProperty> properties, Dictionary<string,MergedPropertyValue> mergeToProjectProperties)
		{
			// This method checks every property in pgroup which has the MergeToProject flag.
			// If the value of this property is the same as the one stored in mergeToProjectProperties
			// it means that the property can be merged to the main project property group (so far).

			foreach (var pinfo in new List<MergedProperty> (properties)) {
				MSBuildProperty prop = pgroup.GetProperty (pinfo.Name);

				MergedPropertyValue mvalue;
				if (!mergeToProjectProperties.TryGetValue (pinfo.Name, out mvalue)) {
					if (prop != null) {
						// This is the first time the value is checked. Just assign it.
						mergeToProjectProperties.Add (pinfo.Name, new MergedPropertyValue (prop.Value, pinfo.PreserveExistingCase, pinfo.IsDefault));
						continue;
					}
					// If there is no value, it can't be merged
				}
				else if (prop != null && string.Equals (prop.Value, mvalue.XmlValue, mvalue.PreserveExistingCase ? StringComparison.OrdinalIgnoreCase : StringComparison.Ordinal))
					// Same value. It can be merged.
					continue;

				// The property can't be merged because different configurations have different
				// values for it. Remove it from the list.
				properties.Remove (pinfo);
				mergeToProjectProperties.Remove (pinfo.Name);
			}
		}

		class ExpandedItemList: List<MSBuildItem>
		{
			public bool Modified { get; set; }
		}

		HashSet<MSBuildItem> usedMSBuildItems = new HashSet<MSBuildItem> ();

		internal void SaveProjectItems (ProgressMonitor monitor, MSBuildProject msproject, HashSet<MSBuildItem> loadedItems, string pathPrefix = null)
		{
			HashSet<MSBuildItem> unusedItems = new HashSet<MSBuildItem> (loadedItems);
			Dictionary<MSBuildItem,ExpandedItemList> expandedItems = new Dictionary<MSBuildItem, ExpandedItemList> ();

			// Add the new items

			foreach (ProjectItem ob in Items.Where (it => !it.Flags.HasFlag (ProjectItemFlags.DontPersist)))
				SaveProjectItem (monitor, msproject, ob, expandedItems, unusedItems, loadedItems, pathPrefix);

			// Process items generated from wildcards

			foreach (var itemInfo in expandedItems) {
				if (itemInfo.Value.Modified || msproject.EvaluatedItemsIgnoringCondition.Where (i => i.SourceItem == itemInfo.Key).Count () != itemInfo.Value.Count) {
					// Expand the list
					unusedItems.Add (itemInfo.Key);
					foreach (var it in itemInfo.Value)
						msproject.AddItem (it);
				}
			}

			// Remove unused items

			foreach (var it in unusedItems) {
				if (it.Element.ParentNode != null) // It may already have been deleted
					msproject.RemoveItem (it);
				loadedItems.Remove (it);
			}
		}

		void SaveProjectItem (ProgressMonitor monitor, MSBuildProject msproject, ProjectItem item, Dictionary<MSBuildItem,ExpandedItemList> expandedItems, HashSet<MSBuildItem> unusedItems, HashSet<MSBuildItem> loadedItems, string pathPrefix = null)
		{
			if (item.IsFromWildcardItem) {
				// Store the item in the list of expanded items
				ExpandedItemList items;
				if (!expandedItems.TryGetValue (item.BackingItem.SourceItem, out items))
					items = expandedItems [item.BackingItem.SourceItem] = new ExpandedItemList ();

				// We need to check if the item has changed, in which case all the items included by the wildcard
				// must be individually included
				var bitem = msproject.CreateItem (item.ItemName, GetPrefixedInclude (pathPrefix, item.Include));
				item.Write (this, bitem);
				items.Add (bitem);

				unusedItems.Remove (item.BackingItem.SourceItem);

				if (!items.Modified && (item.Metadata.PropertyCountHasChanged || !ItemsAreEqual (bitem, item.BackingItem)))
					items.Modified = true;
				return;
			}

			var include = GetPrefixedInclude (pathPrefix, item.UnevaluatedInclude ?? item.Include);

			MSBuildItem buildItem;
			if (item.BackingItem != null && item.BackingItem.SourceItem.Name == item.ItemName) {
				buildItem = item.BackingItem.SourceItem;
			} else {
				buildItem = msproject.AddNewItem (item.ItemName, include);
			}

			loadedItems.Add (buildItem);
			unusedItems.Remove (buildItem);

			item.Write (this, buildItem);
			if (pathPrefix != null)
				buildItem.Include = include;
		}

		bool ItemsAreEqual (MSBuildItem item, IMSBuildItemEvaluated evalItem)
		{
			// Compare only metadata, since item name and include can't change

			foreach (var p in item.Metadata.GetProperties ()) {
				if (!object.Equals (p.Value, evalItem.Metadata.GetValue (p.Name)))
					return false;
			}
			return true;
		}

		string GetPrefixedInclude (string pathPrefix, string include)
		{
			if (pathPrefix != null && !include.StartsWith (pathPrefix))
				return pathPrefix + include;
			else
				return include;
		}

		ConfigData FindPropertyGroup (List<ConfigData> configData, SolutionItemConfiguration config)
		{
			foreach (ConfigData data in configData) {
				if (data.Config == config.Name && data.Platform == config.Platform)
					return data;
			}
			return null;
		}

		string BuildConfigCondition (string config, string platform)
		{
			if (platform.Length == 0)
				platform = "AnyCPU";
			return " '$(Configuration)|$(Platform)' == '" + config + "|" + platform + "' ";
		}

		bool IsMergeToProjectProperty (ItemProperty prop)
		{
			foreach (object at in prop.CustomAttributes) {
				if (at is MergeToProjectAttribute)
					return true;
			}
			return false;
		}

		public void AddImportIfMissing (string name, string condition)
		{
			importsAdded.Add (new DotNetProjectImport (name, condition));
		}

		public void RemoveImport (string name)
		{
			importsRemoved.Add (new DotNetProjectImport (name));
		}

		List <DotNetProjectImport> importsAdded = new List<DotNetProjectImport> ();

		internal IList<DotNetProjectImport> ImportsAdded {
			get { return importsAdded; }
		}

		List <DotNetProjectImport> importsRemoved = new List<DotNetProjectImport> ();

		internal IList<DotNetProjectImport> ImportsRemoved {
			get { return importsRemoved; }
		}

		void ImportsSaved ()
		{
			importsAdded.Clear ();
			importsRemoved.Clear ();
		}
		internal void NotifyFileRenamedInProject (ProjectFileRenamedEventArgs args)
		{
			NotifyModified ("Files");
			OnFileRenamedInProject (args);
		}
		
		/// <summary>
		/// Raises the FileRemovedFromProject event.
		/// </summary>
		protected virtual void OnFileRemovedFromProject (ProjectFileEventArgs e)
		{
			ProjectExtension.OnFileRemovedFromProject (e);
		}
		void DoOnFileRemovedFromProject (ProjectFileEventArgs e)
		{
			buildActions = null;
			if (FileRemovedFromProject != null) {
				FileRemovedFromProject (this, e);
			}
		}

		/// <summary>
		/// Raises the FileAddedToProject event.
		/// </summary>
		protected virtual void OnFileAddedToProject (ProjectFileEventArgs e)
		{
			ProjectExtension.OnFileAddedToProject (e);
		}
		void DoOnFileAddedToProject (ProjectFileEventArgs e)
		{
			buildActions = null;
			if (FileAddedToProject != null) {
				FileAddedToProject (this, e);
			}
		}

		/// <summary>
		/// Raises the FileChangedInProject event.
		/// </summary>
		protected virtual void OnFileChangedInProject (ProjectFileEventArgs e)
		{
			ProjectExtension.OnFileChangedInProject (e);
		}
		void DoOnFileChangedInProject (ProjectFileEventArgs e)
		{
			if (FileChangedInProject != null) {
				FileChangedInProject (this, e);
			}
		}

		/// <summary>
		/// Raises the FilePropertyChangedInProject event.
		/// </summary>
		protected virtual void OnFilePropertyChangedInProject (ProjectFileEventArgs e)
		{
			ProjectExtension.OnFilePropertyChangedInProject (e);
		}
		void DoOnFilePropertyChangedInProject (ProjectFileEventArgs e)
		{
			buildActions = null;
			if (FilePropertyChangedInProject != null) {
				FilePropertyChangedInProject (this, e);
			}
		}

		/// <summary>
		/// Raises the FileRenamedInProject event.
		/// </summary>
		protected virtual void OnFileRenamedInProject (ProjectFileRenamedEventArgs e)
		{
			ProjectExtension.OnFileRenamedInProject (e);
		}
		void DoOnFileRenamedInProject (ProjectFileRenamedEventArgs e)
		{
			if (FileRenamedInProject != null) {
				FileRenamedInProject (this, e);
			}
		}

		/// <summary>
		/// Occurs when a file is removed from this project.
		/// </summary>
		public event ProjectFileEventHandler FileRemovedFromProject;
		
		/// <summary>
		/// Occurs when a file is added to this project.
		/// </summary>
		public event ProjectFileEventHandler FileAddedToProject;

		/// <summary>
		/// Occurs when a file of this project has been modified
		/// </summary>
		public event ProjectFileEventHandler FileChangedInProject;
		
		/// <summary>
		/// Occurs when a property of a file of this project has changed
		/// </summary>
		public event ProjectFileEventHandler FilePropertyChangedInProject;
		
		/// <summary>
		/// Occurs when a file of this project has been renamed
		/// </summary>
		public event ProjectFileRenamedEventHandler FileRenamedInProject;


		class DefaultMSBuildProjectExtension: ProjectExtension
		{
			internal protected override bool SupportsFlavor (string guid)
			{
				return false;
			}

			internal protected override bool OnGetIsCompileable (string fileName)
			{
				return Project.OnGetIsCompileable (fileName);
			}

			internal protected override bool OnGetIsCompileBuildAction (string buildAction)
			{
				return Project.OnGetIsCompileBuildAction (buildAction);
			}

			internal protected override void OnGetTypeTags (HashSet<string> types)
			{
				Project.OnGetTypeTags (types);
			}

			internal protected override Task<BuildResult> OnRunTarget (ProgressMonitor monitor, string target, ConfigurationSelector configuration)
			{
				return Project.DoRunTarget (monitor, target, configuration);
			}

			internal protected override bool OnGetSupportsTarget (string target)
			{
				return Project.OnGetSupportsTarget (target);
			}

			internal protected override string OnGetDefaultBuildAction (string fileName)
			{
				return Project.OnGetDefaultBuildAction (fileName);
			}

			internal protected override IEnumerable<string> OnGetStandardBuildActions ()
			{
				return Project.OnGetStandardBuildActions ();
			}

			internal protected override IList<string> OnGetCommonBuildActions ()
			{
				return Project.OnGetCommonBuildActions ();
			}

			internal protected override ProjectItem OnCreateProjectItem (IMSBuildItemEvaluated item)
			{
				return Project.OnCreateProjectItem (item);
			}

			internal protected override void OnPopulateSupportFileList (FileCopySet list, ConfigurationSelector configuration)
			{
				Project.DoPopulateSupportFileList (list, configuration);
			}

			internal protected override void OnPopulateOutputFileList (List<FilePath> list, ConfigurationSelector configuration)
			{
				Project.DoPopulateOutputFileList (list, configuration);
			}

			internal protected override FilePath OnGetOutputFileName (ConfigurationSelector configuration)
			{
				return Project.OnGetOutputFileName (configuration);
			}

			internal protected override string[] SupportedLanguages {
				get {
					return Project.OnGetSupportedLanguages ();
				}
			}

			internal protected override void OnFileRemovedFromProject (ProjectFileEventArgs e)
			{
				Project.DoOnFileRemovedFromProject (e);
			}

			internal protected override void OnFileAddedToProject (ProjectFileEventArgs e)
			{
				Project.DoOnFileAddedToProject (e);
			}

			internal protected override void OnFileChangedInProject (ProjectFileEventArgs e)
			{
				Project.DoOnFileChangedInProject (e);
			}

			internal protected override void OnFilePropertyChangedInProject (ProjectFileEventArgs e)
			{
				Project.DoOnFilePropertyChangedInProject (e);
			}

			internal protected override void OnFileRenamedInProject (ProjectFileRenamedEventArgs e)
			{
				Project.DoOnFileRenamedInProject (e);
			}

			internal protected override void OnReadProject (ProgressMonitor monitor, MSBuildProject msproject)
			{
				Project.OnReadProject (monitor, msproject);
			}

			internal protected override void OnWriteProject (ProgressMonitor monitor, MSBuildProject msproject)
			{
				Project.OnWriteProject (monitor, msproject);
			}

			internal protected override void OnReadConfiguration (ProgressMonitor monitor, ProjectConfiguration config, IMSBuildEvaluatedPropertyCollection grp)
			{
				Project.OnReadConfiguration (monitor, config, grp);
			}

			internal protected override void OnWriteConfiguration (ProgressMonitor monitor, ProjectConfiguration config, IMSBuildPropertySet grp)
			{
				Project.OnWriteConfiguration (monitor, config, grp);
			}

			internal protected override void OnGetDefaultImports (List<string> imports)
			{
				Project.OnGetDefaultImports (imports);
			}

			internal protected override void OnPrepareForEvaluation (MSBuildProject project)
			{
				Project.OnPrepareForEvaluation (project);
			}

			internal protected override bool OnFastCheckNeedsBuild (ConfigurationSelector configuration)
			{
				return Project.OnFastCheckNeedsBuild (configuration);
			}
		}
	}

	public delegate void ProjectEventHandler (Object sender, ProjectEventArgs e);
	public class ProjectEventArgs : EventArgs
	{
		public ProjectEventArgs (Project project)
		{
			this.project = project;
		}

		private Project project;
		public Project Project {
			get { return project; }
		}
	}

	class UnresolvedFileCollection
	{
		// Holds a dictionary of files that depend on other files, and for which the dependency
		// has not yet been resolved. The key of the dictionary is the path to a parent
		// file to be resolved, and the value can be a ProjectFile object or a List<ProjectFile>
		// (This may happen if several files depend on the same parent file)
		Dictionary<FilePath,object> unresolvedDeps = new Dictionary<FilePath, object> ();

		public void Remove (ProjectFile file)
		{
			Remove (file, null);
		}

		public void Remove (ProjectFile file, FilePath dependencyPath)
		{
			if (dependencyPath.IsNullOrEmpty) {
				if (string.IsNullOrEmpty (file.DependsOn))
					return;
				dependencyPath = file.DependencyPath;
			}

			object depFile;
			if (unresolvedDeps.TryGetValue (dependencyPath, out depFile)) {
				if ((depFile is ProjectFile) && ((ProjectFile)depFile == file))
					unresolvedDeps.Remove (dependencyPath);
				else if (depFile is List<ProjectFile>) {
					var list = (List<ProjectFile>) depFile;
					list.Remove (file);
					if (list.Count == 1)
						unresolvedDeps [dependencyPath] = list[0];
				}
			}
		}

		public void Add (ProjectFile file)
		{
			object depFile;
			if (unresolvedDeps.TryGetValue (file.DependencyPath, out depFile)) {
				if (depFile is ProjectFile) {
					if ((ProjectFile)depFile != file) {
						var list = new List<ProjectFile> ();
						list.Add ((ProjectFile)depFile);
						list.Add (file);
						unresolvedDeps [file.DependencyPath] = list;
					}
				}
				else if (depFile is List<ProjectFile>) {
					var list = (List<ProjectFile>) depFile;
					if (!list.Contains (file))
						list.Add (file);
				}
			} else
				unresolvedDeps [file.DependencyPath] = file;
		}

		public IEnumerable<ProjectFile> GetUnresolvedFilesForPath (FilePath filePath)
		{
			object depFile;
			if (unresolvedDeps.TryGetValue (filePath, out depFile)) {
				if (depFile is ProjectFile)
					yield return (ProjectFile) depFile;
				else {
					foreach (var f in (List<ProjectFile>) depFile)
						yield return f;
				}
			}
		}
	}

	public static class ProjectExtensions
	{
		/// <summary>
		/// Given a project, if the project implements the specified flavor type, this
		/// method returns the flavor instance. It returns null if the project is null or
		/// if the project doesn't implement the flavor.
		/// </summary>
		public static T AsFlavor<T> (this Project project) where T:ProjectExtension
		{
			return project != null ? project.GetFlavor<T> () : null;
		}
	}
}<|MERGE_RESOLUTION|>--- conflicted
+++ resolved
@@ -331,12 +331,8 @@
 		protected override void OnEndLoad ()
 		{
 			base.OnEndLoad ();
-<<<<<<< HEAD
-			ProjectOpenedCounter.Inc (1, null, GetProjectEventMetadata ());
-=======
 
 			ProjectOpenedCounter.Inc (1, null, GetProjectEventMetadata (null));
->>>>>>> 62b5da64
 		}
 
 		/// <summary>
@@ -758,8 +754,8 @@
 					case "Clean": buildTimer = Counters.CleanMSBuildProjectTimer; break;
 					}
 
-					var t1 = Counters.RunMSBuildTargetTimer.BeginTiming (GetProjectEventMetadata ());
-					var t2 = buildTimer != null ? buildTimer.BeginTiming (GetProjectEventMetadata ()) : null;
+					var t1 = Counters.RunMSBuildTargetTimer.BeginTiming (GetProjectEventMetadata (configuration));
+					var t2 = buildTimer != null ? buildTimer.BeginTiming (GetProjectEventMetadata (configuration)) : null;
 
 					try {
 						result = await builder.Run (configs, logWriter, MSBuildProjectService.DefaultMSBuildVerbosity, new[] { target }, null, null, monitor.CancellationToken);
