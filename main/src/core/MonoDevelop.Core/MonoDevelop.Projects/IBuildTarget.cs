--- conflicted
+++ resolved
@@ -35,11 +35,8 @@
 	{
 		BuildResult RunTarget (IProgressMonitor monitor, string target, ConfigurationSelector configuration);
 		bool SupportsTarget (string target);
-<<<<<<< HEAD
-=======
 
 		[Obsolete ("This method will be removed in future releases")]
->>>>>>> 5fc18467
 		bool NeedsBuilding (ConfigurationSelector configuration);
 
 		[Obsolete ("This method will be removed in future releases")]
