--- conflicted
+++ resolved
@@ -44,29 +44,23 @@
     <Reference Include="System" />
     <Reference Include="glib-sharp, Version=2.12.0.0, Culture=neutral, PublicKeyToken=35e10195dab3c99f">
       <SpecificVersion>False</SpecificVersion>
-      <Package>glib-sharp-2.0</Package>
     </Reference>
     <Reference Include="pango-sharp, Version=2.12.0.0, Culture=neutral, PublicKeyToken=35e10195dab3c99f">
       <SpecificVersion>False</SpecificVersion>
-      <Package>gtk-sharp-2.0</Package>
     </Reference>
     <Reference Include="atk-sharp, Version=2.12.0.0, Culture=neutral, PublicKeyToken=35e10195dab3c99f">
       <SpecificVersion>False</SpecificVersion>
-      <Package>gtk-sharp-2.0</Package>
     </Reference>
     <Reference Include="gdk-sharp, Version=2.12.0.0, Culture=neutral, PublicKeyToken=35e10195dab3c99f">
       <SpecificVersion>False</SpecificVersion>
-      <Package>gtk-sharp-2.0</Package>
     </Reference>
     <Reference Include="System.Xml" />
     <Reference Include="Mono.Posix" />
     <Reference Include="gtk-sharp, Version=2.12.0.0, Culture=neutral, PublicKeyToken=35e10195dab3c99f">
       <SpecificVersion>False</SpecificVersion>
-      <Package>gtk-sharp-2.0</Package>
     </Reference>
     <Reference Include="System.Core" />
     <Reference Include="Mono.Cairo" />
-<<<<<<< HEAD
     <Reference Include="System.Collections.Immutable">
       <HintPath>..\..\..\packages\System.Collections.Immutable.1.1.32-beta\lib\portable-net45+win8+wp8+wpa81\System.Collections.Immutable.dll</HintPath>
     </Reference>
@@ -85,9 +79,7 @@
     <Reference Include="Microsoft.CodeAnalysis.CSharp">
       <HintPath>..\..\..\packages\Microsoft.CodeAnalysis.CSharp.1.0.0.0-beta2\lib\net45\Microsoft.CodeAnalysis.CSharp.dll</HintPath>
     </Reference>
-=======
     <Reference Include="System.Drawing" />
->>>>>>> 783dec7f
   </ItemGroup>
   <ItemGroup>
     <ProjectReference Include="..\..\core\MonoDevelop.Core\MonoDevelop.Core.csproj">
