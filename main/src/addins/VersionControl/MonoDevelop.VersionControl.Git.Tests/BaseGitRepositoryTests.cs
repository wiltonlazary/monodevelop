<<<<<<< HEAD
//
// RepositoryTests.cs
//
// Author:
//       Therzok <teromario@yahoo.com>
//
// Copyright (c) 2013 Xamarin Inc.
//
// Permission is hereby granted, free of charge, to any person obtaining a copy
// of this software and associated documentation files (the "Software"), to deal
// in the Software without restriction, including without limitation the rights
// to use, copy, modify, merge, publish, distribute, sublicense, and/or sell
// copies of the Software, and to permit persons to whom the Software is
// furnished to do so, subject to the following conditions:
//
// The above copyright notice and this permission notice shall be included in
// all copies or substantial portions of the Software.
//
// THE SOFTWARE IS PROVIDED "AS IS", WITHOUT WARRANTY OF ANY KIND, EXPRESS OR
// IMPLIED, INCLUDING BUT NOT LIMITED TO THE WARRANTIES OF MERCHANTABILITY,
// FITNESS FOR A PARTICULAR PURPOSE AND NONINFRINGEMENT. IN NO EVENT SHALL THE
// AUTHORS OR COPYRIGHT HOLDERS BE LIABLE FOR ANY CLAIM, DAMAGES OR OTHER
// LIABILITY, WHETHER IN AN ACTION OF CONTRACT, TORT OR OTHERWISE, ARISING FROM,
// OUT OF OR IN CONNECTION WITH THE SOFTWARE OR THE USE OR OTHER DEALINGS IN
// THE SOFTWARE.

using MonoDevelop.Core;
using MonoDevelop.Core.ProgressMonitoring;
using MonoDevelop.VersionControl;
using MonoDevelop.VersionControl.Git;
using MonoDevelop.VersionControl.Tests;
using NUnit.Framework;
using System.IO;
using System.Linq;
using System;

namespace MonoDevelop.VersionControl.Git.Tests
{
	[TestFixture]
	sealed class BaseGitUtilsTest : BaseRepoUtilsTest
	{
		[SetUp]
		public override void Setup ()
		{
			// Generate directories and a svn util.
			RemotePath = new FilePath (FileService.CreateTempDirectory () + Path.DirectorySeparatorChar);
			LocalPath = new FilePath (FileService.CreateTempDirectory () + Path.DirectorySeparatorChar);
			Directory.CreateDirectory (RemotePath.FullPath + "repo.git");
			RemoteUrl = "file://" + (Platform.IsWindows ? "/" : "") + RemotePath.FullPath + "repo.git";

			LibGit2Sharp.Repository.Init (RemotePath.FullPath + "repo.git", true);

			// Check out the repository.
			Checkout (LocalPath, RemoteUrl);
			Repo = GetRepo (LocalPath, RemoteUrl);
			ModifyPath (Repo, ref LocalPath);
			DotDir = ".git";
		}

		protected override NUnit.Framework.Constraints.IResolveConstraint IsCorrectType ()
		{
			return Is.InstanceOf<GitRepository> ();
		}

		protected override int RepoItemsCount {
			get { return 0; }
		}

		protected override int RepoItemsCountRecursive {
			get { return 7; }
		}

		protected override void TestDiff ()
		{
			string difftext = @"--- a/testfile
+++ b/testfile
@@ -0,0 +1 @@
+text
\ No newline at end of file
";
			if (Platform.IsWindows)
				difftext = difftext.Replace ("\r\n", "\n");
			Assert.AreEqual (difftext, Repo.GenerateDiff (LocalPath + "testfile", Repo.GetVersionInfo (LocalPath + "testfile", VersionInfoQueryFlags.IgnoreCache)).Content);
		}

		protected override void ModifyPath (Repository repo, ref FilePath old)
		{
			var repo2 = (GitRepository)repo;
			old = repo2.RootRepository.Info.WorkingDirectory;
			repo2.RootRepository.Config.Set<string> ("user.name", Author);
			repo2.RootRepository.Config.Set<string> ("user.email", Email);
		}

		[Test]
		[Ignore ("Not implemented in GitRepository.")]
		public override void LocksEntities ()
		{
			base.LocksEntities ();
		}

		[Test]
		[Ignore ("Not implemented in GitRepository.")]
		public override void UnlocksEntities ()
		{
			base.UnlocksEntities ();
		}

		[Test]
		[Ignore ("NGit sees added directories as unversioned.")]
		public override void MovesDirectory ()
		{
			base.MovesDirectory ();
		}

		protected override Revision GetHeadRevision ()
		{
			var repo2 = (GitRepository)Repo;
			return new GitRevision (Repo, repo2.RootRepository, repo2.RootRepository.Head.Tip);
		}

		protected override void PostCommit (Repository repo)
		{
			var repo2 = (GitRepository)repo;
			repo2.Push (new NullProgressMonitor (), repo2.GetCurrentRemote (), repo2.GetCurrentBranch ());
		}

		protected override void BlameExtraInternals (Annotation [] annotations)
		{
			for (int i = 0; i < 2; i++) {
				Assert.IsTrue (annotations [i].HasEmail);
				Assert.AreEqual (Author, annotations [i].Author);
				Assert.AreEqual (String.Format ("<{0}>", Email), annotations [i].Email);
			}
			Assert.IsTrue (annotations [2].HasDate);
		}

		[Test]
		public void TestGitStash ()
		{
			var repo2 = (GitRepository)Repo;
			AddFile ("file2", "nothing", true, true);
			AddFile ("file1", "text", true, false);
			AddFile ("file3", "unstaged", false, false);
			AddFile ("file4", "noconflict", true, false);
			repo2.CreateStash (new NullProgressMonitor (), "meh");
			Assert.IsTrue (!File.Exists (LocalPath + "file1"), "Stash creation failure");
			AddFile ("file4", "conflict", true, true);
			repo2.PopStash (new NullProgressMonitor (), 0);

			VersionInfo vi = repo2.GetVersionInfo (LocalPath + "file1", VersionInfoQueryFlags.IgnoreCache);
			Assert.IsTrue (File.Exists (LocalPath + "file1"), "Stash pop staged failure");
			Assert.AreEqual (VersionStatus.ScheduledAdd, vi.Status & VersionStatus.ScheduledAdd, "Stash pop failure");

			vi = repo2.GetVersionInfo (LocalPath + "file3", VersionInfoQueryFlags.IgnoreCache);
			Assert.IsTrue (File.Exists (LocalPath + "file3"), "Stash pop untracked failure");
			Assert.AreEqual (VersionStatus.Unversioned, vi.Status & VersionStatus.Unversioned, "Stash pop failure");

			vi = repo2.GetVersionInfo (LocalPath + "file4", VersionInfoQueryFlags.IgnoreCache);
			Assert.IsTrue (File.Exists (LocalPath + "file4"), "Stash pop conflict failure");
			Assert.AreEqual (VersionStatus.Conflicted, vi.Status & VersionStatus.Conflicted, "Stash pop failure");
		}

		[Test]
		public void TestStashNoExtraCommit ()
		{
			var repo2 = (GitRepository)Repo;
			AddFile ("file1", null, true, true);
			AddFile ("file2", null, true, false);
			AddFile ("file3", null, false, false);

			int commitCount = repo2.GetHistory (repo2.RootPath, null).Length;
			repo2.CreateStash (new NullProgressMonitor (), "stash1");
			repo2.PopStash (new NullProgressMonitor (), 0);
			Assert.AreEqual (commitCount, repo2.GetHistory (repo2.RootPath, null).Length, "stash1 added extra commit.");

			repo2.CreateStash (new NullProgressMonitor (), "stash2");

			AddFile ("file4", null, true, true);
			commitCount = repo2.GetHistory (repo2.RootPath, null).Length;

			repo2.PopStash (new NullProgressMonitor (), 0);
			Assert.AreEqual (commitCount, repo2.GetHistory (repo2.RootPath, null).Length, "stash2 added extra commit.");
		}

		[Test]
		public void TestGitBranchCreation ()
		{
			var repo2 = (GitRepository)Repo;

			AddFile ("file1", "text", true, true);
			repo2.CreateBranch ("branch1", null);

			repo2.SwitchToBranch (new NullProgressMonitor (), "branch1");
			Assert.AreEqual ("branch1", repo2.GetCurrentBranch ());
			Assert.IsTrue (File.Exists (LocalPath + "file1"), "Branch not inheriting from current.");

			AddFile ("file2", "text", true, false);
			repo2.CreateBranch ("branch2", null);
			repo2.SwitchToBranch (new NullProgressMonitor (), "branch2");
			Assert.IsTrue (!File.Exists (LocalPath + "file2"), "Uncommitted changes were not stashed");
			repo2.PopStash (new NullProgressMonitor (), 0);

			Assert.IsTrue (File.Exists (LocalPath + "file2"), "Uncommitted changes were not stashed correctly");

			repo2.SwitchToBranch (new NullProgressMonitor (), "master");
			repo2.RemoveBranch ("branch1");
			Assert.IsFalse (repo2.GetBranches ().Any (b => b.Name == "branch1"), "Failed to delete branch");

			repo2.RenameBranch ("branch2", "branch3");
			Assert.IsTrue (repo2.GetBranches ().Any (b => b.Name == "branch3") && repo2.GetBranches ().All (b => b.Name != "branch2"), "Failed to rename branch");

			// TODO: Add CreateBranchFromCommit tests.
		}

		[Test]
		[Ignore ("this is a new test which doesn't pass on Mac yet")]
		public void TestGitSyncBranches ()
		{
			var repo2 = (GitRepository)Repo;
			AddFile ("file1", "text", true, true);
			PostCommit (repo2);

			repo2.CreateBranch ("branch3", null);
			repo2.SwitchToBranch (new NullProgressMonitor (), "branch3");
			AddFile ("file2", "asdf", true, true);
			repo2.Push (new NullProgressMonitor (), "origin", "branch3");

			repo2.SwitchToBranch (new NullProgressMonitor (), "master");

			repo2.CreateBranch ("branch4", "origin/branch3");
			repo2.SwitchToBranch (new NullProgressMonitor (), "branch4");
			Assert.IsTrue (File.Exists (LocalPath + "file2"), "Tracking remote is not grabbing correct commits");
		}

		[Test]
		public void TestPushChangeset ()
		{
			var repo2 = (GitRepository)Repo;
			AddFile ("file", "meh", true, true);
			PostCommit (repo2);

			AddFile ("file1", "text", true, true);
			AddFile ("file2", "text2", true, true);

			ChangeSet diff = repo2.GetPushChangeSet ("origin", "master");
			Assert.AreEqual (2, diff.Items.Count ());

			ChangeSetItem item = diff.GetFileItem (LocalPath + "file1");
			Assert.IsNotNull (item);
			Assert.AreEqual (VersionStatus.ScheduledAdd, item.Status & VersionStatus.ScheduledAdd);

			item = diff.GetFileItem (LocalPath + "file1");
			Assert.IsNotNull (item);
			Assert.AreEqual (VersionStatus.ScheduledAdd, item.Status & VersionStatus.ScheduledAdd);
		}

		[Test]
		public void TestPushDiff ()
		{
			var repo2 = (GitRepository)Repo;
			AddFile ("file", "meh", true, true);
			PostCommit (repo2);

			AddFile ("file1", "text", true, true);
			AddFile ("file2", "text2", true, true);

			DiffInfo[] diff = repo2.GetPushDiff ("origin", "master");
			Assert.AreEqual (2, diff.Length);

			DiffInfo item = diff [0];
			Assert.IsNotNull (item);
			Assert.AreEqual ("file1", item.FileName.FileName);
			string text = @"diff --git a/file1 b/file1
new file mode 100644
index 0000000..f3a3485
--- /dev/null
+++ b/file1
@@ -0,0 +1 @@
+text
\ No newline at end of file
";

			if (Platform.IsWindows)
				text = text.Replace ("\r\n", "\n");
			Assert.AreEqual (text, item.Content);

			item = diff [1];
			Assert.IsNotNull (item);
			Assert.AreEqual ("file2", item.FileName.FileName);
			text = @"diff --git a/file2 b/file2
new file mode 100644
index 0000000..009b64b
--- /dev/null
+++ b/file2
@@ -0,0 +1 @@
+text2
\ No newline at end of file
";
			if (Platform.IsWindows)
				text = text.Replace ("\r\n", "\n");
			Assert.AreEqual (text, item.Content);
		}

		protected override void TestValidUrl ()
		{
			var repo2 = (GitRepository)Repo;
			Assert.IsTrue (repo2.IsUrlValid ("git@github.com:mono/monodevelop"));
			Assert.IsTrue (repo2.IsUrlValid ("git://github.com:80/mono/monodevelop.git"));
			Assert.IsTrue (repo2.IsUrlValid ("ssh://user@host.com:80/mono/monodevelop.git"));
			Assert.IsTrue (repo2.IsUrlValid ("http://github.com:80/mono/monodevelop.git"));
			Assert.IsTrue (repo2.IsUrlValid ("https://github.com:80/mono/monodevelop.git"));
			//Assert.IsTrue (repo2.IsUrlValid ("ftp://github.com:80/mono/monodevelop.git"));
			//Assert.IsTrue (repo2.IsUrlValid ("ftps://github.com:80/mono/monodevelop.git"));
			Assert.IsTrue (repo2.IsUrlValid ("file:///mono/monodevelop.git"));
			//Assert.IsTrue (repo2.IsUrlValid ("rsync://github.com/mono/monodevelpo.git"));
		}

		[Test]
		public void TestRemote ()
		{
			var repo2 = (GitRepository)Repo;

			Assert.AreEqual ("origin", repo2.GetCurrentRemote ());

			AddFile ("file1", "text", true, true);
			PostCommit (repo2);
			repo2.CreateBranch ("branch1", null);
			repo2.SwitchToBranch (new NullProgressMonitor (), "branch1");
			AddFile ("file2", "text", true, true);
			PostCommit (repo2);
			Assert.AreEqual (2, repo2.GetBranches ().Count ());
			Assert.AreEqual (1, repo2.GetRemotes ().Count ());

			repo2.RenameRemote ("origin", "other");
			Assert.AreEqual ("other", repo2.GetCurrentRemote ());

			repo2.RemoveRemote ("other");
			Assert.IsFalse (repo2.GetRemotes ().Any ());
		}

		[Test]
		public void TestIsMerged ()
		{
			var repo2 = (GitRepository)Repo;
			AddFile ("file1", "text", true, true);

			Assert.IsTrue (repo2.IsBranchMerged ("master"));

			repo2.CreateBranch ("branch1", null);
			repo2.SwitchToBranch (new NullProgressMonitor (), "branch1");
			AddFile ("file2", "text", true, true);

			repo2.SwitchToBranch (new NullProgressMonitor (), "master");
			Assert.IsFalse (repo2.IsBranchMerged ("branch1"));
			repo2.Merge ("branch1", GitUpdateOptions.NormalUpdate, new NullProgressMonitor ());
			Assert.IsTrue (repo2.IsBranchMerged ("branch1"));
		}

		[Test]
		public void TestTags ()
		{
			var repo2 = (GitRepository)Repo;
			AddFile ("file1", "text", true, true);
			repo2.AddTag ("tag1", GetHeadRevision (), "my-tag");
			Assert.AreEqual (1, repo2.GetTags ().Count ());
			Assert.AreEqual ("tag1", repo2.GetTags ().First ());
			repo2.RemoveTag ("tag1");
			Assert.AreEqual (0, repo2.GetTags ().Count ());
		}

		// TODO: Test rebase and merge - This is broken on Windows

		protected override Repository GetRepo (string path, string url)
		{
			return new GitRepository (path, url);
		}

		// This test is for a memory usage improvement on status.
		[Test]
		public void TestSameGitRevision ()
		{
			// Test that we have the same Revision on subsequent calls when HEAD doesn't change.
			AddFile ("file1", null, true, true);
			var info1 = Repo.GetVersionInfo (LocalPath + "file1", VersionInfoQueryFlags.IgnoreCache);
			var info2 = Repo.GetVersionInfo (LocalPath + "file1", VersionInfoQueryFlags.IgnoreCache);
			Assert.IsTrue (object.ReferenceEquals (info1.Revision, info2.Revision));

			// Test that we have the same Revision between two files on a HEAD bump.
			AddFile ("file2", null, true, true);
			var infos = Repo.GetVersionInfo (
				new FilePath[] { LocalPath + "file1", LocalPath + "file2" },
				VersionInfoQueryFlags.IgnoreCache
			).ToArray ();
			Assert.IsTrue (object.ReferenceEquals (infos [0].Revision, infos [1].Revision));

			// Test that the new Revision and the old one are different instances.
			Assert.IsFalse (object.ReferenceEquals (info1.Revision, infos [0].Revision));

			// Write the first test so it also covers directories.
			AddDirectory ("meh", true, false);
			AddFile ("meh/file3", null, true, true);
			var info3 = Repo.GetVersionInfo (LocalPath + "meh", VersionInfoQueryFlags.IgnoreCache);
			var info4 = Repo.GetVersionInfo (LocalPath + "meh", VersionInfoQueryFlags.IgnoreCache);
			Assert.IsTrue (object.ReferenceEquals (info3.Revision, info4.Revision));
		}

		[Test]
		// Tests bug #23274
		public void DeleteWithStagedChanges ()
		{
			string added = LocalPath.Combine ("testfile");
			AddFile ("testfile", "test", true, true);

			// Test with VCS Remove.
			File.WriteAllText ("testfile", "t");
			Repo.Add (added, false, new NullProgressMonitor ());
			Repo.DeleteFile (added, false, new NullProgressMonitor (), true);
			Assert.AreEqual (VersionStatus.Versioned | VersionStatus.ScheduledDelete, Repo.GetVersionInfo (added, VersionInfoQueryFlags.IgnoreCache).Status);

			// Reset state.
			Repo.Revert (added, false, new NullProgressMonitor ());

			// Test with Project Remove.
			File.WriteAllText ("testfile", "t");
			Repo.Add (added, false, new NullProgressMonitor ());
			Repo.DeleteFile (added, false, new NullProgressMonitor (), false);
			Assert.AreEqual (VersionStatus.Versioned | VersionStatus.ScheduledDelete, Repo.GetVersionInfo (added, VersionInfoQueryFlags.IgnoreCache).Status);
		}
	}
}
=======
//
// RepositoryTests.cs
//
// Author:
//       Therzok <teromario@yahoo.com>
//
// Copyright (c) 2013 Xamarin Inc.
//
// Permission is hereby granted, free of charge, to any person obtaining a copy
// of this software and associated documentation files (the "Software"), to deal
// in the Software without restriction, including without limitation the rights
// to use, copy, modify, merge, publish, distribute, sublicense, and/or sell
// copies of the Software, and to permit persons to whom the Software is
// furnished to do so, subject to the following conditions:
//
// The above copyright notice and this permission notice shall be included in
// all copies or substantial portions of the Software.
//
// THE SOFTWARE IS PROVIDED "AS IS", WITHOUT WARRANTY OF ANY KIND, EXPRESS OR
// IMPLIED, INCLUDING BUT NOT LIMITED TO THE WARRANTIES OF MERCHANTABILITY,
// FITNESS FOR A PARTICULAR PURPOSE AND NONINFRINGEMENT. IN NO EVENT SHALL THE
// AUTHORS OR COPYRIGHT HOLDERS BE LIABLE FOR ANY CLAIM, DAMAGES OR OTHER
// LIABILITY, WHETHER IN AN ACTION OF CONTRACT, TORT OR OTHERWISE, ARISING FROM,
// OUT OF OR IN CONNECTION WITH THE SOFTWARE OR THE USE OR OTHER DEALINGS IN
// THE SOFTWARE.

using MonoDevelop.Core;
using MonoDevelop.VersionControl;
using MonoDevelop.VersionControl.Git;
using MonoDevelop.VersionControl.Tests;
using NGit;
using NGit.Api;
using NUnit.Framework;
using System.IO;
using NGit.Storage.File;
using NGit.Revwalk;
using System.Linq;

namespace MonoDevelop.VersionControl.Git.Tests
{
	[TestFixture]
	sealed class BaseGitUtilsTest : BaseRepoUtilsTest
	{
		[SetUp]
		public override void Setup ()
		{
			// Generate directories and a svn util.
			RemotePath = new FilePath (FileService.CreateTempDirectory () + Path.DirectorySeparatorChar);
			LocalPath = new FilePath (FileService.CreateTempDirectory () + Path.DirectorySeparatorChar);
			Directory.CreateDirectory (RemotePath.FullPath + "repo.git");
			RemoteUrl = "file:///" + RemotePath.FullPath + "repo.git";

			// Initialize the bare repo.
			var ci = new InitCommand ();
			ci.SetDirectory (new Sharpen.FilePath (RemotePath.FullPath + "repo.git"));
			ci.SetBare (true);
			ci.Call ();
			var bare = new FileRepository (new Sharpen.FilePath (RemotePath.FullPath + "repo.git"));
			string branch = Constants.R_HEADS + "master";

			RefUpdate head = bare.UpdateRef (Constants.HEAD);
			head.DisableRefLog ();
			head.Link (branch);

			// Check out the repository.
			Checkout (LocalPath, RemoteUrl);
			Repo = GetRepo (LocalPath, RemoteUrl);
			DotDir = ".git";
		}

		protected override NUnit.Framework.Constraints.IResolveConstraint IsCorrectType ()
		{
			return Is.InstanceOf<GitRepository> ();
		}

		protected override int RepoItemsCount {
			get { return 1; }
		}

		protected override int RepoItemsCountRecursive {
			get { return 13; }
		}

		protected override void TestDiff ()
		{
			string difftext = @"@@ -0,0 +1 @@
+text
";
			Assert.AreEqual (difftext, Repo.GenerateDiff (LocalPath + "testfile", Repo.GetVersionInfo (LocalPath + "testfile", VersionInfoQueryFlags.IgnoreCache)).Content.Replace ("\n", "\r\n"));
		}

		[Test]
		[Platform (Exclude = "Win")]
		public override void UpdateIsDone ()
		{
			base.UpdateIsDone ();
		}

		[Test]
		[Ignore ("Not implemented in GitRepository.")]
		public override void LocksEntities ()
		{
			base.LocksEntities ();
		}

		[Test]
		[Ignore ("Not implemented in GitRepository.")]
		public override void UnlocksEntities ()
		{
			base.UnlocksEntities ();
		}

		[Test]
		[Ignore ("This test is failing because the file is showing up as Unversioned, not ScheduledForDelete")]
		public override void DeletesFile ()
		{
			base.DeletesFile ();
		}

		[Test]
		[Ignore ("Apparently, we have issues with this")]
		public override void DeletesDirectory ()
		{
			base.DeletesDirectory ();
		}
		
		[Test]
		[Ignore ("NGit sees added directories as unversioned on Unix.")]
		public override void MovesFile ()
		{
			base.MovesFile ();
		}

		[Test]
		[Ignore ("NGit sees added directories as unversioned.")]
		public override void MovesDirectory ()
		{
			base.MovesDirectory ();
		}

		protected override Revision GetHeadRevision ()
		{
			var repo2 = (GitRepository)Repo;
			var rw = new RevWalk (repo2.RootRepository);
			ObjectId headId = repo2.RootRepository.Resolve (Constants.HEAD);
			if (headId == null)
				return null;

			RevCommit commit = rw.ParseCommit (headId);
			var rev = new GitRevision (Repo, repo2.RootRepository, commit.Id.Name);
			rev.Commit = commit;
			return rev;
		}

		protected override void PostCommit (Repository repo)
		{
			var repo2 = (GitRepository)repo;
			repo2.Push (new MonoDevelop.Core.ProgressMonitoring.NullProgressMonitor (), repo2.GetCurrentRemote (), repo2.GetCurrentBranch ());
		}

		protected override void BlameExtraInternals (Annotation [] annotations)
		{
			// TODO: Fix this for bots.
//			for (int i = 0; i < 2; i++) {
//				Assert.IsTrue (annotations [i].HasEmail);
//				Assert.AreEqual (Author, annotations [i].Author);
//				Assert.AreEqual (String.Format ("<{0}>", Email), annotations [i].Email);
//			}
			Assert.IsTrue (annotations [2].HasDate);
		}

		[Test]
		[Ignore ("this is a new test which doesn't pass on Mac yet")]
		public void TestGitStash ()
		{
			var repo2 = (GitRepository)Repo;
			AddFile ("file2", "nothing", true, true);
			AddFile ("file1", "text", true, false);
			repo2.GetStashes ().Create (new NullProgressMonitor ());
			Assert.IsTrue (!File.Exists (LocalPath + "file1"), "Stash creation failure");
			repo2.GetStashes ().Pop (new NullProgressMonitor ());

			VersionInfo vi = repo2.GetVersionInfo (LocalPath + "file1", VersionInfoQueryFlags.IgnoreCache);
			Assert.AreEqual (VersionStatus.ScheduledAdd, vi.Status & VersionStatus.ScheduledAdd, "Stash pop failure");
		}

		[Test]
		[Ignore ("this is a new test which doesn't pass on Mac yet")]
		public void TestGitBranchCreation ()
		{
			var repo2 = (GitRepository)Repo;

			AddFile ("file1", "text", true, true);
			repo2.CreateBranch ("branch1", null);

			repo2.SwitchToBranch (new MonoDevelop.Core.ProgressMonitoring.NullProgressMonitor (), "branch1");
			Assert.AreEqual ("branch1", repo2.GetCurrentBranch ());
			Assert.IsTrue (File.Exists (LocalPath + "file1"), "Branch not inheriting from current.");

			AddFile ("file2", "text", true, false);
			repo2.CreateBranch ("branch2", null);
			repo2.SwitchToBranch (new MonoDevelop.Core.ProgressMonitoring.NullProgressMonitor (), "branch2");
			Assert.IsTrue (!File.Exists (LocalPath + "file2"), "Uncommitted changes were not stashed");
			repo2.GetStashes ().Pop (new NullProgressMonitor ());

			Assert.IsTrue (File.Exists (LocalPath + "file2"), "Uncommitted changes were not stashed correctly");

			repo2.SwitchToBranch (new MonoDevelop.Core.ProgressMonitoring.NullProgressMonitor (), "master");
			repo2.RemoveBranch ("branch1");
			Assert.IsFalse (repo2.GetBranches ().Any (b => b.Name == "branch1"), "Failed to delete branch");

			repo2.RenameBranch ("branch2", "branch3");
			Assert.IsTrue (repo2.GetBranches ().Any (b => b.Name == "branch3") && repo2.GetBranches ().All (b => b.Name != "branch2"), "Failed to rename branch");

			// TODO: Add CreateBranchFromCommit tests.
		}

		[Test]
		[Ignore ("this is a new test which doesn't pass on Mac yet")]
		public void TestGitSyncBranches ()
		{
			var repo2 = (GitRepository)Repo;
			AddFile ("file1", "text", true, true);
			PostCommit (repo2);

			repo2.CreateBranch ("branch3", null);
			repo2.SwitchToBranch (new MonoDevelop.Core.ProgressMonitoring.NullProgressMonitor (), "branch3");
			AddFile ("file2", "asdf", true, true);
			repo2.Push (new MonoDevelop.Core.ProgressMonitoring.NullProgressMonitor (), "origin", "branch3");

			repo2.SwitchToBranch (new MonoDevelop.Core.ProgressMonitoring.NullProgressMonitor (), "master");

			repo2.CreateBranch ("branch4", "origin/branch3");
			repo2.SwitchToBranch (new MonoDevelop.Core.ProgressMonitoring.NullProgressMonitor (), "branch4");
			Assert.IsTrue (File.Exists (LocalPath + "file2"), "Tracking remote is not grabbing correct commits");
		}

		[Test]
		public void TestPushChangeset ()
		{
			var repo2 = (GitRepository)Repo;
			AddFile ("file", "meh", true, true);
			PostCommit (repo2);

			AddFile ("file1", "text", true, true);
			AddFile ("file2", "text2", true, true);

			ChangeSet diff = repo2.GetPushChangeSet ("origin", "master");
			Assert.AreEqual (2, diff.Items.Count ());

			ChangeSetItem item = diff.GetFileItem (LocalPath + "file1");
			Assert.IsNotNull (item);
			Assert.AreEqual (VersionStatus.ScheduledAdd, item.Status & VersionStatus.ScheduledAdd);

			item = diff.GetFileItem (LocalPath + "file1");
			Assert.IsNotNull (item);
			Assert.AreEqual (VersionStatus.ScheduledAdd, item.Status & VersionStatus.ScheduledAdd);
		}

		[Test]
		[Ignore ("GetPushDiff content is always empty")]
		public void TestPushDiff ()
		{
			var repo2 = (GitRepository)Repo;
			AddFile ("file", "meh", true, true);
			PostCommit (repo2);

			AddFile ("file1", "text", true, true);
			AddFile ("file2", "text2", true, true);

			DiffInfo[] diff = repo2.GetPushDiff ("origin", "master");
			Assert.AreEqual (2, diff.Length);

			DiffInfo item = diff [0];
			Assert.IsNotNull (item);
			Assert.AreEqual ("file1", item.FileName.FileName);
			//Assert.AreEqual ("text", item.Content);

			item = diff [1];
			Assert.IsNotNull (item);
			Assert.AreEqual ("file2", item.FileName.FileName);
			//Assert.AreEqual ("text2", item.Content);
		}

		protected override void TestValidUrl ()
		{
			var repo2 = (GitRepository)Repo;
			Assert.IsTrue (repo2.IsUrlValid ("git@github.com:mono/monodevelop"));
			Assert.IsTrue (repo2.IsUrlValid ("git://github.com:80/mono/monodevelop.git"));
			Assert.IsTrue (repo2.IsUrlValid ("ssh://user@host.com:80/mono/monodevelop.git"));
			Assert.IsTrue (repo2.IsUrlValid ("http://github.com:80/mono/monodevelop.git"));
			Assert.IsTrue (repo2.IsUrlValid ("https://github.com:80/mono/monodevelop.git"));
			Assert.IsTrue (repo2.IsUrlValid ("ftp://github.com:80/mono/monodevelop.git"));
			Assert.IsTrue (repo2.IsUrlValid ("ftps://github.com:80/mono/monodevelop.git"));
			Assert.IsTrue (repo2.IsUrlValid ("file:///mono/monodevelop.git"));
			Assert.IsTrue (repo2.IsUrlValid ("rsync://github.com/mono/monodevelpo.git"));
		}

		[Test]
		public void TestRemote ()
		{
			var repo2 = (GitRepository)Repo;

			Assert.AreEqual ("origin", repo2.GetCurrentRemote ());

			AddFile ("file1", "text", true, true);
			PostCommit (repo2);
			repo2.CreateBranch ("branch1", null);
			repo2.SwitchToBranch (new MonoDevelop.Core.ProgressMonitoring.NullProgressMonitor (), "branch1");
			AddFile ("file2", "text", true, true);
			PostCommit (repo2);
			Assert.AreEqual (2, repo2.GetBranches ().Count ());
			Assert.AreEqual (1, repo2.GetRemotes ().Count ());

			repo2.RenameRemote ("origin", "other");
			Assert.AreEqual ("other", repo2.GetCurrentRemote ());

			repo2.RemoveRemote ("other");
			Assert.IsFalse (repo2.GetRemotes ().Any ());
		}

		[Test]
		[Ignore ("this is a new test which doesn't pass on Mac yet")]
		public void TestIsMerged ()
		{
			var repo2 = (GitRepository)Repo;
			AddFile ("file1", "text", true, true);

			Assert.IsTrue (repo2.IsBranchMerged ("master"));

			repo2.CreateBranch ("branch1", null);
			repo2.SwitchToBranch (new MonoDevelop.Core.ProgressMonitoring.NullProgressMonitor (), "branch1");
			AddFile ("file2", "text", true, true);

			repo2.SwitchToBranch (new MonoDevelop.Core.ProgressMonitoring.NullProgressMonitor (), "master");
			Assert.IsFalse (repo2.IsBranchMerged ("branch1"));
			repo2.Merge ("branch1", GitUpdateOptions.NormalUpdate, new MonoDevelop.Core.ProgressMonitoring.NullProgressMonitor ());
			Assert.IsTrue (repo2.IsBranchMerged ("branch1"));
		}

		[Test]
		public void TestTags ()
		{
			var repo2 = (GitRepository)Repo;
			AddFile ("file1", "text", true, true);
			repo2.AddTag ("tag1", GetHeadRevision (), "my-tag");
			Assert.AreEqual (1, repo2.GetTags ().Count ());
			Assert.AreEqual ("tag1", repo2.GetTags ().First ());
			repo2.RemoveTag ("tag1");
			Assert.AreEqual (0, repo2.GetTags ().Count ());
		}

		// TODO: Test rebase and merge - This is broken on Windows

		protected override Repository GetRepo (string path, string url)
		{
			return new GitRepository (VersionControlService.GetVersionControlSystems ().First (id => id.Name == "Git"), path, url);
		}

		// This test is for a memory usage improvement on status.
		[Test]
		public void TestSameGitRevision ()
		{
			// Test that we have the same Revision on subsequent calls when HEAD doesn't change.
			AddFile ("file1", null, true, true);
			var info1 = Repo.GetVersionInfo (LocalPath + "file1", VersionInfoQueryFlags.IgnoreCache);
			var info2 = Repo.GetVersionInfo (LocalPath + "file1", VersionInfoQueryFlags.IgnoreCache);
			Assert.IsTrue (object.ReferenceEquals (info1.Revision, info2.Revision));

			// Test that we have the same Revision between two files on a HEAD bump.
			AddFile ("file2", null, true, true);
			var infos = Repo.GetVersionInfo (
				new FilePath[] { LocalPath + "file1", LocalPath + "file2" },
				VersionInfoQueryFlags.IgnoreCache
			).ToArray ();
			Assert.IsTrue (object.ReferenceEquals (infos [0].Revision, infos [1].Revision));

			// Test that the new Revision and the old one are different instances.
			Assert.IsFalse (object.ReferenceEquals (info1.Revision, infos [0].Revision));

			// Write the first test so it also covers directories.
			AddDirectory ("meh", true, false);
			AddFile ("meh/file3", null, true, true);
			var info3 = Repo.GetVersionInfo (LocalPath + "meh", VersionInfoQueryFlags.IgnoreCache);
			var info4 = Repo.GetVersionInfo (LocalPath + "meh", VersionInfoQueryFlags.IgnoreCache);
			Assert.IsTrue (object.ReferenceEquals (info3.Revision, info4.Revision));
		}
	}
}

>>>>>>> 10f22d68
<|MERGE_RESOLUTION|>--- conflicted
+++ resolved
@@ -1,4 +1,3 @@
-<<<<<<< HEAD
 //
 // RepositoryTests.cs
 //
@@ -373,7 +372,7 @@
 
 		protected override Repository GetRepo (string path, string url)
 		{
-			return new GitRepository (path, url);
+			return new GitRepository (VersionControlService.GetVersionControlSystems ().First (id => id.Name == "Git"), path, url);
 		}
 
 		// This test is for a memory usage improvement on status.
@@ -428,396 +427,4 @@
 			Assert.AreEqual (VersionStatus.Versioned | VersionStatus.ScheduledDelete, Repo.GetVersionInfo (added, VersionInfoQueryFlags.IgnoreCache).Status);
 		}
 	}
-}
-=======
-//
-// RepositoryTests.cs
-//
-// Author:
-//       Therzok <teromario@yahoo.com>
-//
-// Copyright (c) 2013 Xamarin Inc.
-//
-// Permission is hereby granted, free of charge, to any person obtaining a copy
-// of this software and associated documentation files (the "Software"), to deal
-// in the Software without restriction, including without limitation the rights
-// to use, copy, modify, merge, publish, distribute, sublicense, and/or sell
-// copies of the Software, and to permit persons to whom the Software is
-// furnished to do so, subject to the following conditions:
-//
-// The above copyright notice and this permission notice shall be included in
-// all copies or substantial portions of the Software.
-//
-// THE SOFTWARE IS PROVIDED "AS IS", WITHOUT WARRANTY OF ANY KIND, EXPRESS OR
-// IMPLIED, INCLUDING BUT NOT LIMITED TO THE WARRANTIES OF MERCHANTABILITY,
-// FITNESS FOR A PARTICULAR PURPOSE AND NONINFRINGEMENT. IN NO EVENT SHALL THE
-// AUTHORS OR COPYRIGHT HOLDERS BE LIABLE FOR ANY CLAIM, DAMAGES OR OTHER
-// LIABILITY, WHETHER IN AN ACTION OF CONTRACT, TORT OR OTHERWISE, ARISING FROM,
-// OUT OF OR IN CONNECTION WITH THE SOFTWARE OR THE USE OR OTHER DEALINGS IN
-// THE SOFTWARE.
-
-using MonoDevelop.Core;
-using MonoDevelop.VersionControl;
-using MonoDevelop.VersionControl.Git;
-using MonoDevelop.VersionControl.Tests;
-using NGit;
-using NGit.Api;
-using NUnit.Framework;
-using System.IO;
-using NGit.Storage.File;
-using NGit.Revwalk;
-using System.Linq;
-
-namespace MonoDevelop.VersionControl.Git.Tests
-{
-	[TestFixture]
-	sealed class BaseGitUtilsTest : BaseRepoUtilsTest
-	{
-		[SetUp]
-		public override void Setup ()
-		{
-			// Generate directories and a svn util.
-			RemotePath = new FilePath (FileService.CreateTempDirectory () + Path.DirectorySeparatorChar);
-			LocalPath = new FilePath (FileService.CreateTempDirectory () + Path.DirectorySeparatorChar);
-			Directory.CreateDirectory (RemotePath.FullPath + "repo.git");
-			RemoteUrl = "file:///" + RemotePath.FullPath + "repo.git";
-
-			// Initialize the bare repo.
-			var ci = new InitCommand ();
-			ci.SetDirectory (new Sharpen.FilePath (RemotePath.FullPath + "repo.git"));
-			ci.SetBare (true);
-			ci.Call ();
-			var bare = new FileRepository (new Sharpen.FilePath (RemotePath.FullPath + "repo.git"));
-			string branch = Constants.R_HEADS + "master";
-
-			RefUpdate head = bare.UpdateRef (Constants.HEAD);
-			head.DisableRefLog ();
-			head.Link (branch);
-
-			// Check out the repository.
-			Checkout (LocalPath, RemoteUrl);
-			Repo = GetRepo (LocalPath, RemoteUrl);
-			DotDir = ".git";
-		}
-
-		protected override NUnit.Framework.Constraints.IResolveConstraint IsCorrectType ()
-		{
-			return Is.InstanceOf<GitRepository> ();
-		}
-
-		protected override int RepoItemsCount {
-			get { return 1; }
-		}
-
-		protected override int RepoItemsCountRecursive {
-			get { return 13; }
-		}
-
-		protected override void TestDiff ()
-		{
-			string difftext = @"@@ -0,0 +1 @@
-+text
-";
-			Assert.AreEqual (difftext, Repo.GenerateDiff (LocalPath + "testfile", Repo.GetVersionInfo (LocalPath + "testfile", VersionInfoQueryFlags.IgnoreCache)).Content.Replace ("\n", "\r\n"));
-		}
-
-		[Test]
-		[Platform (Exclude = "Win")]
-		public override void UpdateIsDone ()
-		{
-			base.UpdateIsDone ();
-		}
-
-		[Test]
-		[Ignore ("Not implemented in GitRepository.")]
-		public override void LocksEntities ()
-		{
-			base.LocksEntities ();
-		}
-
-		[Test]
-		[Ignore ("Not implemented in GitRepository.")]
-		public override void UnlocksEntities ()
-		{
-			base.UnlocksEntities ();
-		}
-
-		[Test]
-		[Ignore ("This test is failing because the file is showing up as Unversioned, not ScheduledForDelete")]
-		public override void DeletesFile ()
-		{
-			base.DeletesFile ();
-		}
-
-		[Test]
-		[Ignore ("Apparently, we have issues with this")]
-		public override void DeletesDirectory ()
-		{
-			base.DeletesDirectory ();
-		}
-		
-		[Test]
-		[Ignore ("NGit sees added directories as unversioned on Unix.")]
-		public override void MovesFile ()
-		{
-			base.MovesFile ();
-		}
-
-		[Test]
-		[Ignore ("NGit sees added directories as unversioned.")]
-		public override void MovesDirectory ()
-		{
-			base.MovesDirectory ();
-		}
-
-		protected override Revision GetHeadRevision ()
-		{
-			var repo2 = (GitRepository)Repo;
-			var rw = new RevWalk (repo2.RootRepository);
-			ObjectId headId = repo2.RootRepository.Resolve (Constants.HEAD);
-			if (headId == null)
-				return null;
-
-			RevCommit commit = rw.ParseCommit (headId);
-			var rev = new GitRevision (Repo, repo2.RootRepository, commit.Id.Name);
-			rev.Commit = commit;
-			return rev;
-		}
-
-		protected override void PostCommit (Repository repo)
-		{
-			var repo2 = (GitRepository)repo;
-			repo2.Push (new MonoDevelop.Core.ProgressMonitoring.NullProgressMonitor (), repo2.GetCurrentRemote (), repo2.GetCurrentBranch ());
-		}
-
-		protected override void BlameExtraInternals (Annotation [] annotations)
-		{
-			// TODO: Fix this for bots.
-//			for (int i = 0; i < 2; i++) {
-//				Assert.IsTrue (annotations [i].HasEmail);
-//				Assert.AreEqual (Author, annotations [i].Author);
-//				Assert.AreEqual (String.Format ("<{0}>", Email), annotations [i].Email);
-//			}
-			Assert.IsTrue (annotations [2].HasDate);
-		}
-
-		[Test]
-		[Ignore ("this is a new test which doesn't pass on Mac yet")]
-		public void TestGitStash ()
-		{
-			var repo2 = (GitRepository)Repo;
-			AddFile ("file2", "nothing", true, true);
-			AddFile ("file1", "text", true, false);
-			repo2.GetStashes ().Create (new NullProgressMonitor ());
-			Assert.IsTrue (!File.Exists (LocalPath + "file1"), "Stash creation failure");
-			repo2.GetStashes ().Pop (new NullProgressMonitor ());
-
-			VersionInfo vi = repo2.GetVersionInfo (LocalPath + "file1", VersionInfoQueryFlags.IgnoreCache);
-			Assert.AreEqual (VersionStatus.ScheduledAdd, vi.Status & VersionStatus.ScheduledAdd, "Stash pop failure");
-		}
-
-		[Test]
-		[Ignore ("this is a new test which doesn't pass on Mac yet")]
-		public void TestGitBranchCreation ()
-		{
-			var repo2 = (GitRepository)Repo;
-
-			AddFile ("file1", "text", true, true);
-			repo2.CreateBranch ("branch1", null);
-
-			repo2.SwitchToBranch (new MonoDevelop.Core.ProgressMonitoring.NullProgressMonitor (), "branch1");
-			Assert.AreEqual ("branch1", repo2.GetCurrentBranch ());
-			Assert.IsTrue (File.Exists (LocalPath + "file1"), "Branch not inheriting from current.");
-
-			AddFile ("file2", "text", true, false);
-			repo2.CreateBranch ("branch2", null);
-			repo2.SwitchToBranch (new MonoDevelop.Core.ProgressMonitoring.NullProgressMonitor (), "branch2");
-			Assert.IsTrue (!File.Exists (LocalPath + "file2"), "Uncommitted changes were not stashed");
-			repo2.GetStashes ().Pop (new NullProgressMonitor ());
-
-			Assert.IsTrue (File.Exists (LocalPath + "file2"), "Uncommitted changes were not stashed correctly");
-
-			repo2.SwitchToBranch (new MonoDevelop.Core.ProgressMonitoring.NullProgressMonitor (), "master");
-			repo2.RemoveBranch ("branch1");
-			Assert.IsFalse (repo2.GetBranches ().Any (b => b.Name == "branch1"), "Failed to delete branch");
-
-			repo2.RenameBranch ("branch2", "branch3");
-			Assert.IsTrue (repo2.GetBranches ().Any (b => b.Name == "branch3") && repo2.GetBranches ().All (b => b.Name != "branch2"), "Failed to rename branch");
-
-			// TODO: Add CreateBranchFromCommit tests.
-		}
-
-		[Test]
-		[Ignore ("this is a new test which doesn't pass on Mac yet")]
-		public void TestGitSyncBranches ()
-		{
-			var repo2 = (GitRepository)Repo;
-			AddFile ("file1", "text", true, true);
-			PostCommit (repo2);
-
-			repo2.CreateBranch ("branch3", null);
-			repo2.SwitchToBranch (new MonoDevelop.Core.ProgressMonitoring.NullProgressMonitor (), "branch3");
-			AddFile ("file2", "asdf", true, true);
-			repo2.Push (new MonoDevelop.Core.ProgressMonitoring.NullProgressMonitor (), "origin", "branch3");
-
-			repo2.SwitchToBranch (new MonoDevelop.Core.ProgressMonitoring.NullProgressMonitor (), "master");
-
-			repo2.CreateBranch ("branch4", "origin/branch3");
-			repo2.SwitchToBranch (new MonoDevelop.Core.ProgressMonitoring.NullProgressMonitor (), "branch4");
-			Assert.IsTrue (File.Exists (LocalPath + "file2"), "Tracking remote is not grabbing correct commits");
-		}
-
-		[Test]
-		public void TestPushChangeset ()
-		{
-			var repo2 = (GitRepository)Repo;
-			AddFile ("file", "meh", true, true);
-			PostCommit (repo2);
-
-			AddFile ("file1", "text", true, true);
-			AddFile ("file2", "text2", true, true);
-
-			ChangeSet diff = repo2.GetPushChangeSet ("origin", "master");
-			Assert.AreEqual (2, diff.Items.Count ());
-
-			ChangeSetItem item = diff.GetFileItem (LocalPath + "file1");
-			Assert.IsNotNull (item);
-			Assert.AreEqual (VersionStatus.ScheduledAdd, item.Status & VersionStatus.ScheduledAdd);
-
-			item = diff.GetFileItem (LocalPath + "file1");
-			Assert.IsNotNull (item);
-			Assert.AreEqual (VersionStatus.ScheduledAdd, item.Status & VersionStatus.ScheduledAdd);
-		}
-
-		[Test]
-		[Ignore ("GetPushDiff content is always empty")]
-		public void TestPushDiff ()
-		{
-			var repo2 = (GitRepository)Repo;
-			AddFile ("file", "meh", true, true);
-			PostCommit (repo2);
-
-			AddFile ("file1", "text", true, true);
-			AddFile ("file2", "text2", true, true);
-
-			DiffInfo[] diff = repo2.GetPushDiff ("origin", "master");
-			Assert.AreEqual (2, diff.Length);
-
-			DiffInfo item = diff [0];
-			Assert.IsNotNull (item);
-			Assert.AreEqual ("file1", item.FileName.FileName);
-			//Assert.AreEqual ("text", item.Content);
-
-			item = diff [1];
-			Assert.IsNotNull (item);
-			Assert.AreEqual ("file2", item.FileName.FileName);
-			//Assert.AreEqual ("text2", item.Content);
-		}
-
-		protected override void TestValidUrl ()
-		{
-			var repo2 = (GitRepository)Repo;
-			Assert.IsTrue (repo2.IsUrlValid ("git@github.com:mono/monodevelop"));
-			Assert.IsTrue (repo2.IsUrlValid ("git://github.com:80/mono/monodevelop.git"));
-			Assert.IsTrue (repo2.IsUrlValid ("ssh://user@host.com:80/mono/monodevelop.git"));
-			Assert.IsTrue (repo2.IsUrlValid ("http://github.com:80/mono/monodevelop.git"));
-			Assert.IsTrue (repo2.IsUrlValid ("https://github.com:80/mono/monodevelop.git"));
-			Assert.IsTrue (repo2.IsUrlValid ("ftp://github.com:80/mono/monodevelop.git"));
-			Assert.IsTrue (repo2.IsUrlValid ("ftps://github.com:80/mono/monodevelop.git"));
-			Assert.IsTrue (repo2.IsUrlValid ("file:///mono/monodevelop.git"));
-			Assert.IsTrue (repo2.IsUrlValid ("rsync://github.com/mono/monodevelpo.git"));
-		}
-
-		[Test]
-		public void TestRemote ()
-		{
-			var repo2 = (GitRepository)Repo;
-
-			Assert.AreEqual ("origin", repo2.GetCurrentRemote ());
-
-			AddFile ("file1", "text", true, true);
-			PostCommit (repo2);
-			repo2.CreateBranch ("branch1", null);
-			repo2.SwitchToBranch (new MonoDevelop.Core.ProgressMonitoring.NullProgressMonitor (), "branch1");
-			AddFile ("file2", "text", true, true);
-			PostCommit (repo2);
-			Assert.AreEqual (2, repo2.GetBranches ().Count ());
-			Assert.AreEqual (1, repo2.GetRemotes ().Count ());
-
-			repo2.RenameRemote ("origin", "other");
-			Assert.AreEqual ("other", repo2.GetCurrentRemote ());
-
-			repo2.RemoveRemote ("other");
-			Assert.IsFalse (repo2.GetRemotes ().Any ());
-		}
-
-		[Test]
-		[Ignore ("this is a new test which doesn't pass on Mac yet")]
-		public void TestIsMerged ()
-		{
-			var repo2 = (GitRepository)Repo;
-			AddFile ("file1", "text", true, true);
-
-			Assert.IsTrue (repo2.IsBranchMerged ("master"));
-
-			repo2.CreateBranch ("branch1", null);
-			repo2.SwitchToBranch (new MonoDevelop.Core.ProgressMonitoring.NullProgressMonitor (), "branch1");
-			AddFile ("file2", "text", true, true);
-
-			repo2.SwitchToBranch (new MonoDevelop.Core.ProgressMonitoring.NullProgressMonitor (), "master");
-			Assert.IsFalse (repo2.IsBranchMerged ("branch1"));
-			repo2.Merge ("branch1", GitUpdateOptions.NormalUpdate, new MonoDevelop.Core.ProgressMonitoring.NullProgressMonitor ());
-			Assert.IsTrue (repo2.IsBranchMerged ("branch1"));
-		}
-
-		[Test]
-		public void TestTags ()
-		{
-			var repo2 = (GitRepository)Repo;
-			AddFile ("file1", "text", true, true);
-			repo2.AddTag ("tag1", GetHeadRevision (), "my-tag");
-			Assert.AreEqual (1, repo2.GetTags ().Count ());
-			Assert.AreEqual ("tag1", repo2.GetTags ().First ());
-			repo2.RemoveTag ("tag1");
-			Assert.AreEqual (0, repo2.GetTags ().Count ());
-		}
-
-		// TODO: Test rebase and merge - This is broken on Windows
-
-		protected override Repository GetRepo (string path, string url)
-		{
-			return new GitRepository (VersionControlService.GetVersionControlSystems ().First (id => id.Name == "Git"), path, url);
-		}
-
-		// This test is for a memory usage improvement on status.
-		[Test]
-		public void TestSameGitRevision ()
-		{
-			// Test that we have the same Revision on subsequent calls when HEAD doesn't change.
-			AddFile ("file1", null, true, true);
-			var info1 = Repo.GetVersionInfo (LocalPath + "file1", VersionInfoQueryFlags.IgnoreCache);
-			var info2 = Repo.GetVersionInfo (LocalPath + "file1", VersionInfoQueryFlags.IgnoreCache);
-			Assert.IsTrue (object.ReferenceEquals (info1.Revision, info2.Revision));
-
-			// Test that we have the same Revision between two files on a HEAD bump.
-			AddFile ("file2", null, true, true);
-			var infos = Repo.GetVersionInfo (
-				new FilePath[] { LocalPath + "file1", LocalPath + "file2" },
-				VersionInfoQueryFlags.IgnoreCache
-			).ToArray ();
-			Assert.IsTrue (object.ReferenceEquals (infos [0].Revision, infos [1].Revision));
-
-			// Test that the new Revision and the old one are different instances.
-			Assert.IsFalse (object.ReferenceEquals (info1.Revision, infos [0].Revision));
-
-			// Write the first test so it also covers directories.
-			AddDirectory ("meh", true, false);
-			AddFile ("meh/file3", null, true, true);
-			var info3 = Repo.GetVersionInfo (LocalPath + "meh", VersionInfoQueryFlags.IgnoreCache);
-			var info4 = Repo.GetVersionInfo (LocalPath + "meh", VersionInfoQueryFlags.IgnoreCache);
-			Assert.IsTrue (object.ReferenceEquals (info3.Revision, info4.Revision));
-		}
-	}
-}
-
->>>>>>> 10f22d68
+}