//
// GitVersionControl.cs
//
// Author:
//       Dale Ragan <dale.ragan@sinesignal.com>
//
// Copyright (c) 2010 SineSignal, LLC
//
// Permission is hereby granted, free of charge, to any person obtaining a copy
// of this software and associated documentation files (the "Software"), to deal
// in the Software without restriction, including without limitation the rights
// to use, copy, modify, merge, publish, distribute, sublicense, and/or sell
// copies of the Software, and to permit persons to whom the Software is
// furnished to do so, subject to the following conditions:
//
// The above copyright notice and this permission notice shall be included in
// all copies or substantial portions of the Software.
//
// THE SOFTWARE IS PROVIDED "AS IS", WITHOUT WARRANTY OF ANY KIND, EXPRESS OR
// IMPLIED, INCLUDING BUT NOT LIMITED TO THE WARRANTIES OF MERCHANTABILITY,
// FITNESS FOR A PARTICULAR PURPOSE AND NONINFRINGEMENT. IN NO EVENT SHALL THE
// AUTHORS OR COPYRIGHT HOLDERS BE LIABLE FOR ANY CLAIM, DAMAGES OR OTHER
// LIABILITY, WHETHER IN AN ACTION OF CONTRACT, TORT OR OTHERWISE, ARISING FROM,
// OUT OF OR IN CONNECTION WITH THE SOFTWARE OR THE USE OR OTHER DEALINGS IN
// THE SOFTWARE.

using MonoDevelop.Core;
using System.Collections.Generic;

namespace MonoDevelop.VersionControl.Git
{
	abstract class GitVersionControl : VersionControlSystem
	{
		readonly Dictionary<FilePath,GitRepository> repositories = new Dictionary<FilePath,GitRepository> ();

		public override string Name {
			get { return "Git"; }
		}

		public override bool IsInstalled {
			get {
				return true;
			}
		}

		public override Repository GetRepositoryReference (FilePath path, string id)
		{
			GitRepository repo;
			if (!repositories.TryGetValue (path.CanonicalPath, out repo))
				repositories [path.CanonicalPath] = repo = new GitRepository (this, path, null);
			return repo;
		}

		protected override Repository OnCreateRepositoryInstance ()
		{
			return new GitRepository ();
		}

		public override IRepositoryEditor CreateRepositoryEditor (Repository repo)
		{
			return new UrlBasedRepositoryEditor ((GitRepository)repo);
		}

<<<<<<< HEAD
=======
		protected override FilePath OnGetRepositoryPath (FilePath path, string id)
		{
			if (path.IsEmpty || path.ParentDirectory.IsEmpty || path.IsNull || path.ParentDirectory.IsNull)
				return null;
			if (path.IsGitRepository ())
				return path;
			return OnGetRepositoryPath (path.ParentDirectory, id);
		}
		
>>>>>>> 10f22d68
		internal void UnregisterRepo (GitRepository repo)
		{
			if (!repo.RootPath.IsNullOrEmpty)
				repositories.Remove (repo.RootPath.CanonicalPath);
		}
	}
}<|MERGE_RESOLUTION|>--- conflicted
+++ resolved
@@ -61,8 +61,6 @@
 			return new UrlBasedRepositoryEditor ((GitRepository)repo);
 		}
 
-<<<<<<< HEAD
-=======
 		protected override FilePath OnGetRepositoryPath (FilePath path, string id)
 		{
 			if (path.IsEmpty || path.ParentDirectory.IsEmpty || path.IsNull || path.ParentDirectory.IsNull)
@@ -71,8 +69,7 @@
 				return path;
 			return OnGetRepositoryPath (path.ParentDirectory, id);
 		}
-		
->>>>>>> 10f22d68
+
 		internal void UnregisterRepo (GitRepository repo)
 		{
 			if (!repo.RootPath.IsNullOrEmpty)
