--- conflicted
+++ resolved
@@ -594,11 +594,7 @@
 			monitor.EndTask ();
 		}
 
-<<<<<<< HEAD
-		static void RetryUntilSuccess (ProgressMonitor monitor, Action func)
-=======
 		static void RetryUntilSuccess (IProgressMonitor monitor, Action<GitCredentialsType> func)
->>>>>>> 28c76489
 		{
 			bool retry;
 			using (var tfsSession = new TfsSmartSession ()) {
