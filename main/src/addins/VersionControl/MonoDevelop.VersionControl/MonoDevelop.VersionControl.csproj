<?xml version="1.0" encoding="utf-8"?>
<Project DefaultTargets="Build" xmlns="http://schemas.microsoft.com/developer/msbuild/2003" ToolsVersion="4.0">
  <PropertyGroup>
    <Configuration Condition=" '$(Configuration)' == '' ">Debug</Configuration>
    <Platform Condition=" '$(Platform)' == '' ">AnyCPU</Platform>
    <ProductVersion>8.0.30703</ProductVersion>
    <SchemaVersion>2.0</SchemaVersion>
    <ProjectGuid>{19DE0F35-D204-4FD8-A553-A19ECE05E24D}</ProjectGuid>
    <OutputType>Library</OutputType>
    <AssemblyName>MonoDevelop.VersionControl</AssemblyName>
    <RootNamespace>MonoDevelop.VersionControl</RootNamespace>
    <TargetFrameworkVersion>v4.5</TargetFrameworkVersion>
  </PropertyGroup>
  <PropertyGroup Condition=" '$(Configuration)|$(Platform)' == 'Debug|AnyCPU' ">
    <DebugSymbols>True</DebugSymbols>
    <DebugType>full</DebugType>
    <Optimize>False</Optimize>
    <OutputPath>..\..\..\..\build\AddIns\VersionControl\</OutputPath>
    <ErrorReport>prompt</ErrorReport>
    <WarningLevel>4</WarningLevel>
    <Execution>
      <Execution clr-version="Net_2_0" />
    </Execution>
    <DefineConstants>DEBUG</DefineConstants>
    <NoWarn>1591;1573</NoWarn>
    <DocumentationFile>..\..\..\..\build\AddIns\VersionControl\MonoDevelop.VersionControl.xml</DocumentationFile>
  </PropertyGroup>
  <PropertyGroup Condition=" '$(Configuration)|$(Platform)' == 'Release|AnyCPU' ">
    <DebugType>pdbonly</DebugType>
    <Optimize>True</Optimize>
    <OutputPath>..\..\..\..\build\AddIns\VersionControl\</OutputPath>
    <ErrorReport>prompt</ErrorReport>
    <WarningLevel>4</WarningLevel>
    <Execution>
      <Execution clr-version="Net_2_0" />
    </Execution>
    <DebugSymbols>true</DebugSymbols>
    <NoWarn>1591;1573</NoWarn>
    <DocumentationFile>..\..\..\..\build\AddIns\VersionControl\MonoDevelop.VersionControl.xml</DocumentationFile>
  </PropertyGroup>
  <ItemGroup>
    <ProjectReference Include="..\..\..\core\MonoDevelop.Core\MonoDevelop.Core.csproj">
      <Project>{7525BB88-6142-4A26-93B9-A30C6983390A}</Project>
      <Name>MonoDevelop.Core</Name>
      <Private>False</Private>
    </ProjectReference>
    <ProjectReference Include="..\..\..\core\MonoDevelop.Ide\MonoDevelop.Ide.csproj">
      <Project>{27096E7F-C91C-4AC6-B289-6897A701DF21}</Project>
      <Name>MonoDevelop.Ide</Name>
      <Private>False</Private>
    </ProjectReference>
    <ProjectReference Include="..\..\..\core\Mono.Texteditor\Mono.TextEditor.csproj">
      <Project>{A2329308-3751-4DBD-9A75-5F7B8B024625}</Project>
      <Name>Mono.TextEditor</Name>
      <Private>False</Private>
    </ProjectReference>
    <ProjectReference Include="..\..\MonoDevelop.SourceEditor2\MonoDevelop.SourceEditor.csproj">
      <Project>{F8F92AA4-A376-4679-A9D4-60E7B7FBF477}</Project>
      <Name>MonoDevelop.SourceEditor</Name>
      <Private>False</Private>
    </ProjectReference>
    <ProjectReference Include="..\..\MonoDevelop.DesignerSupport\MonoDevelop.DesignerSupport.csproj">
      <Project>{2C24D515-4A2C-445C-8419-C09231913CFA}</Project>
      <Name>MonoDevelop.DesignerSupport</Name>
      <Private>False</Private>
    </ProjectReference>
    <ProjectReference Include="..\..\MonoDevelop.Debugger\MonoDevelop.Debugger.csproj">
      <Project>{2357AABD-08C7-4808-A495-8FF2D3CDFDB0}</Project>
      <Name>MonoDevelop.Debugger</Name>
      <Private>False</Private>
    </ProjectReference>
    <ProjectReference Include="..\..\..\..\external\nrefactory\ICSharpCode.NRefactory\ICSharpCode.NRefactory.csproj">
      <Project>{3B2A5653-EC97-4001-BB9B-D90F1AF2C371}</Project>
      <Name>ICSharpCode.NRefactory</Name>
      <Private>False</Private>
    </ProjectReference>
    <ProjectReference Include="..\..\..\..\external\mono-addins\Mono.Addins\Mono.Addins.csproj">
      <Project>{91DD5A2D-9FE3-4C3C-9253-876141874DAD}</Project>
      <Name>Mono.Addins</Name>
      <Private>False</Private>
    </ProjectReference>
    <ProjectReference Include="..\..\..\..\external\debugger-libs\Mono.Debugging\Mono.Debugging.csproj">
      <Project>{90C99ADB-7D4B-4EB4-98C2-40BD1B14C7D2}</Project>
      <Name>Mono.Debugging</Name>
      <Private>False</Private>
    </ProjectReference>
    <ProjectReference Include="..\..\..\..\external\xwt\Xwt\Xwt.csproj">
      <Project>{92494904-35FA-4DC9-BDE9-3A3E87AC49D3}</Project>
      <Name>Xwt</Name>
      <Private>False</Private>
    </ProjectReference>
  </ItemGroup>
  <ItemGroup>
    <Reference Include="System.Data" />
    <Reference Include="Mono.Posix" />
    <Reference Include="System" />
    <Reference Include="System.Xml" />
    <Reference Include="pango-sharp, Version=2.12.0.0, Culture=neutral, PublicKeyToken=35e10195dab3c99f">
      <SpecificVersion>False</SpecificVersion>
    </Reference>
    <Reference Include="atk-sharp, Version=2.12.0.0, Culture=neutral, PublicKeyToken=35e10195dab3c99f">
      <SpecificVersion>False</SpecificVersion>
    </Reference>
    <Reference Include="gdk-sharp, Version=2.12.0.0, Culture=neutral, PublicKeyToken=35e10195dab3c99f">
      <SpecificVersion>False</SpecificVersion>
    </Reference>
    <Reference Include="gtk-sharp, Version=2.12.0.0, Culture=neutral, PublicKeyToken=35e10195dab3c99f">
      <SpecificVersion>False</SpecificVersion>
    </Reference>
    <Reference Include="glib-sharp, Version=2.12.0.0, Culture=neutral, PublicKeyToken=35e10195dab3c99f">
      <SpecificVersion>False</SpecificVersion>
    </Reference>
    <Reference Include="System.Core" />
    <Reference Include="Mono.Cairo" />
    <Reference Include="System.Collections.Immutable">
      <HintPath>..\..\..\..\packages\System.Collections.Immutable.1.1.33-beta\lib\portable-net45+win8+wp8+wpa81\System.Collections.Immutable.dll</HintPath>
      <Private>False</Private>
    </Reference>
    <Reference Include="System.Reflection.Metadata">
      <HintPath>..\..\..\..\packages\System.Reflection.Metadata.1.0.18-beta\lib\portable-net45+win8\System.Reflection.Metadata.dll</HintPath>
      <Private>False</Private>
    </Reference>
    <Reference Include="Microsoft.CodeAnalysis.Desktop">
      <HintPath>..\..\..\..\packages\Microsoft.CodeAnalysis.Common.1.0.0-rc1\lib\net45\Microsoft.CodeAnalysis.Desktop.dll</HintPath>
      <Private>False</Private>
    </Reference>
    <Reference Include="Microsoft.CodeAnalysis">
      <HintPath>..\..\..\..\packages\Microsoft.CodeAnalysis.Common.1.0.0-rc1\lib\net45\Microsoft.CodeAnalysis.dll</HintPath>
      <Private>False</Private>
    </Reference>
  </ItemGroup>
  <ItemGroup>
    <EmbeddedResource Include="icons\added-overlay-16.png">
      <LogicalName>added-overlay-16.png</LogicalName>
    </EmbeddedResource>
    <EmbeddedResource Include="icons\added-overlay-16%402x.png">
      <LogicalName>added-overlay-16@2x.png</LogicalName>
    </EmbeddedResource>
    <EmbeddedResource Include="icons\modified-overlay-16.png">
      <LogicalName>modified-overlay-16.png</LogicalName>
    </EmbeddedResource>
    <EmbeddedResource Include="icons\modified-overlay-16%402x.png">
      <LogicalName>modified-overlay-16@2x.png</LogicalName>
    </EmbeddedResource>
    <EmbeddedResource Include="icons\conflict-overlay-16.png">
      <LogicalName>conflict-overlay-16.png</LogicalName>
    </EmbeddedResource>
    <EmbeddedResource Include="icons\conflict-overlay-16%402x.png">
      <LogicalName>conflict-overlay-16@2x.png</LogicalName>
    </EmbeddedResource>
    <EmbeddedResource Include="icons\locked-overlay-16.png">
      <LogicalName>locked-overlay-16.png</LogicalName>
    </EmbeddedResource>
    <EmbeddedResource Include="icons\locked-overlay-16%402x.png">
      <LogicalName>locked-overlay-16@2x.png</LogicalName>
    </EmbeddedResource>
    <EmbeddedResource Include="VersionControl.addin.xml">
      <LogicalName>VersionControl.addin.xml</LogicalName>
    </EmbeddedResource>
    <EmbeddedResource Include="icons\removed-overlay-16.png">
      <LogicalName>removed-overlay-16.png</LogicalName>
    </EmbeddedResource>
    <EmbeddedResource Include="icons\removed-overlay-16%402x.png">
      <LogicalName>removed-overlay-16@2x.png</LogicalName>
    </EmbeddedResource>
    <EmbeddedResource Include="icons\renamed-overlay-16.png">
      <LogicalName>renamed-overlay-16.png</LogicalName>
    </EmbeddedResource>
    <EmbeddedResource Include="icons\renamed-overlay-16%402x.png">
      <LogicalName>renamed-overlay-16@2x.png</LogicalName>
    </EmbeddedResource>
    <EmbeddedResource Include="icons\ignored-overlay-16.png">
      <LogicalName>ignored-overlay-16.png</LogicalName>
    </EmbeddedResource>
    <EmbeddedResource Include="icons\ignored-overlay-16%402x.png">
      <LogicalName>ignored-overlay-16@2x.png</LogicalName>
    </EmbeddedResource>
    <EmbeddedResource Include="icons\repository-16.png">
      <LogicalName>repository-16.png</LogicalName>
    </EmbeddedResource>
    <EmbeddedResource Include="icons\repository-16%402x.png">
      <LogicalName>repository-16@2x.png</LogicalName>
    </EmbeddedResource>
    <EmbeddedResource Include="icons\versioned-overlay-16.png">
      <LogicalName>versioned-overlay-16.png</LogicalName>
    </EmbeddedResource>
    <EmbeddedResource Include="icons\versioned-overlay-16%402x.png">
      <LogicalName>versioned-overlay-16@2x.png</LogicalName>
    </EmbeddedResource>
    <EmbeddedResource Include="icons\unversioned-overlay-16.png">
      <LogicalName>unversioned-overlay-16.png</LogicalName>
    </EmbeddedResource>
    <EmbeddedResource Include="icons\unversioned-overlay-16%402x.png">
      <LogicalName>unversioned-overlay-16@2x.png</LogicalName>
    </EmbeddedResource>
    <EmbeddedResource Include="icons\lock-required-overlay-16.png">
      <LogicalName>lock-required-overlay-16.png</LogicalName>
    </EmbeddedResource>
    <EmbeddedResource Include="icons\lock-required-overlay-16%402x.png">
      <LogicalName>lock-required-overlay-16@2x.png</LogicalName>
    </EmbeddedResource>
    <EmbeddedResource Include="icons\unlocked-overlay-16.png">
      <LogicalName>unlocked-overlay-16.png</LogicalName>
    </EmbeddedResource>
    <EmbeddedResource Include="icons\unlocked-overlay-16%402x.png">
      <LogicalName>unlocked-overlay-16@2x.png</LogicalName>
    </EmbeddedResource>
    <EmbeddedResource Include="Policies.xml">
      <LogicalName>Policies.xml</LogicalName>
    </EmbeddedResource>
    <EmbeddedResource Include="gtk-gui\gui.stetic">
      <LogicalName>gui.stetic</LogicalName>
    </EmbeddedResource>
    <EmbeddedResource Include="icons\version-control-16.png">
      <LogicalName>version-control-16.png</LogicalName>
    </EmbeddedResource>
    <EmbeddedResource Include="icons\version-control-16%402x.png">
      <LogicalName>version-control-16@2x.png</LogicalName>
    </EmbeddedResource>
    <EmbeddedResource Include="icons\log-16.png">
      <LogicalName>log-16.png</LogicalName>
    </EmbeddedResource>
    <EmbeddedResource Include="icons\log-16%402x.png">
      <LogicalName>log-16@2x.png</LogicalName>
    </EmbeddedResource>
    <EmbeddedResource Include="icons\diff-16.png">
      <LogicalName>diff-16.png</LogicalName>
    </EmbeddedResource>
    <EmbeddedResource Include="icons\diff-16%402x.png">
      <LogicalName>diff-16@2x.png</LogicalName>
    </EmbeddedResource>
    <EmbeddedResource Include="icons\pull-16.png">
      <LogicalName>pull-16.png</LogicalName>
    </EmbeddedResource>
    <EmbeddedResource Include="icons\pull-16%402x.png">
      <LogicalName>pull-16@2x.png</LogicalName>
    </EmbeddedResource>
    <EmbeddedResource Include="icons\push-16.png">
      <LogicalName>push-16.png</LogicalName>
    </EmbeddedResource>
    <EmbeddedResource Include="icons\push-16%402x.png">
      <LogicalName>push-16@2x.png</LogicalName>
    </EmbeddedResource>
    <EmbeddedResource Include="icons\refresh-16.png">
      <LogicalName>refresh-16.png</LogicalName>
    </EmbeddedResource>
    <EmbeddedResource Include="icons\refresh-16%402x.png">
      <LogicalName>refresh-16@2x.png</LogicalName>
    </EmbeddedResource>
    <EmbeddedResource Include="icons\local-status-16.png">
      <LogicalName>local-status-16.png</LogicalName>
    </EmbeddedResource>
    <EmbeddedResource Include="icons\local-status-16%402x.png">
      <LogicalName>local-status-16@2x.png</LogicalName>
    </EmbeddedResource>
    <EmbeddedResource Include="icons\commit-16.png">
      <LogicalName>commit-16.png</LogicalName>
    </EmbeddedResource>
    <EmbeddedResource Include="icons\commit-16%402x.png">
      <LogicalName>commit-16@2x.png</LogicalName>
    </EmbeddedResource>
    <EmbeddedResource Include="icons\remote-status-16.png">
      <LogicalName>remote-status-16.png</LogicalName>
    </EmbeddedResource>
    <EmbeddedResource Include="icons\remote-status-16%402x.png">
      <LogicalName>remote-status-16@2x.png</LogicalName>
    </EmbeddedResource>
    <EmbeddedResource Include="icons\vcs-added-16.png">
      <LogicalName>vcs-added-16.png</LogicalName>
    </EmbeddedResource>
    <EmbeddedResource Include="icons\vcs-added-16%402x.png">
      <LogicalName>vcs-added-16@2x.png</LogicalName>
    </EmbeddedResource>
    <EmbeddedResource Include="icons\vcs-removed-16.png">
      <LogicalName>vcs-removed-16.png</LogicalName>
    </EmbeddedResource>
    <EmbeddedResource Include="icons\vcs-removed-16%402x.png">
      <LogicalName>vcs-removed-16@2x.png</LogicalName>
    </EmbeddedResource>
    <EmbeddedResource Include="icons\vcs-renamed-16.png">
      <LogicalName>vcs-renamed-16.png</LogicalName>
    </EmbeddedResource>
    <EmbeddedResource Include="icons\vcs-renamed-16%402x.png">
      <LogicalName>vcs-renamed-16@2x.png</LogicalName>
    </EmbeddedResource>
    <EmbeddedResource Include="icons\vcs-conflicted-16.png">
      <LogicalName>vcs-conflicted-16.png</LogicalName>
    </EmbeddedResource>
    <EmbeddedResource Include="icons\vcs-conflicted-16%402x.png">
      <LogicalName>vcs-conflicted-16@2x.png</LogicalName>
    </EmbeddedResource>
    <EmbeddedResource Include="icons\vcs-modified-16.png">
      <LogicalName>vcs-modified-16.png</LogicalName>
    </EmbeddedResource>
    <EmbeddedResource Include="icons\vcs-modified-16%402x.png">
      <LogicalName>vcs-modified-16@2x.png</LogicalName>
    </EmbeddedResource>
    <EmbeddedResource Include="icons\comment-16.png">
      <LogicalName>comment-16.png</LogicalName>
    </EmbeddedResource>
    <EmbeddedResource Include="icons\comment-16%402x.png">
      <LogicalName>comment-16@2x.png</LogicalName>
    </EmbeddedResource>
    <EmbeddedResource Include="icons\revert-16.png">
      <LogicalName>revert-16.png</LogicalName>
    </EmbeddedResource>
    <EmbeddedResource Include="icons\revert-16%402x.png">
      <LogicalName>revert-16@2x.png</LogicalName>
    </EmbeddedResource>
    <EmbeddedResource Include="icons\branch-16.png">
      <LogicalName>branch-16.png</LogicalName>
    </EmbeddedResource>
    <EmbeddedResource Include="icons\branch-16%402x.png">
      <LogicalName>branch-16@2x.png</LogicalName>
    </EmbeddedResource>
    <EmbeddedResource Include="icons\tag-16.png">
      <LogicalName>tag-16.png</LogicalName>
    </EmbeddedResource>
    <EmbeddedResource Include="icons\tag-16%402x.png">
      <LogicalName>tag-16@2x.png</LogicalName>
    </EmbeddedResource>
    <EmbeddedResource Include="icons\prefs-git-16.png">
      <LogicalName>prefs-git-16.png</LogicalName>
    </EmbeddedResource>
    <EmbeddedResource Include="icons\prefs-git-16%402x.png">
      <LogicalName>prefs-git-16@2x.png</LogicalName>
    </EmbeddedResource>
    <EmbeddedResource Include="icons\prefs-commit-message-style-16.png">
      <LogicalName>prefs-commit-message-style-16.png</LogicalName>
    </EmbeddedResource>
    <EmbeddedResource Include="icons\prefs-commit-message-style-16%402x.png">
      <LogicalName>prefs-commit-message-style-16@2x.png</LogicalName>
    </EmbeddedResource>
    <EmbeddedResource Include="icons\prefs-version-control-general-16.png">
      <LogicalName>prefs-version-control-general-16.png</LogicalName>
    </EmbeddedResource>
    <EmbeddedResource Include="icons\prefs-version-control-general-16%402x.png">
      <LogicalName>prefs-version-control-general-16@2x.png</LogicalName>
    </EmbeddedResource>
  </ItemGroup>
  <ItemGroup>
    <Compile Include="gtk-gui\generated.cs" />
    <Compile Include="MonoDevelop.VersionControl.Views\CellRendererDiff.cs" />
    <Compile Include="MonoDevelop.VersionControl.Views\LogView.cs" />
    <Compile Include="MonoDevelop.VersionControl.Views\StatusView.cs" />
    <Compile Include="MonoDevelop.VersionControl.Dialogs\CommitDialog.cs" />
    <Compile Include="MonoDevelop.VersionControl.Dialogs\EditRepositoryDialog.cs" />
    <Compile Include="MonoDevelop.VersionControl.Dialogs\SelectRepositoryDialog.cs" />
    <Compile Include="MonoDevelop.VersionControl\AddRemoveMoveCommand.cs" />
    <Compile Include="MonoDevelop.VersionControl\ChangeSet.cs" />
    <Compile Include="MonoDevelop.VersionControl\CheckoutCommand.cs" />
    <Compile Include="MonoDevelop.VersionControl\Commands.cs" />
    <Compile Include="MonoDevelop.VersionControl\CommitCommand.cs" />
    <Compile Include="MonoDevelop.VersionControl\CommitDialogExtension.cs" />
    <Compile Include="MonoDevelop.VersionControl\CommitEventHandler.cs" />
    <Compile Include="MonoDevelop.VersionControl\PublishCommand.cs" />
    <Compile Include="MonoDevelop.VersionControl\Repository.cs" />
    <Compile Include="MonoDevelop.VersionControl\RevertCommand.cs" />
    <Compile Include="MonoDevelop.VersionControl\Revision.cs" />
    <Compile Include="MonoDevelop.VersionControl\UnknownRepository.cs" />
    <Compile Include="MonoDevelop.VersionControl\UpdateCommand.cs" />
    <Compile Include="MonoDevelop.VersionControl\UrlBasedRepository.cs" />
    <Compile Include="MonoDevelop.VersionControl\UrlBasedRepositoryEditor.cs" />
    <Compile Include="MonoDevelop.VersionControl\VersionControlConfiguration.cs" />
    <Compile Include="MonoDevelop.VersionControl\VersionControlNodeExtension.cs" />
    <Compile Include="MonoDevelop.VersionControl\VersionControlService.cs" />
    <Compile Include="MonoDevelop.VersionControl\VersionControlSystem.cs" />
    <Compile Include="MonoDevelop.VersionControl\VersionInfo.cs" />
    <Compile Include="MonoDevelop.VersionControl\VersionStatus.cs" />
    <Compile Include="MonoDevelop.VersionControl\FileUpdateEventHandler.cs" />
    <Compile Include="MonoDevelop.VersionControl\VersionControlFileSystemExtension.cs" />
    <Compile Include="gtk-gui\MonoDevelop.VersionControl.Dialogs.SelectRepositoryDialog.cs" />
    <Compile Include="gtk-gui\MonoDevelop.VersionControl.Dialogs.EditRepositoryDialog.cs" />
    <Compile Include="gtk-gui\MonoDevelop.VersionControl.UrlBasedRepositoryEditor.cs" />
    <Compile Include="gtk-gui\MonoDevelop.VersionControl.Dialogs.CommitDialog.cs" />
    <Compile Include="MonoDevelop.VersionControl\RevertRevisionsCommands.cs" />
    <Compile Include="MonoDevelop.VersionControl\LockCommand.cs" />
    <Compile Include="MonoDevelop.VersionControl\UnlockCommand.cs" />
    <Compile Include="MonoDevelop.VersionControl\ChangeLogWriter.cs" />
    <Compile Include="MonoDevelop.VersionControl\VersionControlItem.cs" />
    <Compile Include="MonoDevelop.VersionControl\VersionControlItemList.cs" />
    <Compile Include="MonoDevelop.VersionControl\VersionControlCommandHandler.cs" />
    <Compile Include="AssemblyInfo.cs" />
    <Compile Include="MonoDevelop.VersionControl.Dialogs\CommitMessageStylePanelWidget.cs" />
    <Compile Include="gtk-gui\MonoDevelop.VersionControl.CommitMessageStylePanelWidget.cs" />
    <Compile Include="MonoDevelop.VersionControl\CommitMessageStyle.cs" />
    <Compile Include="MonoDevelop.VersionControl\CommitMessageFormat.cs" />
    <Compile Include="MonoDevelop.VersionControl\VersionControlPolicy.cs" />
    <Compile Include="MonoDevelop.VersionControl.Dialogs\VersionControlPolicyPanel.cs" />
    <Compile Include="MonoDevelop.VersionControl\CreatePatchCommand.cs" />
    <Compile Include="MonoDevelop.VersionControl.Views\DiffParser.cs" />
    <Compile Include="MonoDevelop.VersionControl.Views\BlameView.cs" />
    <Compile Include="MonoDevelop.VersionControl.Views\ComparisonWidget.cs" />
    <Compile Include="MonoDevelop.VersionControl.Views\BlameWidget.cs" />
    <Compile Include="MonoDevelop.VersionControl.Views\DropDownBox.cs" />
    <Compile Include="MonoDevelop.VersionControl.Views\ChangeSetView.cs" />
    <Compile Include="MonoDevelop.VersionControl.Views\MergeView.cs" />
    <Compile Include="MonoDevelop.VersionControl.Views\MergeWidget.cs" />
    <Compile Include="MonoDevelop.VersionControl.Views\EditorCompareWidgetBase.cs" />
    <Compile Include="MonoDevelop.VersionControl.Views\DiffView.cs" />
    <Compile Include="MonoDevelop.VersionControl.Views\DiffWidget.cs" />
    <Compile Include="gtk-gui\MonoDevelop.VersionControl.Views.DiffWidget.cs" />
    <Compile Include="MonoDevelop.VersionControl.Views\SubviewAttachmentHandler.cs" />
    <Compile Include="MonoDevelop.VersionControl.Views\LogWidget.cs" />
    <Compile Include="gtk-gui\MonoDevelop.VersionControl.Views.LogWidget.cs" />
    <Compile Include="MonoDevelop.VersionControl\IRepositoryEditor.cs" />
    <Compile Include="MonoDevelop.VersionControl\VersionControlOperation.cs" />
    <Compile Include="MonoDevelop.VersionControl.Views\VersionControlDocumentInfo.cs" />
    <Compile Include="MonoDevelop.VersionControl\IVersionControlViewHandler.cs" />
    <Compile Include="MonoDevelop.VersionControl\DefaultDiffViewHandler.cs" />
    <Compile Include="MonoDevelop.VersionControl\DefaultBlameViewHandler.cs" />
    <Compile Include="MonoDevelop.VersionControl\DefaultLogViewHandler.cs" />
    <Compile Include="MonoDevelop.VersionControl\DefaultMergeViewHandler.cs" />
    <Compile Include="MonoDevelop.VersionControl\LogCommand.cs" />
    <Compile Include="MonoDevelop.VersionControl\DiffCommand.cs" />
    <Compile Include="MonoDevelop.VersionControl\MergeCommand.cs" />
    <Compile Include="MonoDevelop.VersionControl\BlameCommand.cs" />
    <Compile Include="MonoDevelop.VersionControl\VersionInfoCache.cs" />
    <Compile Include="MonoDevelop.VersionControl\IgnoreCommand.cs" />
    <Compile Include="MonoDevelop.VersionControl\ResolveConflictsCommand.cs" />
    <Compile Include="MonoDevelop.VersionControl.Dialogs\VersionControlGeneralOptionsPanel.cs" />
    <Compile Include="MonoDevelop.VersionControl.Dialogs\VersionControlSolutionOptionsPanel.cs" />
    <Compile Include="AddinInfo.cs" />
    <Compile Include="MonoDevelop.VersionControl\VersionControlException.cs" />
<<<<<<< HEAD
    <Compile Include="MonoDevelop.VersionControl\VersionControlTask.cs" />
=======
    <Compile Include="MonoDevelop.VersionControl.Views\CommonTextEditorOptions.cs" />
>>>>>>> de043d33
    <Compile Include="MonoDevelop.VersionControl.Views\BaseView.cs" />
  </ItemGroup>
  <ItemGroup>
    <None Include="Makefile.am" />
    <None Include="packages.config" />
  </ItemGroup>
  <Import Project="$(MSBuildBinPath)\Microsoft.CSharp.targets" />
</Project><|MERGE_RESOLUTION|>--- conflicted
+++ resolved
@@ -422,11 +422,8 @@
     <Compile Include="MonoDevelop.VersionControl.Dialogs\VersionControlSolutionOptionsPanel.cs" />
     <Compile Include="AddinInfo.cs" />
     <Compile Include="MonoDevelop.VersionControl\VersionControlException.cs" />
-<<<<<<< HEAD
     <Compile Include="MonoDevelop.VersionControl\VersionControlTask.cs" />
-=======
     <Compile Include="MonoDevelop.VersionControl.Views\CommonTextEditorOptions.cs" />
->>>>>>> de043d33
     <Compile Include="MonoDevelop.VersionControl.Views\BaseView.cs" />
   </ItemGroup>
   <ItemGroup>
