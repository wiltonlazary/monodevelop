﻿//
// ProjectPackageReference.cs
//
// Author:
//       Matt Ward <matt.ward@xamarin.com>
//
// Copyright (c) 2016 Xamarin Inc. (http://xamarin.com)
//
// Permission is hereby granted, free of charge, to any person obtaining a copy
// of this software and associated documentation files (the "Software"), to deal
// in the Software without restriction, including without limitation the rights
// to use, copy, modify, merge, publish, distribute, sublicense, and/or sell
// copies of the Software, and to permit persons to whom the Software is
// furnished to do so, subject to the following conditions:
//
// The above copyright notice and this permission notice shall be included in
// all copies or substantial portions of the Software.
//
// THE SOFTWARE IS PROVIDED "AS IS", WITHOUT WARRANTY OF ANY KIND, EXPRESS OR
// IMPLIED, INCLUDING BUT NOT LIMITED TO THE WARRANTIES OF MERCHANTABILITY,
// FITNESS FOR A PARTICULAR PURPOSE AND NONINFRINGEMENT. IN NO EVENT SHALL THE
// AUTHORS OR COPYRIGHT HOLDERS BE LIABLE FOR ANY CLAIM, DAMAGES OR OTHER
// LIABILITY, WHETHER IN AN ACTION OF CONTRACT, TORT OR OTHERWISE, ARISING FROM,
// OUT OF OR IN CONNECTION WITH THE SOFTWARE OR THE USE OR OTHER DEALINGS IN
// THE SOFTWARE.

using System;
using System.Linq;
using MonoDevelop.Projects;
using MonoDevelop.Projects.MSBuild;
using NuGet.Packaging;
using NuGet.Packaging.Core;
using NuGet.Versioning;
using NuGet.Frameworks;

namespace MonoDevelop.PackageManagement
{
	[ExportProjectItemType ("PackageReference")]
	class ProjectPackageReference : ProjectItem
	{
		public PackageReference CreatePackageReference ()
		{
			var identity = GetPackageIdentity ();
			var framework = GetFramework ();
			return new PackageReference (identity, framework);
		}

		PackageIdentity GetPackageIdentity ()
		{
			var version = GetVersion ();
			return new PackageIdentity (Include, version);
		}

		NuGetVersion GetVersion ()
		{
			string version = Metadata.GetValue ("Version");
			return new NuGetVersion (version);
		}

		NuGetFramework GetFramework ()
		{
			string framework = Project.GetDotNetCoreTargetFrameworks ().FirstOrDefault ();
			if (framework != null)
				return NuGetFramework.Parse (framework);

			return NuGetFramework.UnsupportedFramework;
		}

		public bool Equals (PackageIdentity packageIdentity, bool matchVersion = true)
		{
			var currentPackageIdentity = GetPackageIdentity ();
			if (matchVersion)
				return packageIdentity.Equals (currentPackageIdentity);

			return StringComparer.OrdinalIgnoreCase.Equals (packageIdentity.Id, currentPackageIdentity.Id);
		}

		public static ProjectPackageReference Create (PackageIdentity packageIdentity)
		{
			var packageReference = new ProjectPackageReference {
				Include = packageIdentity.Id
			};

			packageReference.Metadata.SetValue ("Version", packageIdentity.Version.ToNormalizedString ());

			return packageReference;
		}

		internal static ProjectPackageReference Create (string packageId, string version)
		{
			var package = new PackageIdentity (packageId, new NuGetVersion (version));
			return Create (package);
		}

<<<<<<< HEAD
		public static ProjectPackageReference Create (IMSBuildItemEvaluated evaluatedItem)
		{
			return Create (
				evaluatedItem.Include,
				evaluatedItem.Metadata.GetValue ("Version")
			);
		}

=======
>>>>>>> 9463514c
		public override string ToString ()
		{
			return string.Format ("[PackageReference: {0} {1}]", Include, Metadata.GetValue ("Version"));
		}

		public static void AddKnownItemAttributes (MSBuildProject project)
		{
			project.AddKnownItemAttribute ("PackageReference", "Version");
		}
	}
}<|MERGE_RESOLUTION|>--- conflicted
+++ resolved
@@ -92,7 +92,6 @@
 			return Create (package);
 		}
 
-<<<<<<< HEAD
 		public static ProjectPackageReference Create (IMSBuildItemEvaluated evaluatedItem)
 		{
 			return Create (
@@ -101,8 +100,6 @@
 			);
 		}
 
-=======
->>>>>>> 9463514c
 		public override string ToString ()
 		{
 			return string.Format ("[PackageReference: {0} {1}]", Include, Metadata.GetValue ("Version"));
