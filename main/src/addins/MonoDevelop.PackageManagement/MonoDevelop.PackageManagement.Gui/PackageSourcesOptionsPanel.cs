--- conflicted
+++ resolved
@@ -1,171 +1,167 @@
-// 
-// PackageSourcesOptionPanel.cs
-// 
-// Author:
-//   Matt Ward <ward.matt@gmail.com>
-// 
-// Copyright (C) 2013 Matthew Ward
-// 
-// Permission is hereby granted, free of charge, to any person obtaining
-// a copy of this software and associated documentation files (the
-// "Software"), to deal in the Software without restriction, including
-// without limitation the rights to use, copy, modify, merge, publish,
-// distribute, sublicense, and/or sell copies of the Software, and to
-// permit persons to whom the Software is furnished to do so, subject to
-// the following conditions:
-// 
-// The above copyright notice and this permission notice shall be
-// included in all copies or substantial portions of the Software.
-// 
-// THE SOFTWARE IS PROVIDED "AS IS", WITHOUT WARRANTY OF ANY KIND,
-// EXPRESS OR IMPLIED, INCLUDING BUT NOT LIMITED TO THE WARRANTIES OF
-// MERCHANTABILITY, FITNESS FOR A PARTICULAR PURPOSE AND
-// NONINFRINGEMENT. IN NO EVENT SHALL THE AUTHORS OR COPYRIGHT HOLDERS BE
-// LIABLE FOR ANY CLAIM, DAMAGES OR OTHER LIABILITY, WHETHER IN AN ACTION
-// OF CONTRACT, TORT OR OTHERWISE, ARISING FROM, OUT OF OR IN CONNECTION
-// WITH THE SOFTWARE OR THE USE OR OTHER DEALINGS IN THE SOFTWARE.
-//
-
-using System;
-using System.Linq;
-using System.IO;
-using System.Security.Cryptography;
-<<<<<<< HEAD
-using ICSharpCode.PackageManagement;
+// 
+// PackageSourcesOptionPanel.cs
+// 
+// Author:
+//   Matt Ward <ward.matt@gmail.com>
+// 
+// Copyright (C) 2013 Matthew Ward
+// 
+// Permission is hereby granted, free of charge, to any person obtaining
+// a copy of this software and associated documentation files (the
+// "Software"), to deal in the Software without restriction, including
+// without limitation the rights to use, copy, modify, merge, publish,
+// distribute, sublicense, and/or sell copies of the Software, and to
+// permit persons to whom the Software is furnished to do so, subject to
+// the following conditions:
+// 
+// The above copyright notice and this permission notice shall be
+// included in all copies or substantial portions of the Software.
+// 
+// THE SOFTWARE IS PROVIDED "AS IS", WITHOUT WARRANTY OF ANY KIND,
+// EXPRESS OR IMPLIED, INCLUDING BUT NOT LIMITED TO THE WARRANTIES OF
+// MERCHANTABILITY, FITNESS FOR A PARTICULAR PURPOSE AND
+// NONINFRINGEMENT. IN NO EVENT SHALL THE AUTHORS OR COPYRIGHT HOLDERS BE
+// LIABLE FOR ANY CLAIM, DAMAGES OR OTHER LIABILITY, WHETHER IN AN ACTION
+// OF CONTRACT, TORT OR OTHERWISE, ARISING FROM, OUT OF OR IN CONNECTION
+// WITH THE SOFTWARE OR THE USE OR OTHER DEALINGS IN THE SOFTWARE.
+//
+
+using System;
+using System.Linq;
+using System.IO;
+using System.Security.Cryptography;
 using MonoDevelop.Components;
-=======
-using MonoDevelop.PackageManagement;
->>>>>>> 7a1b3c55
-using MonoDevelop.Core;
-using MonoDevelop.Ide;
-using MonoDevelop.Ide.Gui.Dialogs;
-
-namespace MonoDevelop.PackageManagement.Gui
-{
-	public class PackageSourcesOptionsPanel : OptionsPanel
-	{
-		PackageManagementViewModels viewModels;
-		PackageSourcesWidget packageSourcesWidget;
-
-		public override Control CreatePanelWidget()
-		{
-			viewModels = new PackageManagementViewModels ();
-			viewModels.RegisteredPackageSourcesViewModel.Load ();
-			
-			packageSourcesWidget = new PackageSourcesWidget (viewModels.RegisteredPackageSourcesViewModel);
-			return packageSourcesWidget;
-		}
-
-		/// <summary>
-		/// Check that mono can encrypt package source passwords. This can fail if the
-		/// "~/.config/.mono/keypairs" directory has incorrect permissions.
-		/// 
-		/// The keypairs directory will be created by the HttpWebRequest when a 
-		/// request is made to url using https. The keypairs directory created has the
-		/// wrong permissions so NuGet will fail to encrypt any passwords.
-		/// 
-		/// Use the following to fix the permissions:
-		/// 
-		/// chmod u=rwx,go= keypairs
-		/// 
-		/// This check is done here instead of in ApplyChanges so the user is presented
-		/// with a slightly better error message and the user can try to fix the problem
-		/// without losing their changes.
-		/// </summary>
-		public override bool ValidateChanges ()
-		{
-			if (Platform.IsWindows) {
-				return true;
-			}
-
-			try {
-				if (AnyPasswordsToBeEncrypted ()) {
-					CheckPasswordEncryptionIsWorking ();
-				}
-			} catch (CryptographicException ex) {
-				LoggingService.LogError ("Unable to encrypt NuGet Package Source passwords.", ex);
-
-				MessageService.ShowMessage (
-					GettextCatalog.GetString ("Unable to encrypt Package Source passwords."),
-					GetEncryptionFailureMessage (ex));
-
-				return false;
-			}
-			return true;
-		}
-
-		bool AnyPasswordsToBeEncrypted ()
-		{
-			return viewModels
-				.RegisteredPackageSourcesViewModel
-				.PackageSourceViewModels
-				.Any (packageSource => packageSource.HasPassword ());
-		}
-
-		/// <summary>
-		/// Try encrypting some data the same way NuGet does when it 
-		/// encrypts passwords in the NuGet.config file.
-		/// 
-		/// If the ~/.config/.mono/keypairs directory 
-		/// has incorrect permissions or has a corrupt key value pair then
-		/// ProtectedData.Protect (...) will throw an exception.
-		/// </summary>
-		void CheckPasswordEncryptionIsWorking ()
-		{
-			var userData = new byte [] { 0xFF };
-			ProtectedData.Protect (userData, null, DataProtectionScope.CurrentUser);
-		}
-
-		string GetEncryptionFailureMessage (Exception ex)
-		{
-			if (ex.InnerException != null) {
-				return ex.InnerException.Message;
-			}
-
-			return ex.Message;
-		}
-
-		public override void ApplyChanges()
-		{
-			try {
-				if (packageSourcesWidget.HasPackageSourcesOrderChanged) {
-					viewModels.RegisteredPackageSourcesViewModel.Save (
-						packageSourcesWidget.GetOrderedPackageSources ());
-				} else {
-					viewModels.RegisteredPackageSourcesViewModel.Save ();
-				}
-			} catch (Exception ex) {
-				LoggingService.LogError ("Unable to save NuGet.config changes", ex);
-				MessageService.ShowError (
-					GettextCatalog.GetString ("Unable to save package source changes.{0}{0}{1}",
-					Environment.NewLine,
-					GetSaveNuGetConfigFileErrorMessage ()));
-			}
-		}
-
-		/// <summary>
-		/// Returns a non-Windows specific error message instead of the one NuGet returns.
-		/// 
-		/// NuGet returns a Windows specific error:
-		/// 
-		/// "DeleteSection" cannot be called on a NullSettings. This may be caused on account of 
-		/// insufficient permissions to read or write to "%AppData%\NuGet\NuGet.config".
-		/// </summary>
-		string GetSaveNuGetConfigFileErrorMessage ()
-		{
-			string path = Path.Combine (
-				Environment.GetFolderPath (Environment.SpecialFolder.ApplicationData),
-				"NuGet",
-				"NuGet.config");
-			return GettextCatalog.GetString ("Unable to read or write to \"{0}\".", path);
-		}
-
-		public override void Dispose ()
-		{
-			if (packageSourcesWidget != null) {
-				packageSourcesWidget.Dispose ();
-			}
-		}
-	}
-}
-
+using MonoDevelop.PackageManagement;
+using MonoDevelop.Core;
+using MonoDevelop.Ide;
+using MonoDevelop.Ide.Gui.Dialogs;
+
+namespace MonoDevelop.PackageManagement.Gui
+{
+	public class PackageSourcesOptionsPanel : OptionsPanel
+	{
+		PackageManagementViewModels viewModels;
+		PackageSourcesWidget packageSourcesWidget;
+
+		public override Control CreatePanelWidget()
+		{
+			viewModels = new PackageManagementViewModels ();
+			viewModels.RegisteredPackageSourcesViewModel.Load ();
+			
+			packageSourcesWidget = new PackageSourcesWidget (viewModels.RegisteredPackageSourcesViewModel);
+			return packageSourcesWidget;
+		}
+
+		/// <summary>
+		/// Check that mono can encrypt package source passwords. This can fail if the
+		/// "~/.config/.mono/keypairs" directory has incorrect permissions.
+		/// 
+		/// The keypairs directory will be created by the HttpWebRequest when a 
+		/// request is made to url using https. The keypairs directory created has the
+		/// wrong permissions so NuGet will fail to encrypt any passwords.
+		/// 
+		/// Use the following to fix the permissions:
+		/// 
+		/// chmod u=rwx,go= keypairs
+		/// 
+		/// This check is done here instead of in ApplyChanges so the user is presented
+		/// with a slightly better error message and the user can try to fix the problem
+		/// without losing their changes.
+		/// </summary>
+		public override bool ValidateChanges ()
+		{
+			if (Platform.IsWindows) {
+				return true;
+			}
+
+			try {
+				if (AnyPasswordsToBeEncrypted ()) {
+					CheckPasswordEncryptionIsWorking ();
+				}
+			} catch (CryptographicException ex) {
+				LoggingService.LogError ("Unable to encrypt NuGet Package Source passwords.", ex);
+
+				MessageService.ShowMessage (
+					GettextCatalog.GetString ("Unable to encrypt Package Source passwords."),
+					GetEncryptionFailureMessage (ex));
+
+				return false;
+			}
+			return true;
+		}
+
+		bool AnyPasswordsToBeEncrypted ()
+		{
+			return viewModels
+				.RegisteredPackageSourcesViewModel
+				.PackageSourceViewModels
+				.Any (packageSource => packageSource.HasPassword ());
+		}
+
+		/// <summary>
+		/// Try encrypting some data the same way NuGet does when it 
+		/// encrypts passwords in the NuGet.config file.
+		/// 
+		/// If the ~/.config/.mono/keypairs directory 
+		/// has incorrect permissions or has a corrupt key value pair then
+		/// ProtectedData.Protect (...) will throw an exception.
+		/// </summary>
+		void CheckPasswordEncryptionIsWorking ()
+		{
+			var userData = new byte [] { 0xFF };
+			ProtectedData.Protect (userData, null, DataProtectionScope.CurrentUser);
+		}
+
+		string GetEncryptionFailureMessage (Exception ex)
+		{
+			if (ex.InnerException != null) {
+				return ex.InnerException.Message;
+			}
+
+			return ex.Message;
+		}
+
+		public override void ApplyChanges()
+		{
+			try {
+				if (packageSourcesWidget.HasPackageSourcesOrderChanged) {
+					viewModels.RegisteredPackageSourcesViewModel.Save (
+						packageSourcesWidget.GetOrderedPackageSources ());
+				} else {
+					viewModels.RegisteredPackageSourcesViewModel.Save ();
+				}
+			} catch (Exception ex) {
+				LoggingService.LogError ("Unable to save NuGet.config changes", ex);
+				MessageService.ShowError (
+					GettextCatalog.GetString ("Unable to save package source changes.{0}{0}{1}",
+					Environment.NewLine,
+					GetSaveNuGetConfigFileErrorMessage ()));
+			}
+		}
+
+		/// <summary>
+		/// Returns a non-Windows specific error message instead of the one NuGet returns.
+		/// 
+		/// NuGet returns a Windows specific error:
+		/// 
+		/// "DeleteSection" cannot be called on a NullSettings. This may be caused on account of 
+		/// insufficient permissions to read or write to "%AppData%\NuGet\NuGet.config".
+		/// </summary>
+		string GetSaveNuGetConfigFileErrorMessage ()
+		{
+			string path = Path.Combine (
+				Environment.GetFolderPath (Environment.SpecialFolder.ApplicationData),
+				"NuGet",
+				"NuGet.config");
+			return GettextCatalog.GetString ("Unable to read or write to \"{0}\".", path);
+		}
+
+		public override void Dispose ()
+		{
+			if (packageSourcesWidget != null) {
+				packageSourcesWidget.Dispose ();
+			}
+		}
+	}
+}
+