--- conflicted
+++ resolved
@@ -1,114 +1,103 @@
-<Addin id          = "Moonlight"
-       namespace   = "MonoDevelop"
-       name        = "Moonlight/Silverlight Project Support"
-       author      = "Michael Hutchinson"
-       copyright   = "MIT X11"
-       url         = "http://www.monodevelop.com/"
-       description = "Support for editing, compiling, and running Moonlight/Silverlight projects."
-       category    = "Web Development"
-<<<<<<< HEAD
-       version     = "2.9.2">
-	
-	<Dependencies>
-		<Addin id="Core" version="2.9.2"/>
-		<Addin id="Ide" version="2.9.2"/>
-		<Addin id="DesignerSupport" version="2.9.2"/>
-		<Addin id="Deployment" version="2.9.2"/>
-		<Addin id="AspNet" version="2.9.2" />
-=======
-       version     = "2.8.8.1">
-	
-	<Dependencies>
-		<Addin id="Core" version="2.8.8.1"/>
-		<Addin id="Ide" version="2.8.8.1"/>
-		<Addin id="DesignerSupport" version="2.8.8.1"/>
-		<Addin id="Deployment" version="2.8.8.1"/>
-		<Addin id="AspNet" version="2.8.8.1" />
->>>>>>> 7d04f9e6
-	</Dependencies>
-	
-	<Runtime>
-		<Import file="Templates/Silverlight.js" />
-	</Runtime>
-
-	<Extension path = "/MonoDevelop/Ide/FileTemplates">
-		<FileTemplate id       = "Moonlight-ApplicationXaml"
-		              resource = "Moonlight-ApplicationXaml.xft.xml"/>
-		<FileTemplate id       = "Moonlight-UserControlXaml"
-		              resource = "Moonlight-UserControlXaml.xft.xml"/>
-	</Extension>
-	
-	<Extension path = "/MonoDevelop/ProjectModel/MSBuildItemTypes">
-		<DotNetProjectSubtype id="Moonlight"
-			guid="{A1591282-1198-4647-A2B1-27E5FF5F6F3B}"
-			type="MonoDevelop.Moonlight.MoonlightProject">
-			<AddImport language="C#" projects="$(MSBuildExtensionsPath)\Microsoft\Silverlight\v2.0\Microsoft.Silverlight.CSharp.targets" />
-			<RemoveImport language="C#" projects="$(MSBuildBinPath)\Microsoft.CSharp.targets" />
-		</DotNetProjectSubtype>
-	</Extension>
-	
-	<Extension path = "/MonoDevelop/Ide/ProjectTemplates">
-		<ProjectTemplate id = "Moonlight-ApplicationProject" resource = "Moonlight-ApplicationProject.xpt.xml"/>
-		<ProjectTemplate id = "Moonlight-LibraryProject"     resource = "Moonlight-LibraryProject.xpt.xml"/>
-	</Extension>
-	
-	<Extension path = "/MonoDevelop/Ide/FileFilters">
-		<FileFilter id = "XamlFiles"
-		            insertbefore = "AllFiles"
-		           _label = "XAML Files"
-		           extensions = "*.xaml" />
-	</Extension>
-	
-	<Extension path = "/MonoDevelop/ProjectModel/ProjectBindings">
-		<ProjectBinding id = "MoonlightProject" class = "MonoDevelop.Moonlight.MoonlightProjectBinding" />
-	</Extension>
-	
-	<Extension path = "/MonoDevelop/ProjectModel/SerializableClasses">
-		<DataType class = "MonoDevelop.Moonlight.MoonlightProject" />
-		<DataType class = "MonoDevelop.Moonlight.MoonlightProjectConfiguration" />
-	</Extension>
-	
-	<Extension path = "/MonoDevelop/Core/MimeTypes">
-		<MimeType id="application/xaml+xml" _description="XAML document" icon="md-xml-file-icon"  isText="true">
-			<File pattern="*.xaml" />
-		</MimeType>
-	</Extension>
-	
-	<Extension path = "/MonoDevelop/TypeSystem/Parser">
-		<Parser class = "MonoDevelop.Moonlight.MoonlightParser" insertbefore="XmlParser" mimeType="application/xaml+xml" />
-	</Extension>
-	
-	<Extension path = "/MonoDevelop/Ide/TextEditorExtensions">
-		<Class fileExtensions = ".xaml" class = "MonoDevelop.Moonlight.MoonlightEditorExtension" />
-	</Extension>
-	
-	<Extension path = "/MonoDevelop/ProjectModel/Gui/ItemOptionPanels/Build">
-		<Condition id="ItemType" value="MonoDevelop.Moonlight.MoonlightProject">
-			<Section id = "MoonlightOptions"
-			         _label = "Moonlight"
-			         class = "MonoDevelop.Moonlight.Gui.MoonlightOptionsPanel"/>
-		</Condition>
-	</Extension>
-	
-	<Extension path = "/MonoDevelop/ProjectModel/ProjectServiceExtensions">
-		<Condition id="ItemType" value="MonoDevelop.Moonlight.MoonlightProject">
-			<Class class = "MonoDevelop.Moonlight.MoonlightBuildExtension" insertafter="MidStep" />
-		</Condition>
-	</Extension>
-	
-	<Extension path = "/MonoDevelop/Core/Frameworks">
-		<Framework id="SL2.0" file="Templates/framework_SL_2_0.xml">
-			<Backend class="MonoDevelop.Moonlight.MoonlightFrameworkBackend" />
-		</Framework>
-		<Framework id="SL3.0" file="Templates/framework_SL_3_0.xml">
-			<Backend class="MonoDevelop.Moonlight.MoonlightFrameworkBackend" />
-		</Framework>
-		<Framework id="SL4.0" file="Templates/framework_SL_4_0.xml">
-			<Backend class="MonoDevelop.Moonlight.MoonlightFrameworkBackend" />
-		</Framework>
-	</Extension>
-	
-	<Extension path = "/MonoDevelop/Core/ExecutionHandlers">
-		<ExecutionHandler id="Moonlight" class = "MonoDevelop.Moonlight.MoonlightExecutionHandler"/>
-	</Extension>
-</Addin>+<Addin id          = "Moonlight"
+       namespace   = "MonoDevelop"
+       name        = "Moonlight/Silverlight Project Support"
+       author      = "Michael Hutchinson"
+       copyright   = "MIT X11"
+       url         = "http://www.monodevelop.com/"
+       description = "Support for editing, compiling, and running Moonlight/Silverlight projects."
+       category    = "Web Development"
+       version     = "2.9.2">
+	
+	<Dependencies>
+		<Addin id="Core" version="2.9.2"/>
+		<Addin id="Ide" version="2.9.2"/>
+		<Addin id="DesignerSupport" version="2.9.2"/>
+		<Addin id="Deployment" version="2.9.2"/>
+		<Addin id="AspNet" version="2.9.2" />
+	</Dependencies>
+	
+	<Runtime>
+		<Import file="Templates/Silverlight.js" />
+	</Runtime>
+
+	<Extension path = "/MonoDevelop/Ide/FileTemplates">
+		<FileTemplate id       = "Moonlight-ApplicationXaml"
+		              resource = "Moonlight-ApplicationXaml.xft.xml"/>
+		<FileTemplate id       = "Moonlight-UserControlXaml"
+		              resource = "Moonlight-UserControlXaml.xft.xml"/>
+	</Extension>
+	
+	<Extension path = "/MonoDevelop/ProjectModel/MSBuildItemTypes">
+		<DotNetProjectSubtype id="Moonlight"
+			guid="{A1591282-1198-4647-A2B1-27E5FF5F6F3B}"
+			type="MonoDevelop.Moonlight.MoonlightProject">
+			<AddImport language="C#" projects="$(MSBuildExtensionsPath)\Microsoft\Silverlight\v2.0\Microsoft.Silverlight.CSharp.targets" />
+			<RemoveImport language="C#" projects="$(MSBuildBinPath)\Microsoft.CSharp.targets" />
+		</DotNetProjectSubtype>
+	</Extension>
+	
+	<Extension path = "/MonoDevelop/Ide/ProjectTemplates">
+		<ProjectTemplate id = "Moonlight-ApplicationProject" resource = "Moonlight-ApplicationProject.xpt.xml"/>
+		<ProjectTemplate id = "Moonlight-LibraryProject"     resource = "Moonlight-LibraryProject.xpt.xml"/>
+	</Extension>
+	
+	<Extension path = "/MonoDevelop/Ide/FileFilters">
+		<FileFilter id = "XamlFiles"
+		            insertbefore = "AllFiles"
+		           _label = "XAML Files"
+		           extensions = "*.xaml" />
+	</Extension>
+	
+	<Extension path = "/MonoDevelop/ProjectModel/ProjectBindings">
+		<ProjectBinding id = "MoonlightProject" class = "MonoDevelop.Moonlight.MoonlightProjectBinding" />
+	</Extension>
+	
+	<Extension path = "/MonoDevelop/ProjectModel/SerializableClasses">
+		<DataType class = "MonoDevelop.Moonlight.MoonlightProject" />
+		<DataType class = "MonoDevelop.Moonlight.MoonlightProjectConfiguration" />
+	</Extension>
+	
+	<Extension path = "/MonoDevelop/Core/MimeTypes">
+		<MimeType id="application/xaml+xml" _description="XAML document" icon="md-xml-file-icon"  isText="true">
+			<File pattern="*.xaml" />
+		</MimeType>
+	</Extension>
+	
+	<Extension path = "/MonoDevelop/TypeSystem/Parser">
+		<Parser class = "MonoDevelop.Moonlight.MoonlightParser" insertbefore="XmlParser" mimeType="application/xaml+xml" />
+	</Extension>
+	
+	<Extension path = "/MonoDevelop/Ide/TextEditorExtensions">
+		<Class fileExtensions = ".xaml" class = "MonoDevelop.Moonlight.MoonlightEditorExtension" />
+	</Extension>
+	
+	<Extension path = "/MonoDevelop/ProjectModel/Gui/ItemOptionPanels/Build">
+		<Condition id="ItemType" value="MonoDevelop.Moonlight.MoonlightProject">
+			<Section id = "MoonlightOptions"
+			         _label = "Moonlight"
+			         class = "MonoDevelop.Moonlight.Gui.MoonlightOptionsPanel"/>
+		</Condition>
+	</Extension>
+	
+	<Extension path = "/MonoDevelop/ProjectModel/ProjectServiceExtensions">
+		<Condition id="ItemType" value="MonoDevelop.Moonlight.MoonlightProject">
+			<Class class = "MonoDevelop.Moonlight.MoonlightBuildExtension" insertafter="MidStep" />
+		</Condition>
+	</Extension>
+	
+	<Extension path = "/MonoDevelop/Core/Frameworks">
+		<Framework id="SL2.0" file="Templates/framework_SL_2_0.xml">
+			<Backend class="MonoDevelop.Moonlight.MoonlightFrameworkBackend" />
+		</Framework>
+		<Framework id="SL3.0" file="Templates/framework_SL_3_0.xml">
+			<Backend class="MonoDevelop.Moonlight.MoonlightFrameworkBackend" />
+		</Framework>
+		<Framework id="SL4.0" file="Templates/framework_SL_4_0.xml">
+			<Backend class="MonoDevelop.Moonlight.MoonlightFrameworkBackend" />
+		</Framework>
+	</Extension>
+	
+	<Extension path = "/MonoDevelop/Core/ExecutionHandlers">
+		<ExecutionHandler id="Moonlight" class = "MonoDevelop.Moonlight.MoonlightExecutionHandler"/>
+	</Extension>
+</Addin>