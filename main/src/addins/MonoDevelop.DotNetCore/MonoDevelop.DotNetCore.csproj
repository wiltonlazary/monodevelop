<?xml version="1.0" encoding="utf-8"?>
<Project DefaultTargets="Build" ToolsVersion="4.0" xmlns="http://schemas.microsoft.com/developer/msbuild/2003">
  <Import Project="..\..\..\MonoDevelop.props" />
  <PropertyGroup>
    <Configuration Condition=" '$(Configuration)' == '' ">Debug</Configuration>
    <Platform Condition=" '$(Platform)' == '' ">AnyCPU</Platform>
    <ProductVersion>8.0.30703</ProductVersion>
    <SchemaVersion>2.0</SchemaVersion>
    <ProjectGuid>{6868153E-41EA-43A4-A81A-C1E7256373F7}</ProjectGuid>
    <OutputType>Library</OutputType>
    <RootNamespace>MonoDevelop.DotNetCore</RootNamespace>
    <AssemblyName>MonoDevelop.DotNetCore</AssemblyName>
<<<<<<< HEAD
    <TargetFrameworkVersion>v4.6.1</TargetFrameworkVersion>
=======
    <TargetFrameworkVersion>v4.6</TargetFrameworkVersion>
>>>>>>> f55cb978
  </PropertyGroup>
  <PropertyGroup Condition=" '$(Configuration)|$(Platform)' == 'Debug|AnyCPU' ">
    <DebugSymbols>true</DebugSymbols>
    <DebugType>full</DebugType>
    <Optimize>false</Optimize>
    <OutputPath>..\..\..\build\AddIns\MonoDevelop.DotNetCore</OutputPath>
    <DefineConstants>DEBUG;</DefineConstants>
    <ErrorReport>prompt</ErrorReport>
    <WarningLevel>4</WarningLevel>
    <ConsolePause>false</ConsolePause>
  </PropertyGroup>
  <PropertyGroup Condition=" '$(Configuration)|$(Platform)' == 'Release|AnyCPU' ">
    <Optimize>true</Optimize>
    <OutputPath>..\..\..\build\AddIns\MonoDevelop.DotNetCore</OutputPath>
    <ErrorReport>prompt</ErrorReport>
    <WarningLevel>4</WarningLevel>
    <ConsolePause>false</ConsolePause>
  </PropertyGroup>
  <ItemGroup>
    <Reference Include="System" />
    <Reference Include="System.Xml" />
    <Reference Include="System.Collections.Immutable">
      <HintPath>..\..\..\build\bin\System.Collections.Immutable.dll</HintPath>
      <Private>False</Private>
    </Reference>
    <Reference Include="Newtonsoft.Json">
      <HintPath>..\..\..\packages\Newtonsoft.Json.8.0.3\lib\net45\Newtonsoft.Json.dll</HintPath>
      <Private>False</Private>
    </Reference>
    <Reference Include="Microsoft.TestPlatform.CommunicationUtilities">
      <HintPath>..\..\..\packages\Microsoft.TestPlatform.TranslationLayer.15.0.0-preview-20170201-02\lib\net46\Microsoft.TestPlatform.CommunicationUtilities.dll</HintPath>
    </Reference>
    <Reference Include="Microsoft.TestPlatform.CoreUtilities">
      <HintPath>..\..\..\packages\Microsoft.TestPlatform.TranslationLayer.15.0.0-preview-20170201-02\lib\net46\Microsoft.TestPlatform.CoreUtilities.dll</HintPath>
    </Reference>
    <Reference Include="Microsoft.TestPlatform.VsTestConsole.TranslationLayer">
      <HintPath>..\..\..\packages\Microsoft.TestPlatform.TranslationLayer.15.0.0-preview-20170201-02\lib\net46\Microsoft.TestPlatform.VsTestConsole.TranslationLayer.dll</HintPath>
    </Reference>
    <Reference Include="Microsoft.VisualStudio.TestPlatform.Common">
      <HintPath>..\..\..\packages\Microsoft.TestPlatform.TranslationLayer.15.0.0-preview-20170201-02\lib\net46\Microsoft.VisualStudio.TestPlatform.Common.dll</HintPath>
    </Reference>
    <Reference Include="Microsoft.VisualStudio.TestPlatform.ObjectModel">
      <HintPath>..\..\..\packages\Microsoft.TestPlatform.TranslationLayer.15.0.0-preview-20170201-02\lib\net46\Microsoft.VisualStudio.TestPlatform.ObjectModel.dll</HintPath>
    </Reference>
    <Reference Include="Microsoft.CSharp" />
    <Reference Include="System.Runtime.Serialization" />
  </ItemGroup>
  <ItemGroup>
    <Compile Include="Properties\AssemblyInfo.cs" />
    <Compile Include="Properties\AddinInfo.cs" />
    <Compile Include="MonoDevelop.DotNetCore\DotNetCoreProjectExtension.cs" />
    <Compile Include="MonoDevelop.DotNetCore\DotNetCoreExecutionCommand.cs" />
    <Compile Include="MonoDevelop.DotNetCore\DotNetCorePath.cs" />
    <Compile Include="MonoDevelop.DotNetCore\DotNetCoreExecutionHandler.cs" />
    <Compile Include="MonoDevelop.DotNetCore.Templating\DotNetCoreProjectTemplateWizard.cs" />
    <Compile Include="MonoDevelop.DotNetCore.Templating\SolutionExtensions.cs" />
    <Compile Include="MonoDevelop.DotNetCore.Templating\EmptyDirectoryRemover.cs" />
    <Compile Include="MonoDevelop.DotNetCore.Templating\FileTemplateProcessor.cs" />
    <Compile Include="MonoDevelop.DotNetCore\DotNetCoreNotInstalledDialog.cs" />
    <Compile Include="MonoDevelop.DotNetCore\DotNetCoreFolderNodeBuilderExtension.cs" />
    <Compile Include="MonoDevelop.DotNetCore\DotNetCoreProjectFileRenamedHandler.cs" />
    <Compile Include="MonoDevelop.DotNetCore\DotNetCoreProjectReloadMonitor.cs" />
    <Compile Include="MonoDevelop.DotNetCore\DotNetCoreProjectReader.cs" />
    <Compile Include="MonoDevelop.DotNetCore\MSBuildProjectExtensions.cs" />
    <Compile Include="MonoDevelop.DotNetCore\DotNetCoreSdkPaths.cs" />
    <Compile Include="MonoDevelop.DotNetCore\DotNetCoreMSBuildProject.cs" />
    <Compile Include="MonoDevelop.DotNetCore\DotNetCoreCanReferenceProjectExtension.cs" />
    <Compile Include="MonoDevelop.DotNetCore\DotNetCoreProjectBuilderMaintainer.cs" />
    <Compile Include="MonoDevelop.DotNetCore.UnitTesting\DotNetCoreTestProvider.cs" />
    <Compile Include="MonoDevelop.DotNetCore.UnitTesting\DotNetCoreProjectTestSuite.cs" />
    <Compile Include="MonoDevelop.DotNetCore.UnitTesting\DotNetCoreTestPlatformAdapter.cs" />
    <Compile Include="MonoDevelop.DotNetCore.UnitTesting\DiscoveredTests.cs" />
    <Compile Include="MonoDevelop.DotNetCore.UnitTesting\DotNetCoreNamespaceTestGroup.cs" />
    <Compile Include="MonoDevelop.DotNetCore.UnitTesting\DotNetCoreUnitTest.cs" />
    <Compile Include="MonoDevelop.DotNetCore.UnitTesting\DotNetCoreTestClass.cs" />
    <Compile Include="MonoDevelop.DotNetCore.UnitTesting\IDotNetCoreTestProvider.cs" />
    <Compile Include="MonoDevelop.DotNetCore.UnitTesting\IDotNetCoreTestRunner.cs" />
    <Compile Include="MonoDevelop.DotNetCore.UnitTesting\TestResultBuilder.cs" />
  </ItemGroup>
  <ItemGroup>
    <Folder Include="MonoDevelop.DotNetCore\" />
    <Folder Include="Templates\" />
    <Folder Include="Templates\Projects\" />
    <Folder Include="Templates\Projects\Console\" />
    <Folder Include="MonoDevelop.DotNetCore.Templating\" />
    <Folder Include="Templates\Projects\Library\" />
    <Folder Include="Templates\Projects\EmptyWeb\" />
    <Folder Include="MonoDevelop.DotNetCore.UnitTesting\" />
  </ItemGroup>
  <ItemGroup>
    <ProjectReference Include="..\..\..\external\mono-addins\Mono.Addins\Mono.Addins.csproj">
      <Project>{91DD5A2D-9FE3-4C3C-9253-876141874DAD}</Project>
      <Name>Mono.Addins</Name>
      <Private>False</Private>
    </ProjectReference>
    <ProjectReference Include="..\..\core\MonoDevelop.Ide\MonoDevelop.Ide.csproj">
      <Project>{27096E7F-C91C-4AC6-B289-6897A701DF21}</Project>
      <Name>MonoDevelop.Ide</Name>
      <Private>False</Private>
    </ProjectReference>
    <ProjectReference Include="..\..\core\MonoDevelop.Core\MonoDevelop.Core.csproj">
      <Project>{7525BB88-6142-4A26-93B9-A30C6983390A}</Project>
      <Name>MonoDevelop.Core</Name>
      <Private>False</Private>
    </ProjectReference>
    <ProjectReference Include="..\MonoDevelop.Debugger\MonoDevelop.Debugger.csproj">
      <Project>{2357AABD-08C7-4808-A495-8FF2D3CDFDB0}</Project>
      <Name>MonoDevelop.Debugger</Name>
      <Private>False</Private>
    </ProjectReference>
    <ProjectReference Include="..\..\..\external\debugger-libs\Mono.Debugging\Mono.Debugging.csproj">
      <Project>{90C99ADB-7D4B-4EB4-98C2-40BD1B14C7D2}</Project>
      <Name>Mono.Debugging</Name>
      <Private>False</Private>
    </ProjectReference>
    <ProjectReference Include="..\MonoDevelop.Debugger.VSCodeDebugProtocol\MonoDevelop.Debugger.VsCodeDebugProtocol\MonoDevelop.Debugger.VsCodeDebugProtocol.csproj">
      <Project>{10F5BBD5-8A1D-4563-BCE4-DE681DFD82FD}</Project>
      <Name>MonoDevelop.Debugger.VsCodeDebugProtocol</Name>
      <Private>False</Private>
    </ProjectReference>
    <ProjectReference Include="..\MonoDevelop.PackageManagement\MonoDevelop.PackageManagement.csproj">
      <Project>{F218643D-2E74-4309-820E-206A54B7133F}</Project>
      <Name>MonoDevelop.PackageManagement</Name>
      <Private>False</Private>
    </ProjectReference>
    <ProjectReference Include="..\MonoDevelop.UnitTesting\MonoDevelop.UnitTesting.csproj">
      <Project>{A7A4246D-CEC4-42DF-A3C1-C31B9F51C4EC}</Project>
      <Name>MonoDevelop.UnitTesting</Name>
      <Private>False</Private>
    </ProjectReference>
  </ItemGroup>
  <ItemGroup>
    <EmbeddedResource Include="Properties\MonoDevelop.DotNetCore.addin.xml">
      <LogicalName>MonoDevelop.DotNetCore.addin.xml</LogicalName>
    </EmbeddedResource>
  </ItemGroup>
  <ItemGroup>
    <InternalsVisibleTo Include="DotNetCore.Debugger" />
    <InternalsVisibleTo Include="MonoDevelop.DotNetCore.Tests" />
  </ItemGroup>
  <ItemGroup>
    <None Include="Templates\Projects\Console\ConsoleProject.csproj">
      <CopyToOutputDirectory>PreserveNewest</CopyToOutputDirectory>
    </None>
    <None Include="Templates\Projects\Console\ConsoleProject.xpt.xml">
      <CopyToOutputDirectory>PreserveNewest</CopyToOutputDirectory>
    </None>
    <None Include="Templates\Projects\Console\ConsoleProject.Program.cs.xft.xml">
      <CopyToOutputDirectory>PreserveNewest</CopyToOutputDirectory>
    </None>
    <None Include="Templates\Projects\Console\ConsoleProject.Program.cs">
      <CopyToOutputDirectory>PreserveNewest</CopyToOutputDirectory>
    </None>
    <None Include="Templates\Projects\Library\LibraryProject.csproj">
      <CopyToOutputDirectory>PreserveNewest</CopyToOutputDirectory>
    </None>
    <None Include="Templates\Projects\Library\LibraryProject.MyClass.cs">
      <CopyToOutputDirectory>PreserveNewest</CopyToOutputDirectory>
    </None>
    <None Include="Templates\Projects\Library\LibraryProject.MyClass.cs.xft.xml">
      <CopyToOutputDirectory>PreserveNewest</CopyToOutputDirectory>
    </None>
    <None Include="Templates\Projects\Library\LibraryProject.xpt.xml">
      <CopyToOutputDirectory>PreserveNewest</CopyToOutputDirectory>
    </None>
    <None Include="Templates\Projects\EmptyWeb\EmptyWebProject.csproj">
      <CopyToOutputDirectory>PreserveNewest</CopyToOutputDirectory>
    </None>
    <None Include="Templates\Projects\EmptyWeb\EmptyWebProject.Program.cs">
      <CopyToOutputDirectory>PreserveNewest</CopyToOutputDirectory>
    </None>
    <None Include="Templates\Projects\EmptyWeb\EmptyWebProject.Program.cs.xft.xml">
      <CopyToOutputDirectory>PreserveNewest</CopyToOutputDirectory>
    </None>
    <None Include="Templates\Projects\EmptyWeb\EmptyWebProject.xpt.xml">
      <CopyToOutputDirectory>PreserveNewest</CopyToOutputDirectory>
    </None>
    <None Include="Templates\Projects\EmptyWeb\EmptyWebProject.Startup.cs.xft.xml">
      <CopyToOutputDirectory>PreserveNewest</CopyToOutputDirectory>
    </None>
    <None Include="Templates\Projects\EmptyWeb\EmptyWebProject.Startup.cs">
      <CopyToOutputDirectory>PreserveNewest</CopyToOutputDirectory>
    </None>
    <None Include="packages.config" />
    <None Include="Templates\Projects\XUnitTest\XUnitTestProject.Test.cs.xft.xml">
      <CopyToOutputDirectory>PreserveNewest</CopyToOutputDirectory>
    </None>
    <None Include="Templates\Projects\XUnitTest\XUnitTestProject.csproj">
      <CopyToOutputDirectory>PreserveNewest</CopyToOutputDirectory>
    </None>
    <None Include="Templates\Projects\XUnitTest\XUnitTestProject.xpt.xml">
      <CopyToOutputDirectory>PreserveNewest</CopyToOutputDirectory>
    </None>
    <None Include="Templates\Projects\XUnitTest\XUnitTestProject.Test.cs">
      <CopyToOutputDirectory>PreserveNewest</CopyToOutputDirectory>
    </None>
  </ItemGroup>
  <Import Project="$(MSBuildBinPath)\Microsoft.CSharp.targets" />
</Project><|MERGE_RESOLUTION|>--- conflicted
+++ resolved
@@ -10,11 +10,7 @@
     <OutputType>Library</OutputType>
     <RootNamespace>MonoDevelop.DotNetCore</RootNamespace>
     <AssemblyName>MonoDevelop.DotNetCore</AssemblyName>
-<<<<<<< HEAD
     <TargetFrameworkVersion>v4.6.1</TargetFrameworkVersion>
-=======
-    <TargetFrameworkVersion>v4.6</TargetFrameworkVersion>
->>>>>>> f55cb978
   </PropertyGroup>
   <PropertyGroup Condition=" '$(Configuration)|$(Platform)' == 'Debug|AnyCPU' ">
     <DebugSymbols>true</DebugSymbols>
