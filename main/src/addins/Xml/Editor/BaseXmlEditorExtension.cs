--- conflicted
+++ resolved
@@ -81,9 +81,6 @@
 		{
 			base.Initialize ();
 
-<<<<<<< HEAD
-			UpdateOwnerProjects ();
-=======
 			// Delay the execution of UpdateOwnerProjects since it may end calling Document.AttachToProject,
 			// which shouldn't be called while the extension chain is being initialized.
 			// TODO: Move handling of owner projects to Document
@@ -91,7 +88,6 @@
 				UpdateOwnerProjects ();
 			});
 
->>>>>>> fed6e4be
 			var parser = new XmlParser (CreateRootState (), false);
 			tracker = new DocumentStateTracker<XmlParser> (parser, Editor);
 			DocumentContext.DocumentParsed += UpdateParsedDocument;
