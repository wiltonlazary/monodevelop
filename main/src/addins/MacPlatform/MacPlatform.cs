//
// MacPlatformService.cs
//
// Author:
//   Geoff Norton  <gnorton@novell.com>
//   Michael Hutchinson <m.j.hutchinson@gmail.com>
//
// Copyright (C) 2007-2011 Novell, Inc (http://www.novell.com)
//
// Permission is hereby granted, free of charge, to any person obtaining
// a copy of this software and associated documentation files (the
// "Software"), to deal in the Software without restriction, including
// without limitation the rights to use, copy, modify, merge, publish,
// distribute, sublicense, and/or sell copies of the Software, and to
// permit persons to whom the Software is furnished to do so, subject to
// the following conditions:
// 
// The above copyright notice and this permission notice shall be
// included in all copies or substantial portions of the Software.
// 
// THE SOFTWARE IS PROVIDED "AS IS", WITHOUT WARRANTY OF ANY KIND,
// EXPRESS OR IMPLIED, INCLUDING BUT NOT LIMITED TO THE WARRANTIES OF
// MERCHANTABILITY, FITNESS FOR A PARTICULAR PURPOSE AND
// NONINFRINGEMENT. IN NO EVENT SHALL THE AUTHORS OR COPYRIGHT HOLDERS BE
// LIABLE FOR ANY CLAIM, DAMAGES OR OTHER LIABILITY, WHETHER IN AN ACTION
// OF CONTRACT, TORT OR OTHERWISE, ARISING FROM, OUT OF OR IN CONNECTION
// WITH THE SOFTWARE OR THE USE OR OTHER DEALINGS IN THE SOFTWARE.
//

using System;
using System.Drawing;
using System.Collections.Generic;
using System.Diagnostics;
using System.IO;
using System.Linq;
using System.Text.RegularExpressions;

using MonoMac.AppKit;
using MonoMac.Foundation;

using MonoDevelop.Core;
using MonoDevelop.Core.Execution;
using MonoDevelop.Core.Instrumentation;
using MonoDevelop.Components.Commands;
using MonoDevelop.Ide; 
using MonoDevelop.Ide.Gui;
using MonoDevelop.Ide.Commands;
using MonoDevelop.Ide.Desktop;
using MonoDevelop.MacInterop;
using MonoDevelop.Components;
using MonoDevelop.Components.MainToolbar;
using MonoDevelop.MacIntegration.MacMenu;
using MonoDevelop.Components.Extensions;

namespace MonoDevelop.MacIntegration
{
	public class MacPlatformService : PlatformService
	{
		const string monoDownloadUrl = "http://www.go-mono.com/mono-downloads/download.html";

		TimerCounter timer = InstrumentationService.CreateTimerCounter ("Mac Platform Initialization", "Platform Service");
		TimerCounter mimeTimer = InstrumentationService.CreateTimerCounter ("Mac Mime Database", "Platform Service");

		static bool initedGlobal;
		bool setupFail, initedApp;
		
		Lazy<Dictionary<string, string>> mimemap;
		
		//this is a BCD value of the form "xxyz", where x = major, y = minor, z = bugfix
		//eg. 0x1071 = 10.7.1
		int systemVersion;

		public MacPlatformService ()
		{
			if (IntPtr.Size == 8)
				throw new Exception ("Mac integration is not yet 64-bit safe");

			if (initedGlobal)
				throw new Exception ("Only one MacPlatformService instance allowed");
			initedGlobal = true;

			timer.BeginTiming ();
			
			systemVersion = Carbon.Gestalt ("sysv");
			
			mimemap = new Lazy<Dictionary<string, string>> (LoadMimeMapAsync);

			//make sure the menu app name is correct even when running Mono 2.6 preview, or not running from the .app
			Carbon.SetProcessName (BrandingService.ApplicationName);

			CheckGtkVersion (2, 24, 14);

			Xwt.Toolkit.CurrentEngine.RegisterBackend<IExtendedTitleBarWindowBackend,ExtendedTitleBarWindowBackend> ();
			Xwt.Toolkit.CurrentEngine.RegisterBackend<IExtendedTitleBarDialogBackend,ExtendedTitleBarDialogBackend> ();
		}

		static void CheckGtkVersion (uint major, uint minor, uint micro)
		{
			// to require exact version, also check
			//: || Gtk.Global.CheckVersion (major, minor, micro + 1) == null
			//
			if (Gtk.Global.CheckVersion (major, minor, micro) != null) {
				
				LoggingService.LogFatalError (
					"GTK+ version is incompatible with required version {0}.{1}.{2}.",
					major, minor, micro
				);
				
				var downloadButton = new AlertButton ("Download Mono Framework", null);
				if (downloadButton == MessageService.GenericAlert (
					Stock.Error,
					GettextCatalog.GetString ("Some dependencies need to be updated"),
					GettextCatalog.GetString (
						"{0} requires a newer version of GTK+, which is included with the Mono Framework. Please " +
						"download and install the latest stable Mono Framework package and restart {0}.",
						BrandingService.ApplicationName
					),
					new AlertButton ("Quit", null), downloadButton))
				{
					OpenUrl (monoDownloadUrl);
				}
				
				Environment.Exit (1);
			}
		}

		public override Xwt.Toolkit LoadNativeToolkit ()
		{
			var path = Path.GetDirectoryName (GetType ().Assembly.Location);
			System.Reflection.Assembly.LoadFrom (Path.Combine (path, "Xwt.Mac.dll"));
			var loaded = Xwt.Toolkit.Load (Xwt.ToolkitType.Cocoa);

			// We require Xwt.Mac to initialize MonoMac before we can execute any code using MonoMac
			timer.Trace ("Installing App Event Handlers");
			GlobalSetup ();
			timer.EndTiming ();

			return loaded;
		}

		protected override string OnGetMimeTypeForUri (string uri)
		{
			var ext = Path.GetExtension (uri);
			string mime = null;
			if (ext != null && mimemap.Value.TryGetValue (ext, out mime))
				return mime;
			return null;
		}

		public override void ShowUrl (string url)
		{
			OpenUrl (url);
		}
		
		internal static void OpenUrl (string url)
		{
			Gtk.Application.Invoke (delegate {
				NSWorkspace.SharedWorkspace.OpenUrl (new NSUrl (url));
			});
		}
		
		public override void OpenFile (string filename)
		{
			Gtk.Application.Invoke (delegate {
				NSWorkspace.SharedWorkspace.OpenFile (filename);
			});
		}

		public override string DefaultMonospaceFont {
			get { return "Menlo 12"; }
		}
		
		public override string Name {
			get { return "OSX"; }
		}
		
		Dictionary<string, string> LoadMimeMapAsync ()
		{
			var map = new Dictionary<string, string> ();
			// All recent Macs should have this file; if not we'll just die silently
			if (!File.Exists ("/etc/apache2/mime.types")) {
				LoggingService.LogError ("Apache mime database is missing");
				return map;
			}
			
			mimeTimer.BeginTiming ();
			try {
				using (var file = File.OpenRead ("/etc/apache2/mime.types")) {
					using (var reader = new StreamReader (file)) {
						var mime = new Regex ("([a-zA-Z]+/[a-zA-z0-9+-_.]+)\t+([a-zA-Z]+)", RegexOptions.Compiled);
						string line;
						while ((line = reader.ReadLine ()) != null) {
							Match m = mime.Match (line);
							if (m.Success)
								map ["." + m.Groups [2].Captures [0].Value] = m.Groups [1].Captures [0].Value; 
						}
					}
				}
			} catch (Exception ex){
				LoggingService.LogError ("Could not load Apache mime database", ex);
			}
			mimeTimer.EndTiming ();
			return map;
		}

		public override bool ShowContextMenu (CommandManager commandManager, Gtk.Widget widget, double x, double y, CommandEntrySet entrySet, object initialCommandTarget = null)
		{
			Gtk.Application.Invoke (delegate {
				// Explicitly release the grab because the menu is shown on the mouse position, and the widget doesn't get the mouse release event
				Gdk.Pointer.Ungrab (Gtk.Global.CurrentEventTime);
<<<<<<< HEAD
				var menu = new MDMenu (commandManager, entrySet);
=======
				var menu = new MDMenu (commandManager, entrySet, CommandSource.ContextMenu, initialCommandTarget);
>>>>>>> 502feab8
				var nsview = MacInterop.GtkQuartz.GetView (widget);
				var toplevel = widget.Toplevel as Gtk.Window;
				int trans_x, trans_y;
				widget.TranslateCoordinates (toplevel, (int)x, (int)y, out trans_x, out trans_y);

				var pt = nsview.ConvertPointFromBase (new PointF ((float)trans_x, (float)trans_y));

				var tmp_event = NSEvent.MouseEvent (NSEventType.LeftMouseDown,
					pt,
					0, 0,
					MacInterop.GtkQuartz.GetWindow (toplevel).WindowNumber,
					null, 0, 0, 0);

				NSMenu.PopUpContextMenu (menu, tmp_event, nsview);
			});

			return true;
		}
		
		public override bool SetGlobalMenu (CommandManager commandManager, string commandMenuAddinPath, string appMenuAddinPath)
		{
			if (setupFail)
				return false;

			try {
				InitApp (commandManager);

				NSApplication.SharedApplication.HelpMenu = null;

				var rootMenu = NSApplication.SharedApplication.MainMenu;
				if (rootMenu == null) {
					rootMenu = new NSMenu ();
					NSApplication.SharedApplication.MainMenu = rootMenu;
				} else {
					rootMenu.RemoveAllItems ();
				}

				CommandEntrySet appCes = commandManager.CreateCommandEntrySet (appMenuAddinPath);
				rootMenu.AddItem (new MDSubMenuItem (commandManager, appCes));

				CommandEntrySet ces = commandManager.CreateCommandEntrySet (commandMenuAddinPath);
				foreach (CommandEntry ce in ces) {
					rootMenu.AddItem (new MDSubMenuItem (commandManager, (CommandEntrySet) ce));
				}
			} catch (Exception ex) {
				try {
					var m = NSApplication.SharedApplication.MainMenu;
					if (m != null) {
						m.Dispose ();
					}
					NSApplication.SharedApplication.MainMenu = null;
				} catch {}
				LoggingService.LogError ("Could not install global menu", ex);
				setupFail = true;
				return false;
			}
			return true;
		}

		static void OnCommandActivating (object sender, CommandActivationEventArgs args)
		{
			if (args.Source != CommandSource.Keybinding)
				return;
			var m = NSApplication.SharedApplication.MainMenu;
			if (m != null) {
				foreach (NSMenuItem item in m.ItemArray ()) {
					var submenu = item.Submenu as MDMenu;
					if (submenu != null && submenu.FlashIfContainsCommand (args.CommandId))
						return;
				}
			}
		}
		
		void InitApp (CommandManager commandManager)
		{
			if (initedApp)
				return;

			commandManager.CommandActivating += OnCommandActivating;

			//mac-ify these command names
			commandManager.GetCommand (EditCommands.MonodevelopPreferences).Text = GettextCatalog.GetString ("Preferences...");
			commandManager.GetCommand (EditCommands.DefaultPolicies).Text = GettextCatalog.GetString ("Custom Policies...");
			commandManager.GetCommand (HelpCommands.About).Text = GettextCatalog.GetString ("About {0}", BrandingService.ApplicationName);
			commandManager.GetCommand (MacIntegrationCommands.HideWindow).Text = GettextCatalog.GetString ("Hide {0}", BrandingService.ApplicationName);
			commandManager.GetCommand (ToolCommands.AddinManager).Text = GettextCatalog.GetString ("Add-in Manager...");
			
			initedApp = true;
			
			IdeApp.Workbench.RootWindow.DeleteEvent += HandleDeleteEvent;

			if (MacSystemInformation.OsVersion >= MacSystemInformation.Lion) {
				IdeApp.Workbench.RootWindow.Realized += (sender, args) => {
					var win = GtkQuartz.GetWindow ((Gtk.Window) sender);
					win.CollectionBehavior |= NSWindowCollectionBehavior.FullScreenPrimary;
				};
			}
		}

		void GlobalSetup ()
		{
			//FIXME: should we remove these when finalizing?
			try {
				ApplicationEvents.Quit += delegate (object sender, ApplicationQuitEventArgs e)
				{
					// We can only attempt to quit safely if all windows are GTK windows and not modal
					if (!IsModalDialogRunning ()) {
						e.UserCancelled = !IdeApp.Exit ();
						e.Handled = true;
						return;
					}

					// When a modal dialog is running, things are much harder. We can't just shut down MD behind the
					// dialog, and aborting the dialog may not be appropriate.
					//
					// There's NSTerminateLater but I'm not sure how to access it from carbon, maybe
					// we need to swizzle methods into the app's NSApplicationDelegate.
					// Also, it stops the main CFRunLoop and enters a special runloop mode, not sure how that would
					// interact with GTK+.

					// For now, just bounce
					NSApplication.SharedApplication.RequestUserAttention (NSRequestUserAttentionType.CriticalRequest);
					// and abort the quit.
					e.UserCancelled = true;
					e.Handled = true;
				};
				
				ApplicationEvents.Reopen += delegate (object sender, ApplicationEventArgs e) {
					if (IdeApp.Workbench != null && IdeApp.Workbench.RootWindow != null) {
						IdeApp.Workbench.RootWindow.Deiconify ();
						IdeApp.Workbench.RootWindow.Visible = true;

						IdeApp.Workbench.RootWindow.Present ();
						e.Handled = true;
					}
				};

				ApplicationEvents.OpenDocuments += delegate (object sender, ApplicationDocumentEventArgs e) {
					//OpenFiles may pump the mainloop, but can't do that from an AppleEvent, so use a brief timeout
					GLib.Timeout.Add (10, delegate {
						IdeApp.OpenFiles (e.Documents.Select (
							doc => new FileOpenInformation (doc.Key, doc.Value, 1, OpenDocumentOptions.DefaultInternal))
						);
						return false;
					});
					e.Handled = true;
				};

				ApplicationEvents.OpenUrls += delegate (object sender, ApplicationUrlEventArgs e) {
					GLib.Timeout.Add (10, delegate {
						// Open files via the monodevelop:// URI scheme, compatible with the
						// common TextMate scheme: http://blog.macromates.com/2007/the-textmate-url-scheme/
						IdeApp.OpenFiles (e.Urls.Select (url => {
							try {
								var uri = new Uri (url);
								if (uri.Host != "open")
									return null;

								var qs = System.Web.HttpUtility.ParseQueryString (uri.Query);
								var fileUri = new Uri (qs ["file"]);

								int line, column;
								if (!Int32.TryParse (qs ["line"], out line))
									line = 1;
								if (!Int32.TryParse (qs ["column"], out column))
									column = 1;

								return new FileOpenInformation (fileUri.AbsolutePath,
									line, column, OpenDocumentOptions.DefaultInternal);
							} catch (Exception ex) {
								LoggingService.LogError ("Invalid TextMate URI: " + url, ex);
								return null;
							}
						}).Where (foi => foi != null));
						return false;
					});
				};

				//if not running inside an app bundle (at dev time), need to do some additional setup
				if (NSBundle.MainBundle.InfoDictionary ["CFBundleIdentifier"] == null) {
					SetupWithoutBundle ();
				}
			} catch (Exception ex) {
				LoggingService.LogError ("Could not install app event handlers", ex);
				setupFail = true;
			}
		}

		static void SetupWithoutBundle ()
		{
			// set a bundle IDE to prevent NSProgress crash
			// https://bugzilla.xamarin.com/show_bug.cgi?id=8850
			NSBundle.MainBundle.InfoDictionary ["CFBundleIdentifier"] = new NSString ("com.xamarin.monodevelop");

			FilePath exePath = System.Reflection.Assembly.GetExecutingAssembly ().Location;
			string iconFile = null;
			iconFile = BrandingService.GetString ("ApplicationIcon");
			if (iconFile != null) {
				iconFile = BrandingService.GetFile (iconFile);
			} else {
				var bundleRoot = GetAppBundleRoot (exePath);
				if (bundleRoot.IsNotNull) {
					//running from inside an app bundle, use its icon
					iconFile = bundleRoot.Combine ("Contents", "Resources", "monodevelop.icns");
				} else {
					// assume running from build directory
					var mdSrcMain = exePath.ParentDirectory.ParentDirectory.ParentDirectory;
					iconFile = mdSrcMain.Combine ("theme-icons", "Mac", "monodevelop.icns");
				}
			}

			if (File.Exists (iconFile)) {
				NSApplication.SharedApplication.ApplicationIconImage = new NSImage (iconFile);
			}
		}

		static FilePath GetAppBundleRoot (FilePath path)
		{
			do {
				if (path.Extension == ".app")
					return path;
			} while ((path = path.ParentDirectory).IsNotNull);
			return null;
		}
		
		[GLib.ConnectBefore]
		static void HandleDeleteEvent (object o, Gtk.DeleteEventArgs args)
		{
			args.RetVal = true;
			NSApplication.SharedApplication.Hide (NSApplication.SharedApplication);
		}

		public static Gdk.Pixbuf GetPixbufFromNSImageRep (NSImageRep rep, int width, int height)
		{
			var rect = new RectangleF (0, 0, width, height);

			var bitmap = rep as NSBitmapImageRep;
			try {
				if (bitmap == null) {
					using (var cgi = rep.AsCGImage (ref rect, null, null)) {
						if (cgi == null)
							return null;
						bitmap = new NSBitmapImageRep (cgi);
					}
				}
				return GetPixbufFromNSBitmapImageRep (bitmap, width, height);
			} finally {
				if (bitmap != null)
					bitmap.Dispose ();
			}
		}

		public static Gdk.Pixbuf GetPixbufFromNSImage (NSImage icon, int width, int height)
		{
			var rect = new RectangleF (0, 0, width, height);

			var rep = icon.BestRepresentation (rect, null, null);
			var bitmap = rep as NSBitmapImageRep;
			try {
				if (bitmap == null) {
					if (rep != null)
						rep.Dispose ();
					using (var cgi = icon.AsCGImage (ref rect, null, null)) {
						if (cgi == null)
							return null;
						bitmap = new NSBitmapImageRep (cgi);
					}
				}
				return GetPixbufFromNSBitmapImageRep (bitmap, width, height);
			} finally {
				if (bitmap != null)
					bitmap.Dispose ();
			}
		}

		static Gdk.Pixbuf GetPixbufFromNSBitmapImageRep (NSBitmapImageRep bitmap, int width, int height)
		{
			byte[] data;
			using (var tiff = bitmap.TiffRepresentation) {
				data = new byte[tiff.Length];
				System.Runtime.InteropServices.Marshal.Copy (tiff.Bytes, data, 0, data.Length);
			}

			int pw = bitmap.PixelsWide, ph = bitmap.PixelsHigh;
			var pixbuf = new Gdk.Pixbuf (data, pw, ph);

			// if one dimension matches, and the other is same or smaller, use as-is
			if ((pw == width && ph <= height) || (ph == height && pw <= width))
				return pixbuf;

			// otherwise scale proportionally such that the largest dimension matches the desired size
			if (pw == ph) {
				pw = width;
				ph = height;
			} else if (pw > ph) {
				ph = (int) (width * ((float) ph / pw));
				pw = width;
			} else {
				pw = (int) (height * ((float) pw / ph));
				ph = height;
			}

			var scaled = pixbuf.ScaleSimple (pw, ph, Gdk.InterpType.Bilinear);
			pixbuf.Dispose ();

			return scaled;
		}
		
		protected override Xwt.Drawing.Image OnGetIconForFile (string filename)
		{
			//this only works on MacOS 10.6.0 and greater
			if (systemVersion < 0x1060)
				return base.OnGetIconForFile (filename);
			
			NSImage icon = null;
			
			if (Path.IsPathRooted (filename) && File.Exists (filename)) {
				icon = NSWorkspace.SharedWorkspace.IconForFile (filename);
			} else {
				string extension = Path.GetExtension (filename);
				if (!string.IsNullOrEmpty (extension))
					icon = NSWorkspace.SharedWorkspace.IconForFileType (extension);
			}
			
			if (icon == null) {
				return base.OnGetIconForFile (filename);
			}
			
			int w, h;
			if (!Gtk.Icon.SizeLookup (Gtk.IconSize.Menu, out w, out h)) {
				w = h = 22;
			}
				
			var res = GetPixbufFromNSImage (icon, w, h);
			return res != null ? res.ToXwtImage () : base.OnGetIconForFile (filename);
		}
		
		public override IProcessAsyncOperation StartConsoleProcess (string command, string arguments, string workingDirectory,
		                                                            IDictionary<string, string> environmentVariables,
		                                                            string title, bool pauseWhenFinished)
		{
			return new MacExternalConsoleProcess (command, arguments, workingDirectory, environmentVariables,
			                                   title, pauseWhenFinished);
		}
		
		public override bool CanOpenTerminal {
			get {
				return true;
			}
		}

		public override void OpenTerminal (FilePath directory, IDictionary<string, string> environmentVariables, string title)
		{
			string tabId, windowId;
			MacExternalConsoleProcess.RunTerminal (
				null, null, directory, environmentVariables, title, false, out tabId, out windowId
			);
		}
		
		public override IEnumerable<DesktopApplication> GetApplications (string filename)
		{
			//FIXME: we should disambiguate dupliacte apps in different locations and display both
			//for now, just filter out the duplicates
			var checkUniqueName = new HashSet<string> ();
			var checkUniquePath = new HashSet<string> ();
			
			//FIXME: bundle path is wrong because of how MD is built into an app
			//var thisPath = NSBundle.MainBundle.BundleUrl.Path;
			//checkUniquePath.Add (thisPath);
			
			checkUniqueName.Add ("MonoDevelop");
			checkUniqueName.Add (BrandingService.ApplicationName);
			
			string def = CoreFoundation.GetApplicationUrl (filename, CoreFoundation.LSRolesMask.All);
			
			var apps = new List<DesktopApplication> ();
			
			foreach (var app in CoreFoundation.GetApplicationUrls (filename, CoreFoundation.LSRolesMask.All)) {
				if (string.IsNullOrEmpty (app) || !checkUniquePath.Add (app))
					continue;
				var name = NSFileManager.DefaultManager.DisplayName (app);
				if (checkUniqueName.Add (name))
					apps.Add (new MacDesktopApplication (app, name, def != null && def == app));
			}
			
			apps.Sort ((DesktopApplication a, DesktopApplication b) => {
				int r = a.IsDefault.CompareTo (b.IsDefault);
				if (r != 0)
					return -r;
				return a.DisplayName.CompareTo (b.DisplayName);
			});
			
			return apps;
		}
		
		class MacDesktopApplication : DesktopApplication
		{
			public MacDesktopApplication (string app, string name, bool isDefault) : base (app, name, isDefault)
			{
			}
			
			public override void Launch (params string[] files)
			{
				foreach (var file in files)
					NSWorkspace.SharedWorkspace.OpenFile (file, Id);
			}
		}
		
		public override Gdk.Rectangle GetUsableMonitorGeometry (Gdk.Screen screen, int monitor_id)
		{
			Gdk.Rectangle ygeometry = screen.GetMonitorGeometry (monitor_id);
			Gdk.Rectangle xgeometry = screen.GetMonitorGeometry (0);
			NSScreen monitor = NSScreen.Screens[monitor_id];
			RectangleF visible = monitor.VisibleFrame;
			RectangleF frame = monitor.Frame;
			
			// Note: Frame and VisibleFrame rectangles are relative to monitor 0, but we need absolute
			// coordinates.
			visible.X += xgeometry.X;
			frame.X += xgeometry.X;
			
			// VisibleFrame.Y is the height of the Dock if it is at the bottom of the screen, so in order
			// to get the menu height, we just figure out the difference between the visibleFrame height
			// and the actual frame height, then subtract the Dock height.
			//
			// We need to swap the Y offset with the menu height because our callers expect the Y offset
			// to be from the top of the screen, not from the bottom of the screen.
			float x, y, width, height;
			
			if (visible.Height <= frame.Height) {
				float dockHeight = visible.Y - frame.Y;
				float menubarHeight = (frame.Height - visible.Height) - dockHeight;
				
				height = frame.Height - menubarHeight - dockHeight;
				y = ygeometry.Y + menubarHeight;
			} else {
				height = frame.Height;
				y = ygeometry.Y;
			}
			
			// Takes care of the possibility of the Dock being positioned on the left or right edge of the screen.
			width = Math.Min (visible.Width, frame.Width);
			x = Math.Max (visible.X, frame.X);
			
			return new Gdk.Rectangle ((int) x, (int) y, (int) width, (int) height);
		}
		
		public override void GrabDesktopFocus (Gtk.Window window)
		{
			window.Present ();
			NSApplication.SharedApplication.ActivateIgnoringOtherApps (true);
		}

		static Cairo.Color ConvertColor (NSColor color)
		{
			float r, g, b, a;
			if (color.ColorSpaceName == NSColorSpace.DeviceWhite) {
				a = 1.0f;
				r = g = b = color.WhiteComponent;
			} else {
				color.GetRgba (out r, out g, out b, out a);
			}
			return new Cairo.Color (r, g, b, a);
		}

		internal static int GetTitleBarHeight ()
		{
			var frame = new RectangleF (0, 0, 100, 100);
			var rect = NSWindow.ContentRectFor (frame, NSWindowStyle.Titled);
			return (int)(frame.Height - rect.Height);
		}


		internal static NSImage LoadImage (string resource)
		{
			using (var stream = typeof (MacPlatformService).Assembly.GetManifestResourceStream (resource))
			using (NSData data = NSData.FromStream (stream)) {
				return new NSImage (data);
			}
		}

		internal override void SetMainWindowDecorations (Gtk.Window window)
		{
			NSWindow w = GtkQuartz.GetWindow (window);
			w.IsOpaque = false;
			
			var resource = "maintoolbarbg.png";
			NSImage img = LoadImage (resource);
			w.BackgroundColor = NSColor.FromPatternImage (img);
			w.StyleMask |= NSWindowStyle.TexturedBackground;
		}

		internal override void RemoveWindowShadow (Gtk.Window window)
		{
			if (window == null)
				throw new ArgumentNullException ("window");
			NSWindow w = GtkQuartz.GetWindow (window);
			w.HasShadow = false;
		}

		internal override MainToolbar CreateMainToolbar (Gtk.Window window)
		{
			NSWindow w = GtkQuartz.GetWindow (window);
			w.IsOpaque = false;
			
			var resource = "maintoolbarbg.png";
			NSImage img = LoadImage (resource);
			var c = NSColor.FromPatternImage (img);
			w.BackgroundColor = c;
			w.StyleMask |= NSWindowStyle.TexturedBackground;

			var result = new MainToolbar () {
				Background = MonoDevelop.Components.CairoExtensions.LoadImage (typeof (MacPlatformService).Assembly, resource),
				TitleBarHeight = GetTitleBarHeight ()
			};
			return result;
		}

		protected override RecentFiles CreateRecentFilesProvider ()
		{
			return new FdoRecentFiles (UserProfile.Current.LocalConfigDir.Combine ("RecentlyUsed.xml"));
		}

		public override bool GetIsFullscreen (Gtk.Window window)
		{
			if (MacSystemInformation.OsVersion < MacSystemInformation.Lion) {
				return base.GetIsFullscreen (window);
			}

			NSWindow nswin = GtkQuartz.GetWindow (window);
			return (nswin.StyleMask & NSWindowStyle.FullScreenWindow) != 0;
		}

		public override void SetIsFullscreen (Gtk.Window window, bool isFullscreen)
		{
			if (MacSystemInformation.OsVersion < MacSystemInformation.Lion) {
				base.SetIsFullscreen (window, isFullscreen);
				return;
			}

			NSWindow nswin = GtkQuartz.GetWindow (window);
			if (isFullscreen != ((nswin.StyleMask & NSWindowStyle.FullScreenWindow) != 0)) {
				//HACK: workaround for MonoMac not allowing null as argument
				MonoMac.ObjCRuntime.Messaging.void_objc_msgSend_IntPtr (
					nswin.Handle,
					MonoMac.ObjCRuntime.Selector.GetHandle ("toggleFullScreen:"),
					IntPtr.Zero);
			}
		}

		public override bool IsModalDialogRunning ()
		{
			var toplevels = GtkQuartz.GetToplevels ();

			return toplevels.Any (t => t.Key.IsVisible && (t.Value == null || t.Value.Modal) && !t.Key.DebugDescription.StartsWith("<NSStatusBarWindow"));
		}
	}
}<|MERGE_RESOLUTION|>--- conflicted
+++ resolved
@@ -208,11 +208,7 @@
 			Gtk.Application.Invoke (delegate {
 				// Explicitly release the grab because the menu is shown on the mouse position, and the widget doesn't get the mouse release event
 				Gdk.Pointer.Ungrab (Gtk.Global.CurrentEventTime);
-<<<<<<< HEAD
-				var menu = new MDMenu (commandManager, entrySet);
-=======
 				var menu = new MDMenu (commandManager, entrySet, CommandSource.ContextMenu, initialCommandTarget);
->>>>>>> 502feab8
 				var nsview = MacInterop.GtkQuartz.GetView (widget);
 				var toplevel = widget.Toplevel as Gtk.Window;
 				int trans_x, trans_y;
