// 
// MacSelectFileDialogHandler.cs
//  
// Author:
//       Michael Hutchinson <mhutchinson@novell.com>
// 
// Copyright (c) 2010 Novell, Inc.
// 
// Permission is hereby granted, free of charge, to any person obtaining a copy
// of this software and associated documentation files (the "Software"), to deal
// in the Software without restriction, including without limitation the rights
// to use, copy, modify, merge, publish, distribute, sublicense, and/or sell
// copies of the Software, and to permit persons to whom the Software is
// furnished to do so, subject to the following conditions:
// 
// The above copyright notice and this permission notice shall be included in
// all copies or substantial portions of the Software.
// 
// THE SOFTWARE IS PROVIDED "AS IS", WITHOUT WARRANTY OF ANY KIND, EXPRESS OR
// IMPLIED, INCLUDING BUT NOT LIMITED TO THE WARRANTIES OF MERCHANTABILITY,
// FITNESS FOR A PARTICULAR PURPOSE AND NONINFRINGEMENT. IN NO EVENT SHALL THE
// AUTHORS OR COPYRIGHT HOLDERS BE LIABLE FOR ANY CLAIM, DAMAGES OR OTHER
// LIABILITY, WHETHER IN AN ACTION OF CONTRACT, TORT OR OTHERWISE, ARISING FROM,
// OUT OF OR IN CONNECTION WITH THE SOFTWARE OR THE USE OR OTHER DEALINGS IN
// THE SOFTWARE.

using System;
using System.Collections.Generic;
using System.Linq;
using System.Text;

using AppKit;

using MonoDevelop.Components;
using MonoDevelop.Core;
using MonoDevelop.Ide;
using MonoDevelop.Ide.Extensions;
using MonoDevelop.Ide.Gui;
using MonoDevelop.MacInterop;


namespace MonoDevelop.MacIntegration
{
	class MacOpenFileDialogHandler : IOpenFileDialogHandler
	{
		public bool Run (OpenFileDialogData data)
		{
			NSSavePanel panel = null;
			
			try {
<<<<<<< HEAD
				bool directoryMode = data.Action != FileChooserAction.Open
						&& data.Action != FileChooserAction.Save;
				
=======
>>>>>>> a05bc0f6
				if (data.Action == FileChooserAction.Save) {
					panel = new NSSavePanel ();
				} else {
					panel = new NSOpenPanel {
						CanChooseDirectories = (data.Action & FileChooserAction.FolderFlags) != 0,
						CanChooseFiles = (data.Action & FileChooserAction.FileFlags) != 0,
					};
				}
				
				MacSelectFileDialogHandler.SetCommonPanelProperties (data, panel);
				
				SelectEncodingPopUpButton encodingSelector = null;
				NSPopUpButton viewerSelector = null;
				NSButton closeSolutionButton = null;
				
				var box = new MDBox (LayoutDirection.Vertical, 2, 2);
				
				List<FileViewer> currentViewers = null;
				var labels = new List<MDAlignment> ();
				
				if ((data.Action & FileChooserAction.FileFlags) != 0) {
					var filterPopup = MacSelectFileDialogHandler.CreateFileFilterPopup (data, panel);

					if (filterPopup != null) {
						var filterLabel = new MDAlignment (new MDLabel (GettextCatalog.GetString ("Show files:")), true);
						var filterBox = new MDBox (LayoutDirection.Horizontal, 2, 0) {
							{ filterLabel },
							{ new MDAlignment (filterPopup, true) { MinWidth = 200 } }
						};
						labels.Add (filterLabel);
						box.Add (filterBox);
					}

					if (data.ShowEncodingSelector) {
						encodingSelector = new SelectEncodingPopUpButton (data.Action != FileChooserAction.Save);
						encodingSelector.SelectedEncodingId = data.Encoding != null ? data.Encoding.CodePage : 0;
						
						var encodingLabel = new MDAlignment (new MDLabel (GettextCatalog.GetString ("Encoding:")), true);
						var encodingBox = new MDBox (LayoutDirection.Horizontal, 2, 0) {
							{ encodingLabel },
							{ new MDAlignment (encodingSelector, true) { MinWidth = 200 }  }
						};
						labels.Add (encodingLabel);
						box.Add (encodingBox);
					}
					
					if (data.ShowViewerSelector && panel is NSOpenPanel) {
						currentViewers = new List<FileViewer> ();
						viewerSelector = new NSPopUpButton {
							Enabled = false,
						};

						if (encodingSelector != null || IdeApp.Workspace.IsOpen) {
							viewerSelector.Activated += delegate {
								var idx = viewerSelector.IndexOfSelectedItem;
								bool workbenchViewerSelected = idx == 0 && currentViewers [0] == null;
								if (encodingSelector != null)
									encodingSelector.Enabled = !workbenchViewerSelected;
								if (closeSolutionButton != null) {
									if (closeSolutionButton.Hidden == workbenchViewerSelected) {
										closeSolutionButton.Hidden = !workbenchViewerSelected;
										CenterAccessoryView (box);
									}
								}
							};
						}
						
						var viewSelLabel = new MDLabel (GettextCatalog.GetString ("Open with:"));
						var viewSelBox = new MDBox (LayoutDirection.Horizontal, 2, 0) {
							{ viewSelLabel, true },
							{ new MDAlignment (viewerSelector, true) { MinWidth = 200 }  }
						};
						
						if (IdeApp.Workspace.IsOpen) {
							closeSolutionButton = new NSButton {
								Title = GettextCatalog.GetString ("Close current workspace"),
								Hidden = true,
								State = NSCellStateValue.On,
							};
							
							closeSolutionButton.SetButtonType (NSButtonType.Switch);
							closeSolutionButton.SizeToFit ();
							
							viewSelBox.Add (closeSolutionButton, true);
						}
						
						box.Add (viewSelBox);
					}
				}
				
				if (labels.Count > 0) {
					float w = labels.Max (l => l.MinWidth);
					foreach (var l in labels) {
						l.MinWidth = w;
						l.XAlign = LayoutAlign.Begin;
					}
				}
				
				if (box.Count > 0) {
					box.Layout ();
					panel.AccessoryView = box.View;
				}
				
				panel.SelectionDidChange += delegate {
					var selection = MacSelectFileDialogHandler.GetSelectedFiles (panel);
					bool slnViewerSelected = false;
					if (viewerSelector != null) {
						slnViewerSelected = FillViewers (currentViewers, viewerSelector, closeSolutionButton, selection);
						if (closeSolutionButton != null)
							closeSolutionButton.Hidden = !slnViewerSelected;
						CenterAccessoryView (box);
					} 
					if (encodingSelector != null)
						encodingSelector.Enabled = !slnViewerSelected;
				};

				if (panel.RunModal () == 0) {
					GtkQuartz.FocusWindow (data.TransientFor ?? MessageService.RootWindow);
					return false;
				}

				data.SelectedFiles = MacSelectFileDialogHandler.GetSelectedFiles (panel);
				
				if (encodingSelector != null)
					data.Encoding = encodingSelector.SelectedEncodingId > 0 ? Encoding.GetEncoding (encodingSelector.SelectedEncodingId) : null;
				
				if (viewerSelector != null ) {
					if (closeSolutionButton != null)
						data.CloseCurrentWorkspace = closeSolutionButton.State != NSCellStateValue.Off;
					data.SelectedViewer = viewerSelector.IndexOfSelectedItem >= 0 ?
						currentViewers[(int)viewerSelector.IndexOfSelectedItem] : null;
				}
				
				GtkQuartz.FocusWindow (data.TransientFor ?? MessageService.RootWindow);
			} catch (Exception ex) {
				LoggingService.LogInternalError ("Error in Open File dialog", ex);
			} finally {
				if (panel != null)
					panel.Dispose ();
			}
			return true;
		}
		
		static bool FillViewers (List<FileViewer> currentViewers, NSPopUpButton button, NSButton closeSolutionButton, FilePath[] filenames)
		{
			button.Menu.RemoveAllItems ();
			currentViewers.Clear ();
			
			if (filenames == null || filenames.Length == 0) {
				button.Enabled = false;
				return false;
			}
			
			var filename = filenames[0];
			if (System.IO.Directory.Exists (filename))
				return false;
			
			int selected = -1;
			int i = 0;
			bool hasWorkbenchViewer = false;

			if (IdeApp.Services.ProjectService.IsWorkspaceItemFile (filename) || IdeApp.Services.ProjectService.IsSolutionItemFile (filename)) {
				button.Menu.AddItem (new NSMenuItem { Title = GettextCatalog.GetString ("Solution Workbench") });
				currentViewers.Add (null);
				
				if (closeSolutionButton != null)
					closeSolutionButton.State = NSCellStateValue.On;
				
				if (!CanBeOpenedInAssemblyBrowser (filename))
					selected = 0;
				hasWorkbenchViewer = true;
				i++;
			}
			
			foreach (var vw in DisplayBindingService.GetFileViewers (filename, null)) {
				if (!vw.IsExternal) {
					button.Menu.AddItem (new NSMenuItem { Title = vw.Title });
					currentViewers.Add (vw);
					
					if (vw.CanUseAsDefault && selected == -1)
						selected = i;
					
					i++;
				}
			}
			
			if (selected == -1)
				selected = 0;
			
			button.Enabled = currentViewers.Count > 1;
			button.SelectItem (selected);
			return hasWorkbenchViewer;
		}

		static bool CanBeOpenedInAssemblyBrowser (FilePath filename)
		{
			return filename.Extension.ToLower () == ".exe" || filename.Extension.ToLower () == ".dll";
		}

		static void CenterAccessoryView (MDBox box)
		{
			box.Layout ();

			//re-center the accessory view in its parent, Cocoa does this for us initially and after
			//resizing the window, but we need to do it again after altering its layout
			var superView = box.View.Superview;
			if (superView == null)
				return;
			
			var superFrame = superView.Frame;
			var frame = box.View.Frame;
			//not sure why it's ceiling, but this matches the Cocoa layout
			frame.X = (float)Math.Ceiling ((superFrame.Width - frame.Width) / 2);
			frame.Y = (float)Math.Ceiling ((superFrame.Height - frame.Height) / 2);
			box.View.Frame = frame;
		}
	}
}<|MERGE_RESOLUTION|>--- conflicted
+++ resolved
@@ -48,12 +48,6 @@
 			NSSavePanel panel = null;
 			
 			try {
-<<<<<<< HEAD
-				bool directoryMode = data.Action != FileChooserAction.Open
-						&& data.Action != FileChooserAction.Save;
-				
-=======
->>>>>>> a05bc0f6
 				if (data.Action == FileChooserAction.Save) {
 					panel = new NSSavePanel ();
 				} else {
