--- conflicted
+++ resolved
@@ -572,40 +572,6 @@
 		List<MessageBubbleTextMarker> currentErrorMarkers = new List<MessageBubbleTextMarker> ();
 		CancellationTokenSource messageBubbleUpdateSource = new CancellationTokenSource ();
 
-<<<<<<< HEAD
-		void UpdateTasks (object sender, TaskEventArgs e)
-		{
-			TaskListEntry [] tasks = TaskService.Errors.GetFileTasks (ContentName);
-			if (tasks == null)
-				return;
-			DisposeErrorMarkers (); // disposes messageBubbleCache as well.
-			if (IdeApp.Preferences.ShowMessageBubbles == ShowMessageBubbles.Never)
-				return;
-			messageBubbleCache = new MessageBubbleCache (widget.TextEditor);
-			CancelMessageBubbleUpdate ();
-			var token = messageBubbleUpdateSource;
-
-			Task.Run (delegate {
-				var errorMarkers = new List<MessageBubbleTextMarker> ();
-				foreach (TaskListEntry task in tasks) {
-					if (token.IsCancellationRequested)
-						return null;
-					if (task.Severity == TaskSeverity.Error || task.Severity == TaskSeverity.Warning) {
-						if (IdeApp.Preferences.ShowMessageBubbles == ShowMessageBubbles.ForErrors && task.Severity == TaskSeverity.Warning)
-							continue;
-						var errorTextMarker = new MessageBubbleTextMarker (messageBubbleCache, task, task.Severity == TaskSeverity.Error, task.Description);
-						errorMarkers.Add (errorTextMarker);
-
-						errorTextMarker.IsVisible = !IdeApp.Preferences.DefaultHideMessageBubbles;
-					}
-				}
-				return errorMarkers;
-			}).ContinueWith (t => {
-				if (token.IsCancellationRequested)
-					return;
-				Application.Invoke (delegate {
-					if (token.IsCancellationRequested)
-=======
 		void UpdateTasks (object sender, TaskEventArgs e)
 		{
 			TaskListEntry [] tasks = TaskService.Errors.GetFileTasks (ContentName);
@@ -637,7 +603,6 @@
 					return;
 				Application.Invoke (delegate {
 					if (token.IsCancellationRequested)
->>>>>>> 1e5d3872
 						return;
 					var newErrorMarkers = new List<MessageBubbleTextMarker> ();
 					foreach (var marker in t.Result) {
@@ -3061,21 +3026,6 @@
 			}
 		}
 
-<<<<<<< HEAD
-		ISyntaxHighlighting ITextEditorImpl.SyntaxHighlighting {
-			get {
-				return TextEditor.SyntaxHighlighting;
-			}
-			set {
-				TextEditor.SyntaxHighlighting = value;
-			}
-		}
-
-
-		string ITextEditorImpl.GetPangoMarkup (int offset, int length, bool fitIdeStyle)
-		{
-			return TextEditor.GetTextEditorData ().GetMarkup (offset, length, false, replaceTabs: false, fitIdeStyle: fitIdeStyle);
-=======
 		string ITextEditorImpl.GetMarkup (int offset, int length, MarkupOptions options)
 		{
 			var data = TextEditor.GetTextEditorData ();
@@ -3089,23 +3039,8 @@
 			default:
 				throw new ArgumentOutOfRangeException ();
 			}
->>>>>>> 1e5d3872
-		}
-
-		string ITextEditorImpl.GetMarkup (int offset, int length, MarkupOptions options)
-		{
-			var data = TextEditor.GetTextEditorData ();
-			switch (options.MarkupFormat) {
-			case MarkupFormat.Pango:
-				return data.GetMarkup (offset, length, false, replaceTabs: false, fitIdeStyle: options.FitIdeStyle);
-			case MarkupFormat.Html:
-				return HtmlWriter.GenerateHtml (ClipboardColoredText.GetChunks (data, new TextSegment (offset, length)), data.ColorStyle, data.Options);
-			case MarkupFormat.RichtText:
-				return RtfWriter.GenerateRtf (ClipboardColoredText.GetChunks (data, new TextSegment (offset, length)), data.ColorStyle, data.Options);
-			default:
-				throw new ArgumentOutOfRangeException ();
-			}
-		}
+		}
+
 		void ITextEditorImpl.SetUsageTaskProviders (IEnumerable<UsageProviderEditorExtension> providers)
 		{
 			widget.ClearUsageTaskProvider ();
