--- conflicted
+++ resolved
@@ -56,16 +56,7 @@
 
 			bool inStringOrComment = false;
 
-<<<<<<< HEAD
-			var stack = extEditor.SyntaxHighlighting.GetScopeStackAsync (Math.Max (0, extEditor.Caret.Offset - 1), CancellationToken.None).WaitAndGetResult (CancellationToken.None);
-			// var sm = extEditor.Document.SyntaxMode;
-			// if (sm != null)
-				// extEditor.Caret.Offset - 1 means we care if we were inside string
-				// before typing current char
-				// Mono.TextEditor.Highlighting.SyntaxModeService.ScanSpans (extEditor.Document, sm, sm, stack, line.Offset, extEditor.Caret.Offset - 1);
-=======
 			var stack = extEditor.SyntaxHighlighting.GetScopeStackAsync (Math.Max (0, extEditor.Caret.Offset - 2), CancellationToken.None).WaitAndGetResult (CancellationToken.None);
->>>>>>> 1c85c60a
 			foreach (var span in stack) {
 				if (string.IsNullOrEmpty (span))
 					continue;
