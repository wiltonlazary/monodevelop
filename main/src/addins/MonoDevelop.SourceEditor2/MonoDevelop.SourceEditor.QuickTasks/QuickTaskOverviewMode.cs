// 
// QuickTaskMapMode.cs
//  
// Author:
//       Mike Krüger <mkrueger@xamarin.com>
// 
// Copyright (c) 2012 Xamarin Inc. (http://xamarin.com)
// 
// Permission is hereby granted, free of charge, to any person obtaining a copy
// of this software and associated documentation files (the "Software"), to deal
// in the Software without restriction, including without limitation the rights
// to use, copy, modify, merge, publish, distribute, sublicense, and/or sell
// copies of the Software, and to permit persons to whom the Software is
// furnished to do so, subject to the following conditions:
// 
// The above copyright notice and this permission notice shall be included in
// all copies or substantial portions of the Software.
// 
// THE SOFTWARE IS PROVIDED "AS IS", WITHOUT WARRANTY OF ANY KIND, EXPRESS OR
// IMPLIED, INCLUDING BUT NOT LIMITED TO THE WARRANTIES OF MERCHANTABILITY,
// FITNESS FOR A PARTICULAR PURPOSE AND NONINFRINGEMENT. IN NO EVENT SHALL THE
// AUTHORS OR COPYRIGHT HOLDERS BE LIABLE FOR ANY CLAIM, DAMAGES OR OTHER
// LIABILITY, WHETHER IN AN ACTION OF CONTRACT, TORT OR OTHERWISE, ARISING FROM,
// OUT OF OR IN CONNECTION WITH THE SOFTWARE OR THE USE OR OTHER DEALINGS IN
// THE SOFTWARE.

using System;
using Gtk;
using Mono.TextEditor;
using System.Collections.Generic;
using Gdk;
using MonoDevelop.Core;
using ICSharpCode.NRefactory;
using ICSharpCode.NRefactory.Refactoring;
using MonoDevelop.Ide;
using System.Linq;
using MonoDevelop.Components;

namespace MonoDevelop.SourceEditor.QuickTasks
{
	public class QuickTaskOverviewMode : DrawingArea
	{
		const int indicatorPadding = 3;
		bool flatStyle = Platform.IsWindows;
		int barPadding = Platform.IsWindows? 1 : 3;

		readonly QuickTaskStrip parentStrip;
		protected readonly Adjustment vadjustment;
		
		int caretLine = -1;
		
		public TextEditor TextEditor {
			get;
			private set;
		}
		
		public IEnumerable<QuickTask> AllTasks {
			get {
				return parentStrip.AllTasks;
			}
		}

		public IEnumerable<TextLocation> AllUsages {
			get {
				return parentStrip.AllUsages;
			}
		}
		
		public QuickTaskOverviewMode (QuickTaskStrip parent)
		{
			this.parentStrip = parent;
			Events |= EventMask.ButtonPressMask | EventMask.ButtonReleaseMask | EventMask.ButtonMotionMask | EventMask.PointerMotionMask | EventMask.LeaveNotifyMask;
			vadjustment = this.parentStrip.VAdjustment;

			vadjustment.ValueChanged += RedrawOnUpdate;
			vadjustment.Changed += RedrawOnUpdate;
			parentStrip.TaskProviderUpdated += RedrawOnUpdate;
			TextEditor = parent.TextEditor;
//			TextEditor.Caret.PositionChanged += CaretPositionChanged;
			TextEditor.HighlightSearchPatternChanged += RedrawOnUpdate;
			TextEditor.TextViewMargin.SearchRegionsUpdated += RedrawOnUpdate;
			TextEditor.TextViewMargin.MainSearchResultChanged += RedrawOnUpdate;
			TextEditor.GetTextEditorData ().HeightTree.LineUpdateFrom += HandleLineUpdateFrom;
			TextEditor.HighlightSearchPatternChanged += HandleHighlightSearchPatternChanged;
		}

		void HandleHighlightSearchPatternChanged (object sender, EventArgs e)
		{
			yPositionCache.Clear ();
		}

		void HandleLineUpdateFrom (object sender, HeightTree.HeightChangedEventArgs e)
		{
			yPositionCache.Clear ();
		}
		
		void CaretPositionChanged (object sender, EventArgs e)
		{
			var line = TextEditor.Caret.Line;
			if (caretLine != line) {
				caretLine = line;
				QueueDraw ();
			}
		}
		
		protected override void OnDestroyed ()
		{
			base.OnDestroyed ();
			RemovePreviewPopupTimeout ();
			DestroyPreviewWindow ();
			TextEditor.Caret.PositionChanged -= CaretPositionChanged;
			TextEditor.HighlightSearchPatternChanged -= HandleHighlightSearchPatternChanged;
			TextEditor.GetTextEditorData ().HeightTree.LineUpdateFrom -= HandleLineUpdateFrom;
			TextEditor.HighlightSearchPatternChanged -= RedrawOnUpdate;
			TextEditor.TextViewMargin.SearchRegionsUpdated -= RedrawOnUpdate;
			TextEditor.TextViewMargin.MainSearchResultChanged -= RedrawOnUpdate;
			
			parentStrip.TaskProviderUpdated -= RedrawOnUpdate;
			
			vadjustment.ValueChanged -= RedrawOnUpdate;
			vadjustment.Changed -= RedrawOnUpdate;
		}
		
		void RedrawOnUpdate (object sender, EventArgs e)
		{
			QueueDraw ();
		}
		
		internal CodeSegmentPreviewWindow previewWindow;


		bool hoverOverIndicator;
		QuickTaskStrip.HoverMode currentHoverMode;
		protected override bool OnMotionNotifyEvent (EventMotion evnt)
		{
			RemovePreviewPopupTimeout ();
			if (button != 0)
				MouseMove (evnt.Y);
			
			var h = IndicatorHeight;
			if (TextEditor.HighlightSearchPattern) {
				hoverOverIndicator = false;
				if (evnt.Y < h)
					this.TooltipText = string.Format (GettextCatalog.GetPluralString ("{0} match", "{0} matches", TextEditor.TextViewMargin.SearchResultMatchCount), TextEditor.TextViewMargin.SearchResultMatchCount);
			} else {
				hoverOverIndicator = evnt.Y < h;
				if (hoverOverIndicator) {
					int errors = 0, warnings = 0, hints = 0, suggestions = 0;
					foreach (var task in AllTasks) {
						switch (task.Severity) {
						case Severity.Error:
							errors++;
							break;
						case Severity.Warning:
							warnings++;
							break;
						case Severity.Hint:
							hints++;
							break;
						case Severity.Suggestion:
							suggestions++;
							break;
						}
					}
					string text = null;
					if (errors == 0 && warnings == 0) {
						text = GettextCatalog.GetString ("No errors or warnings");
					} else if (errors == 0) {
						text = string.Format (GettextCatalog.GetPluralString ("{0} warning", "{0} warnings", warnings), warnings);
					} else if (warnings == 0) {
						text = string.Format (GettextCatalog.GetPluralString ("{0} error", "{0} errors", errors), errors);
					} else {
						text = string.Format (GettextCatalog.GetString ("{0} errors and {1} warnings"), errors, warnings);
					}

					if (errors > 0) {
						text += Environment.NewLine + GettextCatalog.GetString ("Click to navigate to the next error");
						currentHoverMode = QuickTaskStrip.HoverMode.NextError;
					} else if (warnings > 0) {
						text += Environment.NewLine + GettextCatalog.GetString ("Click to navigate to the next warning");
						currentHoverMode = QuickTaskStrip.HoverMode.NextWarning;
					} else if (warnings + hints > 0) {
						text += Environment.NewLine + GettextCatalog.GetString ("Click to navigate to the next message");
						currentHoverMode = QuickTaskStrip.HoverMode.NextMessage;
					}

					TooltipText = text;
				} else {
//					TextEditorData editorData = TextEditor.GetTextEditorData ();
					foreach (var task in AllTasks) {
						double y = GetYPosition (task.Location.Line);
						if (Math.Abs (y - evnt.Y) < 3) {
							hoverTask = task;
						}
					}
					base.TooltipText = hoverTask != null ? hoverTask.Description : null;
				}
			}
			
			if (button == 0 && evnt.State.HasFlag (ModifierType.ShiftMask)) {
				int line = YToLine (evnt.Y);
				
				line = Math.Max (1, line - 2);
				int lastLine = Math.Min (TextEditor.LineCount, line + 5);
				var start = TextEditor.GetLine (line);
				var end = TextEditor.GetLine (lastLine);
				if (start == null || end == null) {
					return base.OnMotionNotifyEvent (evnt);
				}
				var showSegment = new TextSegment (start.Offset, end.Offset + end.Length - start.Offset);
				
				if (previewWindow != null) {
					previewWindow.SetSegment (showSegment, false);
					PositionPreviewWindow ((int)evnt.Y);
				} else {
					var popup = new PreviewPopup (this, showSegment, TextEditor.Allocation.Width * 4 / 7, (int)evnt.Y);
					previewPopupTimeout = GLib.Timeout.Add (450, new GLib.TimeoutHandler (popup.Run));
				}
			} else {
				RemovePreviewPopupTimeout ();
				DestroyPreviewWindow ();
			}
			return base.OnMotionNotifyEvent (evnt);
		}
		
		class PreviewPopup {
			
			QuickTaskOverviewMode strip;
			TextSegment segment;
			int w, y;
			
			public PreviewPopup (QuickTaskOverviewMode strip, TextSegment segment, int w, int y)
			{
				this.strip = strip;
				this.segment = segment;
				this.w = w;
				this.y = y;
			}
			
			public bool Run ()
			{
				strip.previewWindow = new CodeSegmentPreviewWindow (strip.TextEditor, true, segment, w, -1, false);
				strip.previewWindow.WidthRequest = w;
				strip.previewWindow.Show ();
				strip.PositionPreviewWindow (y);
				return false;
			}
			
		}
		
		uint previewPopupTimeout = 0;
		
		void PositionPreviewWindow (int my)
		{
			int ox, oy;
			GdkWindow.GetOrigin (out ox, out oy);
			
			Gdk.Rectangle geometry = Screen.GetMonitorGeometry (Screen.GetMonitorAtPoint (ox, oy));
			
			var alloc = previewWindow.Allocation;
			int x = ox - 4 - alloc.Width;
			if (x < geometry.Left)
				x = ox + parentStrip.Allocation.Width + 4;
			
			int y = oy + my - alloc.Height / 2;
			y = Math.Max (geometry.Top, Math.Min (y, geometry.Bottom));
			
			previewWindow.Move (x, y);
		}
		
		void RemovePreviewPopupTimeout ()
		{
			if (previewPopupTimeout != 0) {
				GLib.Source.Remove (previewPopupTimeout);
				previewPopupTimeout = 0;
			}
		}
		
		void DestroyPreviewWindow ()
		{
			if (previewWindow != null) {
				previewWindow.Destroy ();
				previewWindow = null;
			}
		}
		
		protected override bool OnLeaveNotifyEvent (EventCrossing evnt)
		{
			RemovePreviewPopupTimeout ();
			DestroyPreviewWindow ();
			return base.OnLeaveNotifyEvent (evnt);
		}
		
		Cairo.Color GetBarColor (Severity severity)
		{
			var style = this.TextEditor.ColorStyle;
			if (style == null)
				return new Cairo.Color (0, 0, 0);
			switch (severity) {
			case Severity.Error:
				return style.UnderlineError.Color;
			case Severity.Warning:
				return style.UnderlineWarning.Color;
			case Severity.Suggestion:
				return style.UnderlineSuggestion.Color;
			case Severity.Hint:
				return style.UnderlineHint.Color;
			case Severity.None:
				return style.PlainText.Background;
			default:
				throw new ArgumentOutOfRangeException ();
			}
		}

		Xwt.Drawing.Image GetIndicatorIcon (Severity severity)
		{
			switch (severity) {
			case Severity.Error:
				return ImageService.GetIcon ("md-issuestatus-error", IconSize.Menu);
			case Severity.Warning:
				return ImageService.GetIcon ("md-issuestatus-warning", IconSize.Menu);
			default:
				return ImageService.GetIcon ("md-issuestatus-ok", IconSize.Menu);
			}
		}

		protected virtual double IndicatorHeight  {
			get {
				return Allocation.Width;
			}
		}
		
		protected virtual void MouseMove (double y)
		{
			if ((button & 1) == 0)
				return;
			double position = ((y - IndicatorHeight) / (Allocation.Height - IndicatorHeight)) * vadjustment.Upper - vadjustment.PageSize / 2;
			position = Math.Max (vadjustment.Lower, Math.Min (position, vadjustment.Upper - vadjustment.PageSize));
			vadjustment.Value = position;
		}

		QuickTask hoverTask = null;
		
		protected uint button;


		protected override bool OnButtonPressEvent (EventButton evnt)
		{
			button |= evnt.Button;

			if (!evnt.TriggersContextMenu () && evnt.Button == 1 && evnt.Type == EventType.ButtonPress) {
				if (hoverOverIndicator) {
					parentStrip.GotoTask (parentStrip.SearchNextTask (currentHoverMode));
					return base.OnButtonPressEvent (evnt);
				}

				if (hoverTask != null) {
					if (hoverTask.Location.IsEmpty) {
						Console.WriteLine ("empty:"+ hoverTask.Description);
					}
					var loc = new DocumentLocation (Math.Max (DocumentLocation.MinLine, hoverTask.Location.Line), Math.Max (DocumentLocation.MinColumn, hoverTask.Location.Column));
					TextEditor.Caret.Location = loc;
					TextEditor.CenterToCaret ();
					TextEditor.StartCaretPulseAnimation ();
					TextEditor.GrabFocus ();
				} 
			}

			if (evnt.Type == EventType.ButtonPress)
				MouseMove (evnt.Y);
			
			return base.OnButtonPressEvent (evnt);
		}
		
		protected override bool OnButtonReleaseEvent (EventButton evnt)
		{
			button &= ~evnt.Button;
			return base.OnButtonReleaseEvent (evnt);
		}

		protected void DrawIndicator (Cairo.Context cr, Severity severity)
		{
			var pixbuf = GetIndicatorIcon (severity);
			cr.DrawImage (this, pixbuf, 1 + (Allocation.Width - pixbuf.Width) / 2, 1);
		}

		protected void DrawSearchIndicator (Cairo.Context cr)
		{
			int diameter = Math.Min (Allocation.Width, (int)IndicatorHeight) - indicatorPadding * 2;
			var x1 = Math.Round (Allocation.Width / 2d);
			double y1 = indicatorPadding + diameter / 2;
			if (diameter % 2 == 0) {
				x1 += 0.5;
				y1 += 0.5;
			}

			cr.Arc (x1, y1, diameter / 2d, 0, 2 * Math.PI);
			
			var darkColor = TextEditor.ColorStyle.SearchResult.Color.ToXwtColor ();
			darkColor.Light *= 0.5;

			if (flatStyle) {
				using (var pattern = new Cairo.SolidPattern (TextEditor.ColorStyle.SearchResultMain.Color)) {
					cr.SetSource (pattern);
					cr.FillPreserve ();
				}
			} else {
				using (var pattern = new Cairo.RadialGradient (x1, y1, Allocation.Width / 2, x1 - Allocation.Width, y1 - Allocation.Width, Allocation.Width)) {
					pattern.AddColorStop (0, darkColor.ToCairoColor ());
					pattern.AddColorStop (1, TextEditor.ColorStyle.SearchResultMain.Color);
					cr.SetSource (pattern);
					cr.FillPreserve ();
				}
			}
			
			cr.SetSourceColor (darkColor.ToCairoColor ());
			cr.Stroke ();
		}

		protected override void OnSizeRequested (ref Requisition requisition)
		{
			base.OnSizeRequested (ref requisition);
			requisition.Width = 17;
		}
		
		double LineToY (int logicalLine)
		{
			var h = Allocation.Height - IndicatorHeight;
			var p = TextEditor.LocationToPoint (logicalLine, 1, true).Y;
			var q = Math.Max (TextEditor.GetTextEditorData ().TotalHeight, TextEditor.Allocation.Height - IndicatorHeight);

			return IndicatorHeight  + h * p / q;
		}
		
		int YToLine (double y)
		{
			var line = 0.5 + (y - IndicatorHeight) / (Allocation.Height - IndicatorHeight) * (double)(TextEditor.GetTextEditorData ().VisibleLineCount);
			return TextEditor.GetTextEditorData ().VisualToLogicalLine ((int)line);
		}
		
		protected void DrawCaret (Cairo.Context cr)
		{
			if (TextEditor.ColorStyle == null || caretLine < 0)
				return;
			double y = GetYPosition (caretLine);
			cr.MoveTo (0, y - 4);
			cr.LineTo (7, y);
			cr.LineTo (0, y + 4);
			cr.ClosePath ();
			cr.SetSourceColor (TextEditor.ColorStyle.PlainText.Foreground);
			cr.Fill ();
		}

		Dictionary<int, double> yPositionCache = new Dictionary<int, double> ();

		double GetYPosition (int logicalLine)
		{
			double y;
			if (!yPositionCache.TryGetValue (logicalLine, out y))
				yPositionCache [logicalLine] = y = LineToY (logicalLine);
			return y;
		}

		protected Severity DrawQuickTasks (Cairo.Context cr)
		{
			Severity severity = Severity.None;
<<<<<<< HEAD
=======
			/*
>>>>>>> 487298b2
			foreach (var usage in AllUsages) {
				double y = GetYPosition (usage.Line);
				var usageColor = TextEditor.ColorStyle.PlainText.Foreground;
				usageColor.A = 0.4;
				cr.Color = usageColor;
				cr.MoveTo (0, y - 3);
				cr.LineTo (5, y);
				cr.LineTo (0, y + 3);
				cr.ClosePath ();
				cr.Fill ();
			}
*/
			foreach (var task in AllTasks) {
				double y = GetYPosition (task.Location.Line);

				cr.SetSourceColor (GetBarColor (task.Severity));
				cr.Rectangle (barPadding, Math.Round (y) - 1, Allocation.Width - barPadding * 2, 2);
				cr.Fill ();

				switch (task.Severity) {
				case Severity.Error:
					severity = Severity.Error;
					break;
				case Severity.Warning:
					if (severity == Severity.None)
						severity = Severity.Warning;
					break;
				}
			}
			return severity;
		}
		
		protected void DrawLeftBorder (Cairo.Context cr)
		{
			cr.MoveTo (0.5, 0);
			cr.LineTo (0.5, Allocation.Height);
			if (TextEditor.ColorStyle != null) {
				var col = TextEditor.ColorStyle.PlainText.Background.ToXwtColor ();
				if (!flatStyle) {
					col.Light *= 0.88;
				}
				cr.SetSourceColor (col.ToCairoColor ());
			}
			cr.Stroke ();
		}

		protected override void OnSizeAllocated (Rectangle allocation)
		{
			yPositionCache.Clear ();
			base.OnSizeAllocated (allocation);
		}

		protected virtual void DrawBar (Cairo.Context cr)
		{
			if (vadjustment == null || vadjustment.Upper <= vadjustment.PageSize) 
				return;

			int barWidth = Allocation.Width - barPadding - barPadding;
			var allocH = Allocation.Height - (int) IndicatorHeight;
			var adjUpper = vadjustment.Upper;
			var barY = IndicatorHeight + Math.Round (allocH * vadjustment.Value / adjUpper) + barPadding;
			const int minBarHeight = 16;
			var barH = Math.Max (minBarHeight, Math.Round (allocH * (vadjustment.PageSize / adjUpper)) - barPadding - barPadding);

			if (flatStyle) {
				cr.Rectangle (barPadding, barY, barWidth, barH);
			} else {
				MonoDevelop.Components.CairoExtensions.RoundedRectangle (cr, barPadding, barY, barWidth, barH, barWidth / 2);
			}
			
			var color = ((TextEditor.ColorStyle != null) ? TextEditor.ColorStyle.PlainText.Foreground.ToXwtColor () : Xwt.Drawing.Colors.Black);
			color.Light = flatStyle? 0.7 : 0.5;
			color.Alpha = 0.6;
			cr.SetSourceColor (color.ToCairoColor ());
			cr.Fill ();
		}
		
		protected void DrawSearchResults (Cairo.Context cr)
		{
			foreach (var region in TextEditor.TextViewMargin.SearchResults) {
				int line = TextEditor.OffsetToLineNumber (region.Offset);
				double y = GetYPosition (line);
				bool isMainSelection = false;
				if (!TextEditor.TextViewMargin.MainSearchResult.IsInvalid)
					isMainSelection = region.Offset == TextEditor.TextViewMargin.MainSearchResult.Offset;
				cr.SetSourceColor (isMainSelection ? TextEditor.ColorStyle.SearchResultMain.Color : TextEditor.ColorStyle.SearchResult.Color);
				cr.Rectangle (barPadding, Math.Round (y) - 1, Allocation.Width - barPadding * 2, 2);
				cr.Fill ();
			}
		}
		
		protected override bool OnExposeEvent (Gdk.EventExpose e)
		{
			if (TextEditor == null)
				return true;
			using (Cairo.Context cr = Gdk.CairoHelper.Create (e.Window)) {
				cr.LineWidth = 1;
				cr.Rectangle (0, 0, Allocation.Width, Allocation.Height);
				
				if (TextEditor.ColorStyle != null) {
					var col = TextEditor.ColorStyle.PlainText.Background.ToXwtColor ();
					col.Light *= 0.95;
					if (flatStyle) {
						using (var pattern = new Cairo.SolidPattern (col.ToCairoColor ())) {
							cr.SetSource (pattern);
						}
					} else {
						using (var grad = new Cairo.LinearGradient (0, 0, Allocation.Width, 0)) {
							grad.AddColorStop (0, col.ToCairoColor ());
							grad.AddColorStop (0.7, TextEditor.ColorStyle.PlainText.Background);
							grad.AddColorStop (1, col.ToCairoColor ());
							cr.SetSource (grad);
						}
					}
				}
				cr.Fill ();

				/*
				cr.Color = (HslColor)Style.Dark (State);
				cr.MoveTo (-0.5, 0.5);
				cr.LineTo (Allocation.Width, 0.5);

				cr.MoveTo (-0.5, Allocation.Height - 0.5);
				cr.LineTo (Allocation.Width, Allocation.Height - 0.5);
				cr.Stroke ();*/

				if (TextEditor == null)
					return true;
				
				if (TextEditor.HighlightSearchPattern) {
					DrawSearchResults (cr);
					DrawSearchIndicator (cr);
				} else {
					if (!Debugger.DebuggingService.IsDebugging) {
						var severity = DrawQuickTasks (cr);
						DrawIndicator (cr, severity);
					}
				}
				DrawCaret (cr);
				
				DrawBar (cr);
				DrawLeftBorder (cr);
			}
			
			return true;
		}
	}
	
}<|MERGE_RESOLUTION|>--- conflicted
+++ resolved
@@ -464,10 +464,7 @@
 		protected Severity DrawQuickTasks (Cairo.Context cr)
 		{
 			Severity severity = Severity.None;
-<<<<<<< HEAD
-=======
 			/*
->>>>>>> 487298b2
 			foreach (var usage in AllUsages) {
 				double y = GetYPosition (usage.Line);
 				var usageColor = TextEditor.ColorStyle.PlainText.Foreground;
