﻿//
// SemanticHighlightingSyntaxMode.cs
//
// Author:
//       Mike Krüger <mkrueger@xamarin.com>
//
// Copyright (c) 2014 Xamarin Inc. (http://xamarin.com)
//
// Permission is hereby granted, free of charge, to any person obtaining a copy
// of this software and associated documentation files (the "Software"), to deal
// in the Software without restriction, including without limitation the rights
// to use, copy, modify, merge, publish, distribute, sublicense, and/or sell
// copies of the Software, and to permit persons to whom the Software is
// furnished to do so, subject to the following conditions:
//
// The above copyright notice and this permission notice shall be included in
// all copies or substantial portions of the Software.
//
// THE SOFTWARE IS PROVIDED "AS IS", WITHOUT WARRANTY OF ANY KIND, EXPRESS OR
// IMPLIED, INCLUDING BUT NOT LIMITED TO THE WARRANTIES OF MERCHANTABILITY,
// FITNESS FOR A PARTICULAR PURPOSE AND NONINFRINGEMENT. IN NO EVENT SHALL THE
// AUTHORS OR COPYRIGHT HOLDERS BE LIABLE FOR ANY CLAIM, DAMAGES OR OTHER
// LIABILITY, WHETHER IN AN ACTION OF CONTRACT, TORT OR OTHERWISE, ARISING FROM,
// OUT OF OR IN CONNECTION WITH THE SOFTWARE OR THE USE OR OTHER DEALINGS IN
// THE SOFTWARE.
using System;
using Mono.TextEditor.Highlighting;
using MonoDevelop.Ide.Editor.Highlighting;
using Mono.TextEditor;
using System.Collections.Generic;
using MonoDevelop.Ide.Editor;
using System.Linq;
using Gtk;
using System.Collections.Immutable;
using System.Threading.Tasks;
using System.Threading;
using MonoDevelop.Core.Text;

namespace MonoDevelop.SourceEditor.Wrappers
{
	sealed class SemanticHighlightingSyntaxMode : ISyntaxHighlighting, IDisposable
	{
		readonly ExtensibleTextEditor editor;
		readonly ISyntaxHighlighting syntaxMode;
		SemanticHighlighting semanticHighlighting;

		public ISyntaxHighlighting UnderlyingSyntaxMode {
			get {
				return this.syntaxMode;
			}
		}

		internal class StyledTreeSegment : Mono.TextEditor.TreeSegment
		{
			public string Style {
				get;
				private set;
			}

			public StyledTreeSegment (int offset, int length, string style) : base (offset, length)
			{
				Style = style;
			}

			public override string ToString ()
			{
				return string.Format ($"[StyledTreeSegment: Offset={Offset}, Length={Length}, Style={Style}]");
			}
		}

		class HighlightingSegmentTree : Mono.TextEditor.SegmentTree<StyledTreeSegment>
		{

			public void AddStyle (MonoDevelop.Core.Text.ISegment segment, string style)
			{
				if (IsDirty)
					return;
				Add (new StyledTreeSegment (segment.Offset, segment.Length, style));
			}
		}

		bool isDisposed;
		Queue<Tuple<IDocumentLine, HighlightingSegmentTree>> lineSegments = new Queue<Tuple<IDocumentLine, HighlightingSegmentTree>> ();

		public SemanticHighlightingSyntaxMode (ExtensibleTextEditor editor, ISyntaxHighlighting syntaxMode, SemanticHighlighting semanticHighlighting)
		{
			if (editor == null)
				throw new ArgumentNullException ("editor");
			if (syntaxMode == null)
				throw new ArgumentNullException ("syntaxMode");
			if (semanticHighlighting == null)
				throw new ArgumentNullException ("semanticHighlighting");
			this.editor = editor;
			this.semanticHighlighting = semanticHighlighting;
			this.syntaxMode = syntaxMode;
			semanticHighlighting.SemanticHighlightingUpdated += SemanticHighlighting_SemanticHighlightingUpdated;
		}

		public void UpdateSemanticHighlighting (SemanticHighlighting newHighlighting)
		{
			if (isDisposed)
				return;
			if (semanticHighlighting !=null)
				semanticHighlighting.SemanticHighlightingUpdated -= SemanticHighlighting_SemanticHighlightingUpdated;
			semanticHighlighting = newHighlighting;
			if (semanticHighlighting !=null)
				semanticHighlighting.SemanticHighlightingUpdated += SemanticHighlighting_SemanticHighlightingUpdated;
		}

		void SemanticHighlighting_SemanticHighlightingUpdated (object sender, EventArgs e)
		{
			Application.Invoke (delegate {
				if (isDisposed)
					return;
				UnregisterLineSegmentTrees ();
				lineSegments.Clear ();

				var margin = editor.TextViewMargin;
				if (margin == null)
					return;
				margin.PurgeLayoutCache ();
				editor.QueueDraw ();
			});
		}

		void UnregisterLineSegmentTrees ()
		{
			if (isDisposed)
				return;
			foreach (var kv in lineSegments) {
				try {
					kv.Item2.RemoveListener ();
				} catch (Exception) {
				}
			}
		}

		public void Dispose()
		{
			if (isDisposed)
				return;
			isDisposed = true;
			UnregisterLineSegmentTrees ();
			lineSegments = null;
			semanticHighlighting.SemanticHighlightingUpdated -= SemanticHighlighting_SemanticHighlightingUpdated;
		}

		const int MaximumCachedLineSegments = 200;

		async Task<HighlightedLine> ISyntaxHighlighting.GetHighlightedLineAsync (IDocumentLine line, CancellationToken cancellationToken)
		{
			if (!DefaultSourceEditorOptions.Instance.EnableSemanticHighlighting) {
				return await syntaxMode.GetHighlightedLineAsync (line, cancellationToken);
			}
<<<<<<< HEAD
			var syntaxLine = await syntaxMode.GetHighlightedLineAsync (line, cancellationToken);
			var segments = new List<ColoredSegment> (syntaxLine.Segments);
			try {
				var tree = lineSegments.FirstOrDefault (t => t.Item1 == line);
				if (tree == null) {
					tree = Tuple.Create (line, new HighlightingSegmentTree ());
					tree.Item2.InstallListener (editor.Document);
					int lineOffset = line.Offset;
					foreach (var seg2 in semanticHighlighting.GetColoredSegments (new MonoDevelop.Core.Text.TextSegment (lineOffset, line.Length))) {
						tree.Item2.AddStyle (seg2, seg2.ColorStyleKey);
					}
					while (lineSegments.Count > MaximumCachedLineSegments) {
						var removed = lineSegments.Dequeue ();
						try {
							removed.Item2.RemoveListener ();
						} catch (Exception) { }
					}
					lineSegments.Enqueue (tree);
=======

			protected override void AddRealChunk (Chunk chunk)
			{
				if (!DefaultSourceEditorOptions.Instance.EnableSemanticHighlighting) {
					base.AddRealChunk (chunk);
					return;
				}
				StyledTreeSegment treeseg = null;

				try {
					Tuple<DocumentLine, HighlightingSegmentTree> tree = null;
					foreach (var t in semanticMode.lineSegments) {
						if (t.Item1 == line) {
							tree = t;
							break;
						}
					}
					if (tree == null) {
						tree = Tuple.Create (line, new HighlightingSegmentTree ());
						tree.Item2.InstallListener (semanticMode.Document); 
						int lineOffset = line.Offset;
						foreach (var seg in semanticMode.semanticHighlighting.GetColoredSegments (new MonoDevelop.Core.Text.TextSegment (lineOffset, line.Length))) {
							tree.Item2.AddStyle (seg, seg.ColorStyleKey);
						}
						while (semanticMode.lineSegments.Count > MaximumCachedLineSegments) {
							var removed = semanticMode.lineSegments.Dequeue ();
							try {
								removed.Item2.RemoveListener ();
							} catch (Exception) { }
						}
						semanticMode.lineSegments.Enqueue (tree);
					}
					foreach (var s in tree.Item2.GetSegmentsOverlapping (chunk)) {
						if (s.Offset < chunk.EndOffset && s.EndOffset > chunk.Offset) {
							treeseg = s;
							break;
						}
					}
				} catch (Exception e) {
					Console.WriteLine ("Error in semantic highlighting: " + e);
>>>>>>> 4edfcc3d
				}

				foreach (var treeseg in tree.Item2.GetSegmentsOverlapping (line)) {
					SyntaxHighlighting.ReplaceSegment (segments, new ColoredSegment (treeseg.Offset, treeseg.Length, syntaxLine.Segments [0].ScopeStack.Push (treeseg.Style)));
				}
			} catch (Exception e) {
				Console.WriteLine ("Error in semantic highlighting: " + e);
			}


			return new HighlightedLine (segments);
		}

		async Task<ImmutableStack<string>> ISyntaxHighlighting.GetScopeStackAsync (int offset, CancellationToken cancellationToken)
		{
			var line = editor.GetLineByOffset (offset);

			foreach (var seg in (await ((ISyntaxHighlighting)this).GetHighlightedLineAsync (line, cancellationToken)).Segments) {
				if (seg.Contains (offset))
					return seg.ScopeStack;
			}
			return await syntaxMode.GetScopeStackAsync (offset, cancellationToken);
		}
	}
}<|MERGE_RESOLUTION|>--- conflicted
+++ resolved
@@ -152,7 +152,6 @@
 			if (!DefaultSourceEditorOptions.Instance.EnableSemanticHighlighting) {
 				return await syntaxMode.GetHighlightedLineAsync (line, cancellationToken);
 			}
-<<<<<<< HEAD
 			var syntaxLine = await syntaxMode.GetHighlightedLineAsync (line, cancellationToken);
 			var segments = new List<ColoredSegment> (syntaxLine.Segments);
 			try {
@@ -171,48 +170,6 @@
 						} catch (Exception) { }
 					}
 					lineSegments.Enqueue (tree);
-=======
-
-			protected override void AddRealChunk (Chunk chunk)
-			{
-				if (!DefaultSourceEditorOptions.Instance.EnableSemanticHighlighting) {
-					base.AddRealChunk (chunk);
-					return;
-				}
-				StyledTreeSegment treeseg = null;
-
-				try {
-					Tuple<DocumentLine, HighlightingSegmentTree> tree = null;
-					foreach (var t in semanticMode.lineSegments) {
-						if (t.Item1 == line) {
-							tree = t;
-							break;
-						}
-					}
-					if (tree == null) {
-						tree = Tuple.Create (line, new HighlightingSegmentTree ());
-						tree.Item2.InstallListener (semanticMode.Document); 
-						int lineOffset = line.Offset;
-						foreach (var seg in semanticMode.semanticHighlighting.GetColoredSegments (new MonoDevelop.Core.Text.TextSegment (lineOffset, line.Length))) {
-							tree.Item2.AddStyle (seg, seg.ColorStyleKey);
-						}
-						while (semanticMode.lineSegments.Count > MaximumCachedLineSegments) {
-							var removed = semanticMode.lineSegments.Dequeue ();
-							try {
-								removed.Item2.RemoveListener ();
-							} catch (Exception) { }
-						}
-						semanticMode.lineSegments.Enqueue (tree);
-					}
-					foreach (var s in tree.Item2.GetSegmentsOverlapping (chunk)) {
-						if (s.Offset < chunk.EndOffset && s.EndOffset > chunk.Offset) {
-							treeseg = s;
-							break;
-						}
-					}
-				} catch (Exception e) {
-					Console.WriteLine ("Error in semantic highlighting: " + e);
->>>>>>> 4edfcc3d
 				}
 
 				foreach (var treeseg in tree.Item2.GetSegmentsOverlapping (line)) {
