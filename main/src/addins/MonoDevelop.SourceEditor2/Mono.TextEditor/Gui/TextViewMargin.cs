﻿//
// TextViewMargin.cs
//
// Author:
//   Mike Krüger <mkrueger@novell.com>
//
// Copyright (C) 2008 Novell, Inc (http://www.novell.com)
//
// Permission is hereby granted, free of charge, to any person obtaining
// a copy of this software and associated documentation files (the
// "Software"), to deal in the Software without restriction, including
// without limitation the rights to use, copy, modify, merge, publish,
// distribute, sublicense, and/or sell copies of the Software, and to
// permit persons to whom the Software is furnished to do so, subject to
// the following conditions:
//
// The above copyright notice and this permission notice shall be
// included in all copies or substantial portions of the Software.
//
// THE SOFTWARE IS PROVIDED "AS IS", WITHOUT WARRANTY OF ANY KIND,
// EXPRESS OR IMPLIED, INCLUDING BUT NOT LIMITED TO THE WARRANTIES OF
// MERCHANTABILITY, FITNESS FOR A PARTICULAR PURPOSE AND
// NONINFRINGEMENT. IN NO EVENT SHALL THE AUTHORS OR COPYRIGHT HOLDERS BE
// LIABLE FOR ANY CLAIM, DAMAGES OR OTHER LIABILITY, WHETHER IN AN ACTION
// OF CONTRACT, TORT OR OTHERWISE, ARISING FROM, OUT OF OR IN CONNECTION
// WITH THE SOFTWARE OR THE USE OR OTHER DEALINGS IN THE SOFTWARE.
//
using System;
using System.Linq;
using System.Collections.Generic;
using System.Text;
using System.Runtime.InteropServices;

using Mono.TextEditor.Highlighting;

using Gdk;
using Gtk;
using System.Timers;
using System.Diagnostics;
using MonoDevelop.Components;
using MonoDevelop.Core;
using MonoDevelop.Core.Text;
using MonoDevelop.Ide.Editor;
using MonoDevelop.Ide.Editor.Highlighting;
using System.Collections.Immutable;
using System.Threading;
using MonoDevelop.Ide;

namespace Mono.TextEditor
{
	class TextViewMargin : Margin
	{
		readonly MonoTextEditor textEditor;
		Pango.TabArray tabArray;
		Pango.Layout markerLayout, defaultLayout;
		Pango.FontDescription markerLayoutFont;
		Pango.Layout[] eolMarkerLayout;
		Pango.Rectangle[] eolMarkerLayoutRect;

		internal double charWidth;
		bool isMonospacedFont;

		double LineHeight {
			get {
				return textEditor.LineHeight;
			}
		}

		public override double Width { 
			get { return -1; }
		}

		double xOffset;

		public override double XOffset {
			get {
				return xOffset;
			}
			internal set {
				if (xOffset != value) {
					xOffset = value;
				}
			}
		}

		public bool AlphaBlendSearchResults {
			get;
			set;
		}

		/// <summary>
		/// Set to true to highlight the caret line temporarly. It's
		/// the same as the option, but is unset when the caret moves.
		/// </summary>
		bool highlightCaretLine;

		public bool HighlightCaretLine {
			get {
				return highlightCaretLine;
			}
			set {
				if (highlightCaretLine != value) {
					highlightCaretLine = value;
					RemoveCachedLine (Caret.Line);
					Document.CommitLineUpdate (Caret.Line);
				}
			}
		}

		public bool HideSelection {
			get;
			set;
		}

		CaretImpl Caret {
			get { return textEditor.Caret; }
		}

		internal MonoDevelop.Ide.Editor.Highlighting.EditorTheme EditorTheme {
			get { return this.textEditor.EditorTheme; }
		}

		public TextDocument Document {
			get { return textEditor.Document; }
		}

		public double CharWidth {
			get { return charWidth; }
		}


		public TextViewMargin (MonoTextEditor textEditor)
		{
			if (textEditor == null)
				throw new ArgumentNullException ("textEditor");
			this.textEditor = textEditor;

			textEditor.Document.TextChanged += HandleTextReplaced;
			base.cursor = xtermCursor;
			textEditor.HighlightSearchPatternChanged += TextEditor_HighlightSearchPatternChanged;
			textEditor.GetTextEditorData ().SearchChanged += HandleSearchChanged;
			markerLayout = PangoUtil.CreateLayout (textEditor);
			defaultLayout = PangoUtil.CreateLayout (textEditor);

			textEditor.TextArea.FocusInEvent += HandleFocusInEvent;
			textEditor.TextArea.FocusOutEvent += HandleFocusOutEvent;
			textEditor.VScroll += HandleVAdjustmentValueChanged;
		}

		void TextEditor_HighlightSearchPatternChanged (object sender, EventArgs e)
		{
			selectedRegions.Clear ();
			RefreshSearchMarker ();
		}

		void HandleFocusInEvent (object o, FocusInEventArgs args)
		{
			selectionColor = SyntaxHighlightingService.GetColor (EditorTheme, EditorThemeColors.Selection);
			currentLineColor = SyntaxHighlightingService.GetColor (EditorTheme, EditorThemeColors.LineHighlight);
		}

		void HandleFocusOutEvent (object o, FocusOutEventArgs args)
		{
			selectionColor = SyntaxHighlightingService.GetColor (EditorTheme, EditorThemeColors.InactiveSelection);
			currentLineColor = SyntaxHighlightingService.GetColor (EditorTheme, EditorThemeColors.InactiveLineHighlight);
		}

		void HandleTextReplaced (object sender, TextChangeEventArgs e)
		{
<<<<<<< HEAD
			RemoveCachedLine (Document.OffsetToLineNumber (e.Offset));
			if (mouseSelectionMode == MouseSelectionMode.Word && e.Offset < mouseWordStart) {
				int delta = e.ChangeDelta;
				mouseWordStart += delta;
				mouseWordEnd += delta;
=======
			foreach (var change in e.TextChanges) {
				RemoveCachedLine (Document.GetLineByOffset (change.Offset));
				if (mouseSelectionMode == MouseSelectionMode.Word && change.Offset < mouseWordStart) {
					int delta = change.ChangeDelta;
					mouseWordStart += delta;
					mouseWordEnd += delta;
				}
>>>>>>> ae470d54
			}

			if (selectedRegions.Count > 0) {
				this.selectedRegions = new List<ISegment> (this.selectedRegions.AdjustSegments (e));
				RefreshSearchMarker ();
			}
		}

		void HandleVAdjustmentValueChanged (object sender, EventArgs e)
		{
			//We don't want to invalidate 5 lines before start
			int startLine = YToLine (textEditor.GetTextEditorData ().VAdjustment.Value) - 5;
			//We don't want to invalidate 5 lines after end(+10 because start is already -5)
			int endLine = (int)(startLine + textEditor.GetTextEditorData ().VAdjustment.PageSize / LineHeight) + 10;
			var linesToRemove = new List<int> ();
			foreach (var curLine in layoutDict.Keys) {
				if (startLine >= curLine || endLine <= curLine) {
					linesToRemove.Add (curLine);
				}
			}
			linesToRemove.ForEach (RemoveCachedLine);
			
			textEditor.RequestResetCaretBlink ();
		}

		public void ClearSearchMaker ()
		{
			selectedRegions.Clear ();
		}

		internal class SearchWorkerArguments
		{
			public int FirstLine { get; set; }

			public int LastLine { get; set; }

			public List<ISegment> OldRegions { get; set; }

			public ISearchEngine Engine { get; set; }

			public string Text { get; set; }
		}

		public void RefreshSearchMarker ()
		{
			if (textEditor.HighlightSearchPattern) {
				DisposeSearchPatternWorker ();
				SearchWorkerArguments args = new SearchWorkerArguments () {
					FirstLine = YToLine (textEditor.VAdjustment.Value),
					LastLine = YToLine (textEditor.Allocation.Height + textEditor.VAdjustment.Value),
					OldRegions = selectedRegions,
					Engine = textEditor.GetTextEditorData ().SearchEngine.Clone (),
					Text = textEditor.Text
				};

				if (string.IsNullOrEmpty (textEditor.SearchPattern)) {
					if (selectedRegions.Count > 0) {
						UpdateRegions (selectedRegions, args);
						selectedRegions.Clear ();
					}
					return;
				}

				searchPatternWorker = new System.ComponentModel.BackgroundWorker ();
				searchPatternWorker.WorkerSupportsCancellation = true;
				searchPatternWorker.DoWork += SearchPatternWorkerDoWork;
				searchPatternWorker.RunWorkerAsync (args);
			}
		}

		void SearchPatternWorkerDoWork (object sender, System.ComponentModel.DoWorkEventArgs e)
		{
			SearchWorkerArguments args = (SearchWorkerArguments)e.Argument;
			System.ComponentModel.BackgroundWorker worker = (System.ComponentModel.BackgroundWorker)sender;
			var newRegions = new List<ISegment> ();
			int offset = args.Engine.SearchRequest.SearchRegion.IsInvalid () ? 0 : args.Engine.SearchRequest.SearchRegion.Offset;
			do {
				if (worker.CancellationPending)
					return;
				SearchResult result = null;
				try {
					result = args.Engine.SearchForward (worker, args, offset);
				} catch (Exception ex) {
					Console.WriteLine ("Got exception while search forward:" + ex);
					break;
				}
				if (worker.CancellationPending)
					return;
				if (result == null || result.SearchWrapped)
					break;
				offset = result.EndOffset;
				newRegions.Add (result.Segment);
			} while (true);
			HashSet<int> updateLines = null;
			if (args.OldRegions.Count == newRegions.Count) {
				updateLines = new HashSet<int> ();
				for (int i = 0; i < newRegions.Count; i++) {
					if (worker.CancellationPending)
						return;
					if (args.OldRegions [i].Offset != newRegions [i].Offset || args.OldRegions [i].Length != newRegions [i].Length) {
						int lineNumber = Document.OffsetToLineNumber (args.OldRegions [i].Offset);
						if (lineNumber > args.LastLine)
							break;
						if (lineNumber >= args.FirstLine)
							updateLines.Add (lineNumber);
					}
				}
			}
			Application.Invoke (delegate {
				this.selectedRegions = newRegions;
				if (updateLines != null) {
					var document = textEditor.Document;
					if (document == null)
						return;
					foreach (int lineNumber in updateLines) {
//						RemoveCachedLine (Document.GetLine (lineNumber));
						document.RequestUpdate (new LineUpdate (lineNumber));
					}
					document.CommitDocumentUpdate ();
				} else {
					UpdateRegions (args.OldRegions.Concat (newRegions), args);
				}
				OnSearchRegionsUpdated (EventArgs.Empty);
			});
		}

		void UpdateRegions (IEnumerable<ISegment> regions, SearchWorkerArguments args)
		{
			HashSet<int> updateLines = new HashSet<int> ();

			foreach (var region in regions) {
				int lineNumber = Document.OffsetToLineNumber (region.Offset);
				if (lineNumber > args.LastLine || lineNumber < args.FirstLine)
					continue;
				updateLines.Add (lineNumber);
			}
			foreach (int lineNumber in updateLines) {
//				RemoveCachedLine (Document.GetLine (lineNumber));
				textEditor.Document.RequestUpdate (new LineUpdate (lineNumber));
			}
			if (updateLines.Count > 0)
				textEditor.Document.CommitDocumentUpdate ();
		}

		void HandleSearchChanged (object sender, EventArgs args)
		{
			RefreshSearchMarker ();
		}

		protected virtual void OnSearchRegionsUpdated (EventArgs e)
		{
			EventHandler handler = this.SearchRegionsUpdated;
			if (handler != null)
				handler (this, e);
		}

		public event EventHandler SearchRegionsUpdated;

		void DisposeSearchPatternWorker ()
		{
			if (searchPatternWorker == null)
				return;
			if (searchPatternWorker.IsBusy)
				searchPatternWorker.CancelAsync ();
			searchPatternWorker.DoWork -= SearchPatternWorkerDoWork;
			searchPatternWorker.Dispose ();
			searchPatternWorker = null;
		}

		System.ComponentModel.BackgroundWorker searchPatternWorker;
		Gdk.Cursor xtermCursor = new Gdk.Cursor (Gdk.CursorType.Xterm);
		Gdk.Cursor textLinkCursor = new Gdk.Cursor (Gdk.CursorType.Hand1);

		static readonly string[] markerTexts = {
			"<EOF>",
			"\\n",
			"\\r\\n",
			"\\r",
			"<NEL>",
			"<VT>",
			"<FF>",
			"<LS>",
			"<PS>"
		};

		static int GetEolMarkerIndex (UnicodeNewline ch)
		{
			switch (ch) {
			case UnicodeNewline.Unknown:
				return 0;
			case UnicodeNewline.LF:
				return 1;
			case UnicodeNewline.CRLF:
				return 2;
			case UnicodeNewline.CR:
				return 3;
			case UnicodeNewline.NEL:
				return 4;
			//case UnicodeNewline.VT:
			//	return 5;
			//case UnicodeNewline.FF:
			//	return 6;
			case UnicodeNewline.LS:
				return 5;
			case UnicodeNewline.PS:
				return 6;
			}
			return 0;
		}

		protected internal override void OptionsChanged ()
		{
			DisposeGCs ();
			selectionColor = null;
			currentLineColor = null;
		
			markerLayoutFont = textEditor.Options.Font.Copy ();
			markerLayoutFont.Size = markerLayoutFont.Size * 8 / 10;
			markerLayoutFont.Style = Pango.Style.Normal;
			markerLayoutFont.Weight = Pango.Weight.Normal;
			markerLayout.FontDescription = markerLayoutFont;

			defaultLayout.FontDescription = textEditor.Options.Font;
			using (var metrics = textEditor.PangoContext.GetMetrics (textEditor.Options.Font, textEditor.PangoContext.Language)) {
				this.textEditor.GetTextEditorData ().LineHeight = System.Math.Ceiling (0.5 + (metrics.Ascent + metrics.Descent) / Pango.Scale.PangoScale);
				this.charWidth = metrics.ApproximateCharWidth / Pango.Scale.PangoScale;
			}
			var family = textEditor.PangoContext.Families.FirstOrDefault (f => f.Name == textEditor.Options.Font.Family);
			if (family != null) {
				isMonospacedFont = family.IsMonospace;
			} else {
				isMonospacedFont = false;
			}
			          
			// Gutter font may be bigger
			using (var metrics = textEditor.PangoContext.GetMetrics (textEditor.Options.GutterFont, textEditor.PangoContext.Language)) {
				this.textEditor.GetTextEditorData ().LineHeight = System.Math.Max (this.textEditor.GetTextEditorData ().LineHeight, System.Math.Ceiling (0.5 + (metrics.Ascent + metrics.Descent) / Pango.Scale.PangoScale));
			}

			textEditor.LineHeight = System.Math.Max (1, LineHeight);

			if (eolMarkerLayout == null) {
				eolMarkerLayout = new Pango.Layout[markerTexts.Length];
				eolMarkerLayoutRect = new Pango.Rectangle[markerTexts.Length];
				for (int i = 0; i < eolMarkerLayout.Length; i++)
					eolMarkerLayout[i] = PangoUtil.CreateLayout (textEditor);
			}

			var font = textEditor.Options.Font.Copy ();
			font.Size = font.Size * 3 / 4;

			Pango.Rectangle logRect;
			for (int i = 0; i < eolMarkerLayout.Length; i++) {
				var layout = eolMarkerLayout [i];
				layout.FontDescription = font;

				layout.SetText (markerTexts [i]);
				
				Pango.Rectangle tRect;
				layout.GetPixelExtents (out logRect, out tRect);
				eolMarkerLayoutRect [i] = tRect;
			}

			if (tabArray != null) {
				tabArray.Dispose ();
				tabArray = null;
			}

			var tabWidthLayout = PangoUtil.CreateLayout (textEditor, (new string (' ', textEditor.Options.TabSize)));
			tabWidthLayout.Alignment = Pango.Alignment.Left;
			tabWidthLayout.FontDescription = textEditor.Options.Font;
			int tabWidth, h;
			tabWidthLayout.GetSize (out tabWidth, out h);
			tabWidthLayout.Dispose ();
			tabArray = new Pango.TabArray (1, false);
			tabArray.SetTab (0, Pango.TabAlign.Left, tabWidth);

			textEditor.UpdatePreeditLineHeight ();

			DisposeLayoutDict ();
			caretX = caretY = -LineHeight;
		}

		void DisposeGCs ()
		{
			ShowTooltip (TextSegment.Invalid, Gdk.Rectangle.Zero);
		}

		public override void Dispose ()
		{
			CancelCodeSegmentTooltip ();
			StopCaretThread ();
			DisposeSearchPatternWorker ();
			HideCodeSegmentPreviewWindow ();
			textEditor.VScroll -= HandleVAdjustmentValueChanged;
			textEditor.HighlightSearchPatternChanged -= TextEditor_HighlightSearchPatternChanged;

			textEditor.Document.TextChanged -= HandleTextReplaced;
			textEditor.TextArea.FocusInEvent -= HandleFocusInEvent;
			textEditor.TextArea.FocusOutEvent -= HandleFocusOutEvent;

			textEditor.GetTextEditorData ().SearchChanged -= HandleSearchChanged;

			textLinkCursor.Dispose ();
			xtermCursor.Dispose ();

			DisposeGCs ();
			if (markerLayout != null)
				markerLayout.Dispose ();
			markerLayoutFont = null;

			if (defaultLayout!= null) 
				defaultLayout.Dispose ();
			if (eolMarkerLayout != null) {
				foreach (var marker in eolMarkerLayout)
					marker.Dispose ();
				eolMarkerLayout = null;
			}
			
			DisposeLayoutDict ();
			if (tabArray != null)
				tabArray.Dispose ();
			base.Dispose ();
		}

		#region Caret blinking
		internal bool caretBlink = true;
		uint blinkTimeout = 0, startBlinkTimeout = 0;

		// constants taken from gtk.
		const int cursorOnMultiplier = 2;
		const int cursorOffMultiplier = 1;
		const int cursorDivider = 3;
		
		public void ResetCaretBlink (uint delay = 0)
		{
			StopCaretThread ();
			blinkTimeout = GLib.Timeout.Add ((uint)(Gtk.Settings.Default.CursorBlinkTime * cursorOnMultiplier / cursorDivider), UpdateCaret);
			caretBlink = true;
		}

		internal void StopCaretThread ()
		{
			if (startBlinkTimeout != 0) {
				GLib.Source.Remove (startBlinkTimeout);
				startBlinkTimeout = 0;
			}

			if (blinkTimeout == 0)
				return;
			GLib.Source.Remove (blinkTimeout);
			blinkTimeout = 0;
			caretBlink = false;
		}

		bool UpdateCaret ()
		{
			caretBlink = !caretBlink;
			textEditor.TextArea.QueueDrawArea (caretRectangle.X - (int)textEditor.Options.Zoom,
			                          (int)(caretRectangle.Y + (textEditor.VAdjustment.Value - caretVAdjustmentValue)),
			                          caretRectangle.Width + 2 * (int)textEditor.Options.Zoom,
			                          caretRectangle.Height);
			OnCaretBlink (EventArgs.Empty);
			return true;
		}

		internal event EventHandler CaretBlink;
		void OnCaretBlink (EventArgs e)
		{
			var handler = CaretBlink;
			if (handler != null)
				handler (this, e);
		}
		#endregion
		
		internal double caretX, caretY, nonPreeditX, nonPreeditY;

		public Cairo.PointD CaretVisualLocation {
			get {
				return new Cairo.PointD (caretX, caretY);
			}
		}

		void SetVisibleCaretPosition (double x, double y, double nonPreeditX, double nonPreeditY)
		{
			if (x == caretX && y == caretY && this.nonPreeditX == nonPreeditX && this.nonPreeditY == nonPreeditY)
				return;
			caretX = x;
			caretY = y;
			this.nonPreeditX = nonPreeditX;
			this.nonPreeditY = nonPreeditY;

			GtkWorkarounds.SetImCursorLocation (
				textEditor.IMContext,
				textEditor.GdkWindow,
				new Rectangle ((int)nonPreeditX, (int)nonPreeditY, 0, (int)(LineHeight - 1)));
		}

		public static Gdk.Rectangle EmptyRectangle = new Gdk.Rectangle (0, 0, 0, 0);
		Gdk.Rectangle caretRectangle;
		double caretVAdjustmentValue;

		char GetCaretChar ()
		{
			var offset = Caret.Offset;
			char caretChar;
			if (offset >= 0 && offset < Document.Length) {
				caretChar = Document.GetCharAt (offset);
			} else {
				caretChar = '\0';
			}

			switch (caretChar) {
			case ' ':
				break;
			case '\t':
				break;
			case '\n':
			case '\r':
				break;
			}
			return caretChar;
		}

		public void DrawCaret (Gdk.Drawable win, Gdk.Rectangle rect)
		{
			if (!this.textEditor.IsInDrag && !(this.caretX >= 0 && (!this.textEditor.IsSomethingSelected || this.textEditor.SelectionRange.Length == 0))) 
				return;
			if (win == null || Settings.Default.CursorBlink && !Caret.IsVisible || !caretBlink)
				return;
			using (Cairo.Context cr = Gdk.CairoHelper.Create (win)) {
				cr.Rectangle (XOffset, 0, textEditor.Allocation.Width - XOffset, textEditor.Allocation.Height);
				cr.Clip ();
				cr.LineWidth = System.Math.Max (1, System.Math.Floor (textEditor.Options.Zoom));
				cr.Antialias = Cairo.Antialias.None;
				var curRect = new Gdk.Rectangle ((int)caretX, (int)caretY, (int)this.charWidth, (int)LineHeight - 1);
				if (curRect != caretRectangle) {
					caretRectangle = curRect;
//					textEditor.TextArea.QueueDrawArea (caretRectangle.X - (int)textEditor.Options.Zoom,
//					               (int)(caretRectangle.Y + (-textEditor.VAdjustment.Value + caretVAdjustmentValue)),
//				                    caretRectangle.Width + (int)textEditor.Options.Zoom,
//					               caretRectangle.Height + 1);
					caretVAdjustmentValue = textEditor.VAdjustment.Value;
				}

				var fgColor = SyntaxHighlightingService.GetColor (textEditor.EditorTheme, EditorThemeColors.Foreground);
//				var bgColor = textEditor.ColorStyle.Default.CairoBackgroundColor;
				var line = Document.GetLine (Caret.Line);
				if (line != null) {
					foreach (var marker in Document.GetMarkers (line)) {
						var style = marker as StyleTextLineMarker;
						if (style == null)
							continue;
	//					if (style.IncludedStyles.HasFlag (StyleTextLineMarker.StyleFlag.BackgroundColor))
	//						bgColor = style.BackgroundColor;
						if (style.IncludedStyles.HasFlag (StyleTextLineMarker.StyleFlag.Color))
							fgColor = style.Color;
					}
				}
				/*
				var foreground = ((HslColor)fgColor).ToPixel ();
				var background = ((HslColor)color).ToPixel ();
				var caretColor = (foreground ^ background) & 0xFFFFFF;
				color = HslColor.FromPixel (caretColor);*/
				var color = fgColor;

				switch (Caret.Mode) {
				case CaretMode.Insert:
					cr.DrawLine (color,
					             caretRectangle.X + 0.5, 
					             caretRectangle.Y + 0.5,
					             caretRectangle.X + 0.5,
					             caretRectangle.Y + caretRectangle.Height);
					break;
				case CaretMode.Block:
					cr.SetSourceColor (color);
					cr.Rectangle (caretRectangle.X + 0.5, caretRectangle.Y + 0.5, caretRectangle.Width, caretRectangle.Height);
					cr.Fill ();
					char caretChar = GetCaretChar ();
					if (!char.IsWhiteSpace (caretChar) && caretChar != '\0') {
						using (var layout = textEditor.LayoutCache.RequestLayout ()) {
							layout.FontDescription = textEditor.Options.Font;
							layout.SetText (caretChar.ToString ());
							cr.MoveTo (caretRectangle.X, caretRectangle.Y);
							cr.SetSourceColor (SyntaxHighlightingService.GetColor (textEditor.EditorTheme, EditorThemeColors.Background));
							cr.ShowLayout (layout);
						}
					}
					break;
				case CaretMode.Underscore:
					cr.DrawLine (color,
					             caretRectangle.X + 0.5, 
					             caretRectangle.Y + caretRectangle.Height + 0.5,
					             caretRectangle.X + caretRectangle.Width,
					             caretRectangle.Y + caretRectangle.Height + 0.5);
					break;
				}
			}
		}

		void GetSelectionOffsets (DocumentLine line, out int selectionStart, out int selectionEnd)
		{
			selectionStart = -1;
			selectionEnd = -1;
			if (textEditor.IsSomethingSelected) {
				var segment = textEditor.SelectionRange;
				selectionStart = segment.Offset;
				selectionEnd = segment.EndOffset;

				if (textEditor.SelectionMode == MonoDevelop.Ide.Editor.SelectionMode.Block) {
					DocumentLocation start = textEditor.MainSelection.Anchor;
					DocumentLocation end = textEditor.MainSelection.Lead;

					DocumentLocation visStart = textEditor.LogicalToVisualLocation (start);
					DocumentLocation visEnd = textEditor.LogicalToVisualLocation (end);
					int lineOffset = line.Offset;
					int lineNumber = line.LineNumber;
					if (textEditor.MainSelection.MinLine <= lineNumber && lineNumber <= textEditor.MainSelection.MaxLine) {
						selectionStart = lineOffset + line.GetLogicalColumn (this.textEditor.GetTextEditorData (), System.Math.Min (visStart.Column, visEnd.Column)) - 1;
						selectionEnd = lineOffset + line.GetLogicalColumn (this.textEditor.GetTextEditorData (), System.Math.Max (visStart.Column, visEnd.Column)) - 1;
					}
				}
			}
		}
		#region Layout cache
		class LineDescriptor
		{
			public int Offset {
				get;
				private set;
			}

			public int Length {
				get;
				private set;
			}

			public int MarkerLength {
				get;
				private set;
			}
			readonly TextDocument doc;
			protected LineDescriptor (TextDocument doc, DocumentLine line, int offset, int length)
			{
				this.Offset = offset;
				this.Length = length;
				this.doc = doc;
                this.MarkerLength = doc.GetMarkers (line).Count ();
			}

			public bool Equals (DocumentLine line, int offset, int length, out bool isInvalid)
			{
				isInvalid = MarkerLength != doc.GetMarkers (line).Count ();
				return offset == Offset && Length == length && !isInvalid;
			}
		}

		class LayoutDescriptor : LineDescriptor, IDisposable
		{
			public LayoutWrapper Layout {
				get;
				private set;
			}

			public int SelectionStart {
				get;
				private set;
			}

			public int SelectionEnd {
				get;
				private set;
			}

			public LayoutDescriptor (TextDocument doc, DocumentLine line, int offset, int length, LayoutWrapper layout, int selectionStart, int selectionEnd) : base(doc, line, offset, length)
			{
				this.Layout = layout;
				if (selectionEnd >= 0) {
					this.SelectionStart = selectionStart;
					this.SelectionEnd = selectionEnd;
				}
			}

			public void Dispose ()
			{
				if (Layout != null) {
					Layout.Dispose ();
					Layout = null;
				}
			}

			public bool Equals (DocumentLine line, int offset, int length, int selectionStart, int selectionEnd, out bool isInvalid)
			{
				int selStart = 0, selEnd = 0;
				if (selectionEnd >= 0) {
					selStart = selectionStart;
					selEnd = selectionEnd;
				}
				return base.Equals (line, offset, length, out isInvalid) && selStart == this.SelectionStart && selEnd == this.SelectionEnd;
			}

			public override bool Equals (object obj)
			{
				if (obj == null)
					return false;
				if (ReferenceEquals (this, obj))
					return true;
				if (obj.GetType () != typeof(LayoutDescriptor))
					return false;
				Mono.TextEditor.TextViewMargin.LayoutDescriptor other = (Mono.TextEditor.TextViewMargin.LayoutDescriptor)obj;
				return MarkerLength == other.MarkerLength && Offset == other.Offset && Length == other.Length && SelectionStart == other.SelectionStart && SelectionEnd == other.SelectionEnd;
			}

			public override int GetHashCode ()
			{
				unchecked {
					return SelectionStart.GetHashCode () ^ SelectionEnd.GetHashCode ();
				}
			}
		}

		Dictionary<int, LayoutDescriptor> layoutDict = new Dictionary<int, LayoutDescriptor> ();
		
		internal LayoutWrapper CreateLinePartLayout (DocumentLine line, int logicalRulerColumn, int offset, int length, int selectionStart, int selectionEnd)
		{
			textEditor.CheckUIThread ();
			bool containsPreedit = textEditor.ContainsPreedit (offset, length);
			LayoutDescriptor descriptor;
			int lineNumber = line.LineNumber;
			if (!containsPreedit && layoutDict.TryGetValue (lineNumber, out descriptor)) {
				bool isInvalid;
				if (descriptor.Equals (line, offset, length, selectionStart, selectionEnd, out isInvalid) && descriptor?.Layout?.Layout != null) {
					return descriptor.Layout;
				}
				descriptor.Dispose ();
				layoutDict.Remove (lineNumber);
			}
			var wrapper = new LayoutWrapper (this, textEditor.LayoutCache.RequestLayout ());
			wrapper.IsUncached = containsPreedit;
			if (logicalRulerColumn < 0)
				logicalRulerColumn = line.GetLogicalColumn (textEditor.GetTextEditorData (), textEditor.Options.RulerColumn);
			var atts = new FastPangoAttrList ();
			wrapper.Layout.Alignment = Pango.Alignment.Left;
			wrapper.Layout.FontDescription = textEditor.Options.Font;
			wrapper.Layout.Tabs = tabArray;
			if (textEditor.Options.WrapLines) {
				wrapper.Layout.Wrap = Pango.WrapMode.WordChar;
				wrapper.Layout.Width = (int)((textEditor.Allocation.Width - XOffset - TextStartPosition) * Pango.Scale.PangoScale);
			}
			StringBuilder textBuilder = new StringBuilder ();
			var cachedChunks = GetCachedChunks (Document, line, offset, length);
			var lineOffset = line.Offset;
			var chunks = new List<ColoredSegment> (cachedChunks.Item1.Select (c => new ColoredSegment (c.Offset + lineOffset, c.Length, c.ScopeStack)));;
			var markers = TextDocument.OrderTextSegmentMarkersByInsertion (Document.GetVisibleTextSegmentMarkersAt (line)).ToList ();
			foreach (var marker in markers) {
				var chunkMarker = marker as IChunkMarker;
				if (chunkMarker == null)
					continue;
				chunkMarker.TransformChunks (chunks);
			}

			wrapper.Chunks = chunks;
			foreach (var chunk in chunks) {
				try {
					textBuilder.Append (Document.GetTextAt (chunk));
				} catch {
					Console.WriteLine (chunk);
				}
			}
			string lineText = textBuilder.ToString ();
			uint preeditLength = 0;
			
			if (containsPreedit) {
				if (textEditor.GetTextEditorData ().IsCaretInVirtualLocation) {
					lineText = textEditor.GetTextEditorData ().GetIndentationString (textEditor.Caret.Location) + textEditor.preeditString;
				} else {
					lineText = lineText.Insert (textEditor.preeditOffset - offset, textEditor.preeditString);
				}
				preeditLength = (uint)textEditor.preeditString.Length;
			}
			char[] lineChars = lineText.ToCharArray ();
			//int startOffset = offset, endOffset = offset + length;
			uint curIndex = 0, byteIndex = 0;
			uint curChunkIndex = 0, byteChunkIndex = 0;
			
			uint oldEndIndex = 0;
			bool disableHighlighting = false;
			var sw = new Stopwatch ();
			sw.Start ();
			try {
				restart:
				foreach (var chunk in chunks) {
					if (!disableHighlighting && sw.ElapsedMilliseconds > 50) {
						chunks.Clear ();
						chunks.Add (new MonoDevelop.Ide.Editor.Highlighting.ColoredSegment (line.Offset, line.Length, new ScopeStack ("")));
						disableHighlighting = true;
						atts.Dispose ();
						atts = new FastPangoAttrList ();
						curIndex = byteIndex = 0;
						curChunkIndex = byteChunkIndex = 0;
						oldEndIndex = 0;
						goto restart;
					}
					var theme = textEditor.GetTextEditorData ().EditorTheme;
					var chunkStyle = theme.GetChunkStyle(chunk.ScopeStack);
					foreach (TextLineMarker marker in textEditor.Document.GetMarkers (line))
						chunkStyle = marker.GetStyle (chunkStyle);

					if (chunkStyle != null) {
						//startOffset = chunk.Offset;
						//endOffset = chunk.EndOffset;

						uint startIndex = (uint)(oldEndIndex);
						uint endIndex = (uint)(startIndex + chunk.Length);
						oldEndIndex = endIndex;
						HandleSelection (lineOffset, logicalRulerColumn, selectionStart, selectionEnd, chunk.Offset, chunk.EndOffset, delegate (int start, int end) {
							if (containsPreedit) {
								if (textEditor.preeditOffset < start)
									start += (int)preeditLength;
								if (textEditor.preeditOffset < end)
									end += (int)preeditLength;
							}
							var si = TranslateToUTF8Index (lineChars, (uint)(startIndex + start - chunk.Offset), ref curIndex, ref byteIndex);
							var ei = TranslateToUTF8Index (lineChars, (uint)(startIndex + end - chunk.Offset), ref curIndex, ref byteIndex);
							var color = (Cairo.Color)EditorTheme.GetForeground (chunkStyle);
							foreach (var marker in markers) {
								var chunkMarker = marker as IChunkMarker;
								if (chunkMarker == null)
									continue;
								chunkMarker.ChangeForeColor (textEditor, chunk, ref color);
							}
							atts.AddForegroundAttribute ((HslColor)color, si, ei);

							if (!chunkStyle.TransparentBackground && GetPixel (SyntaxHighlightingService.GetColor (textEditor.EditorTheme, EditorThemeColors.Background)) != GetPixel (chunkStyle.Background)) {
								wrapper.AddBackground (chunkStyle.Background, (int)si, (int)ei);
							} /*else if (chunk.SpanStack != null && ColorStyle != null) {
								foreach (var span in chunk.SpanStack) {
									if (span == null || string.IsNullOrEmpty (span.Color))
										continue;
									var spanStyle = ColorStyle.GetChunkStyle (span.Color);
									if (spanStyle != null && !spanStyle.TransparentBackground && GetPixel (ColorStyle.PlainText.Background) != GetPixel (spanStyle.Background)) {
										wrapper.AddBackground (spanStyle.Background, (int)si, (int)ei);
										break;
									}
								}
							}*/
						}, delegate (int start, int end) {
							if (containsPreedit) {
								if (textEditor.preeditOffset < start)
									start += (int)preeditLength;
								if (textEditor.preeditOffset < end)
									end += (int)preeditLength;
							}
							var si = TranslateToUTF8Index (lineChars, (uint)(startIndex + start - chunk.Offset), ref curIndex, ref byteIndex);
							var ei = TranslateToUTF8Index (lineChars, (uint)(startIndex + end - chunk.Offset), ref curIndex, ref byteIndex);
							var color = (Cairo.Color)EditorTheme.GetForeground (chunkStyle);
							foreach (var marker in markers) {
								var chunkMarker = marker as IChunkMarker;
								if (chunkMarker == null)
									continue;
								chunkMarker.ChangeForeColor (textEditor, chunk, ref color);
							}
							atts.AddForegroundAttribute ((HslColor)color, si, ei);
							if (!wrapper.StartSet)
								wrapper.SelectionStartIndex = (int)si;
							wrapper.SelectionEndIndex = (int)ei;
						});

						var translatedStartIndex = TranslateToUTF8Index (lineChars, (uint)startIndex, ref curChunkIndex, ref byteChunkIndex);
						var translatedEndIndex = TranslateToUTF8Index (lineChars, (uint)endIndex, ref curChunkIndex, ref byteChunkIndex);

						if (chunkStyle.FontWeight != Xwt.Drawing.FontWeight.Normal)
							atts.AddWeightAttribute ((Pango.Weight)chunkStyle.FontWeight, translatedStartIndex, translatedEndIndex);

						if (chunkStyle.FontStyle != Xwt.Drawing.FontStyle.Normal)
							atts.AddStyleAttribute ((Pango.Style)chunkStyle.FontStyle, translatedStartIndex, translatedEndIndex);

						if (chunkStyle.Underline)
							atts.AddUnderlineAttribute (Pango.Underline.Single, translatedStartIndex, translatedEndIndex);
					}
				}
				if (containsPreedit) {
					var si = TranslateToUTF8Index (lineChars, (uint)(textEditor.preeditOffset - offset), ref curIndex, ref byteIndex);
					var ei = TranslateToUTF8Index (lineChars, (uint)(textEditor.preeditOffset - offset + preeditLength), ref curIndex, ref byteIndex);

					if (textEditor.GetTextEditorData ().IsCaretInVirtualLocation) {
						uint len = (uint)textEditor.GetTextEditorData ().GetIndentationString (textEditor.Caret.Location).Length;
						si += len;
						ei += len;
					}

					atts.AddForegroundAttribute (SyntaxHighlightingService.GetColor (textEditor.EditorTheme, EditorThemeColors.Foreground), si, ei);
					var hasBackground = wrapper.BackgroundColors.Any (bg => bg.FromIdx <= si && bg.ToIdx >= ei);
					if (hasBackground)
						atts.AddBackgroundAttribute (SyntaxHighlightingService.GetColor (textEditor.EditorTheme, EditorThemeColors.Background), si, ei);
					atts.InsertOffsetList (textEditor.preeditAttrs, si, ei);
				}
				wrapper.LineChars = lineChars;
				wrapper.Text = lineText;
				wrapper.IndentSize = 0;
				var tabSize = textEditor.Options != null ? textEditor.Options.TabSize : 4;
				int i = 0, lineWidth;
				for (; i < lineChars.Length; i++) {
					char ch = lineChars [i];
					if (ch == ' ') {
						wrapper.IndentSize++;
					} else if (ch == '\t') {
						wrapper.IndentSize = GetNextTabstop (textEditor.GetTextEditorData (), wrapper.IndentSize + 1, tabSize) - 1;
					} else {
						break;
					}
				}
				lineWidth = wrapper.IndentSize;
				bool isFastPathPossible = isMonospacedFont;
				if (isFastPathPossible) {
					for (; i < lineChars.Length; i++) {
						char ch = lineChars [i];
						if (ch == '\t') {
							lineWidth = GetNextTabstop (textEditor.GetTextEditorData (), lineWidth + 1, tabSize) - 1;
						} else {
							if (ch > 255) {
								// for non ASCII chars always fall back to pango.
								isFastPathPossible = false;
								break;
							}
							lineWidth++;
						} 
					}
					isFastPathPossible &= ((int)wrapper.Width) == (int)(lineWidth * charWidth);
				}

				var nextLine = line.NextLine;
				atts.AssignTo (wrapper.Layout);
				atts.Dispose ();
				int w, h;
				wrapper.GetSize (out w, out h);
				wrapper.Width = System.Math.Floor (w / Pango.Scale.PangoScale);
				wrapper.Height = System.Math.Floor (h / Pango.Scale.PangoScale);
    			wrapper.FastPath = isFastPathPossible;
				var lines = wrapper.Layout.LineCount;

				if (lines == 1) {
					wrapper.LastLineWidth = wrapper.Width;
				} else {
					var layoutLine = wrapper.Layout.GetLine (lines - 1);
					Pango.Rectangle iR = Pango.Rectangle.Zero;
					Pango.Rectangle lR = Pango.Rectangle.Zero;
					layoutLine.GetExtents (ref iR, ref lR);
					wrapper.LastLineWidth = System.Math.Floor (lR.Width / Pango.Scale.PangoScale);
				}


				selectionStart = System.Math.Max (line.Offset - 1, selectionStart);
				selectionEnd = System.Math.Min (line.EndOffsetIncludingDelimiter + 1, selectionEnd);
				descriptor = new LayoutDescriptor (textEditor.Document, line, offset, length, wrapper, selectionStart, selectionEnd);
				if (!containsPreedit && cachedChunks.Item2) {
					layoutDict [lineNumber] = descriptor;
				}
				//			textEditor.GetTextEditorData ().HeightTree.SetLineHeight (line.LineNumber, System.Math.Max (LineHeight, wrapper.Height));
				OnLineShown (line);
				return wrapper;
			} finally {
				sw.Stop ();
			}
		}

			internal void GetSize (out int w, out int h)
			{
				throw new NotImplementedException ();
			}

		void OnLineShown (DocumentLine line)
		{
			LineShown?.Invoke (this, new LineEventArgs (line));
		}

		public event EventHandler<LineEventArgs> LineShown;

		public IEnumerable<DocumentLine> CachedLine {
			get {
				return layoutDict.Keys.Select (ln => this.textEditor.GetLine (ln));
			}
		}

		public void RemoveCachedLine (int lineNumber)
		{
			if (lineNumber <= 0)
				return;
			textEditor.CheckUIThread ();
			LayoutDescriptor descriptor;
			if (layoutDict.TryGetValue (lineNumber, out descriptor)) {
				descriptor.Dispose ();
				layoutDict.Remove (lineNumber);
			}
			cachedLines.Remove (lineNumber);
		}

		internal void DisposeLayoutDict ()
		{
			textEditor.CheckUIThread ();
			foreach (LayoutDescriptor descr in layoutDict.Values) {
				descr.Dispose ();
			}
			layoutDict.Clear ();
			cacheSrc.Cancel ();
			cacheSrc = new CancellationTokenSource ();
			cachedLines.Clear ();
		}

		public void PurgeLayoutCache ()
		{
			DisposeLayoutDict ();
		}

		class ChunkDescriptor : LineDescriptor
		{
			public List<MonoDevelop.Ide.Editor.Highlighting.ColoredSegment> Chunk {
				get;
				private set;
			}

			public ChunkDescriptor (TextDocument doc, DocumentLine line, int offset, int length, List<MonoDevelop.Ide.Editor.Highlighting.ColoredSegment> chunk) : base(doc, line, offset, length)
			{
				this.Chunk = chunk;
			}
		}
		Dictionary<int, HighlightedLine> cachedLines = new Dictionary<int, HighlightedLine> ();
		CancellationTokenSource cacheSrc = new CancellationTokenSource ();
		Tuple<List<ColoredSegment>, bool> GetCachedChunks (TextDocument doc, DocumentLine line, int offset, int length)
		{
			HighlightedLine result;
			var lineNumber = line.LineNumber;
			if (cachedLines.TryGetValue (lineNumber, out result)) {
				return Tuple.Create (TrimChunks (result.Segments, offset - line.Offset, length), true);
			}
			var token = cacheSrc.Token;
			var task = doc.SyntaxMode.GetHighlightedLineAsync (line, token);
			task.Wait (100);
			if (task.IsCompleted) {
				cachedLines [lineNumber] = task.Result;
				return Tuple.Create (TrimChunks (task.Result.Segments, offset - line.Offset, length), true);
			}
			task.ContinueWith (t => {
				Runtime.RunInMainThread (delegate {
					if (token.IsCancellationRequested)
						return;
					cachedLines [lineNumber] = t.Result;
					Document.CommitLineUpdate (line);
				});
			});
			return Tuple.Create (new List<ColoredSegment> (new [] { new ColoredSegment (0, line.Length, ScopeStack.Empty) }), false);
		}

		internal static List<ColoredSegment> TrimChunks (IReadOnlyList<ColoredSegment> segments, int offset, int length)
		{
			var result = new List<ColoredSegment> ();
			int i = 0;
			while (i < segments.Count && segments [i].EndOffset <= offset)
				i++;
			var endOffset = offset + length;
			
			if (i < segments.Count && segments [i].Offset < offset) {
				if (segments [i].EndOffset <= endOffset) {
					result.Add (segments [i].WithOffsetAndLength (offset, segments [i].EndOffset - offset));
				} else {
					result.Add (segments [i].WithOffsetAndLength (offset, endOffset - offset));
					return result;
				}
				i++;
			}

			while (i < segments.Count && segments [i].EndOffset <= endOffset) {
				result.Add (segments [i]);
				i++;
			}

			if (i < segments.Count && segments [i].Offset < endOffset) {
				result.Add (segments [i].WithOffsetAndLength (segments [i].Offset, endOffset - segments [i].Offset));
				i++;
			}
			return result;
		}

		public void ForceInvalidateLine (int lineNr)
		{
			LayoutDescriptor descriptor;
			if (lineNr > 0 && layoutDict.TryGetValue (lineNr, out descriptor)) {
				descriptor.Dispose ();
				layoutDict.Remove (lineNr);
			}
		}

		delegate void HandleSelectionDelegate (int start,int end);

		static void InternalHandleSelection (int selectionStart, int selectionEnd, int startOffset, int endOffset, HandleSelectionDelegate handleNotSelected, HandleSelectionDelegate handleSelected)
		{
			if (startOffset >= selectionStart && endOffset <= selectionEnd) {
				if (handleSelected != null)
					handleSelected (startOffset, endOffset);
			} else if (startOffset >= selectionStart && startOffset <= selectionEnd && endOffset >= selectionEnd) {
				if (handleSelected != null)
					handleSelected (startOffset, selectionEnd);
				if (handleNotSelected != null)
					handleNotSelected (selectionEnd, endOffset);
			} else if (startOffset < selectionStart && endOffset > selectionStart && endOffset <= selectionEnd) {
				if (handleNotSelected != null)
					handleNotSelected (startOffset, selectionStart);
				if (handleSelected != null)
					handleSelected (selectionStart, endOffset);
			} else if (startOffset < selectionStart && endOffset > selectionEnd) {
				if (handleNotSelected != null)
					handleNotSelected (startOffset, selectionStart);
				if (handleSelected != null)
					handleSelected (selectionStart, selectionEnd);
				if (handleNotSelected != null)
					handleNotSelected (selectionEnd, endOffset);
			} else {
				if (handleNotSelected != null)
					handleNotSelected (startOffset, endOffset);
			}
		}

		void HandleSelection (int lineOffset, int logicalRulerColumn, int selectionStart, int selectionEnd, int startOffset, int endOffset, HandleSelectionDelegate handleNotSelected, HandleSelectionDelegate handleSelected)
		{
			int selectionStartColumn = selectionStart - lineOffset;
			int selectionEndColumn = selectionEnd - lineOffset;
			int rulerOffset = lineOffset + logicalRulerColumn;
			if (textEditor.GetTextEditorData ().ShowRuler && selectionStartColumn < logicalRulerColumn && logicalRulerColumn < selectionEndColumn && startOffset < rulerOffset && rulerOffset < endOffset) {
				InternalHandleSelection (selectionStart, selectionEnd, startOffset, rulerOffset, handleNotSelected, handleSelected);
				InternalHandleSelection (selectionStart, selectionEnd, rulerOffset, endOffset, handleNotSelected, handleSelected);
			} else {
				InternalHandleSelection (selectionStart, selectionEnd, startOffset, endOffset, handleNotSelected, handleSelected);
			}
		}

		public static uint TranslateToUTF8Index (char[] charArray, uint textIndex, ref uint curIndex, ref uint byteIndex)
		{
			if (textIndex > charArray.Length)
				throw new ArgumentOutOfRangeException (nameof (textIndex), " must be <= charArrayLength (" + charArray.Length + ") was :" + textIndex);
			if (textIndex < curIndex) {
				byteIndex = (uint)Encoding.UTF8.GetByteCount (charArray, 0, (int)textIndex);
			} else {
				int count = System.Math.Min ((int)(textIndex - curIndex), charArray.Length - (int)curIndex);

				if (count > 0)
					byteIndex += (uint)Encoding.UTF8.GetByteCount (charArray, (int)curIndex, count);
			}
			curIndex = textIndex;
			return byteIndex;
		}

		public static int TranslateIndexToUTF8 (string text, int index)
		{
			byte[] bytes = Encoding.UTF8.GetBytes (text);
			return Encoding.UTF8.GetString (bytes, 0, index).Length;
		}

		internal class LayoutWrapper : IDisposable
		{
			readonly TextViewMargin parent;

			public int IndentSize {
				get;
				set;
			}

			public LayoutCache.LayoutProxy Layout {
				get;
				set;
			}

			public bool IsUncached {
				get;
				set;
			}

			public bool StartSet {
				get;
				set;
			}

			internal List<MonoDevelop.Ide.Editor.Highlighting.ColoredSegment> Chunks {
				get;
				set;
			}

			public string Text {
				get {
					return Layout.Text;
				}
				set {
					Layout.SetText (value);
				}
			}

			public char[] LineChars {
				get;
				set;
			}

			int selectionStartIndex;

			public int SelectionStartIndex {
				get {
					return selectionStartIndex;
				}
				set {
					selectionStartIndex = value;
					StartSet = true;
				}
			}

			public int SelectionEndIndex {
				get;
				set;
			}

			public double Width {
				get;
				set;
			}

			public double Height {
				get;
				set;
			}

			public double LastLineWidth {
				get;
				set;
			}

			public LayoutWrapper (TextViewMargin parent, LayoutCache.LayoutProxy layout)
			{
				this.parent = parent;
				this.Layout = layout;
				this.IsUncached = false;
			}

			public void Dispose ()
			{
				if (Layout != null) {
					Layout.Dispose ();
					Layout = null;
				}
			}

			internal class BackgroundColor
			{
				public readonly Cairo.Color Color;
				public readonly int FromIdx;
				public readonly int ToIdx;

				public BackgroundColor (Cairo.Color color, int fromIdx, int toIdx)
				{
					this.Color = color;
					this.FromIdx = fromIdx;
					this.ToIdx = toIdx;
				}
			}

			List<BackgroundColor> backgroundColors = null;

			public List<BackgroundColor> BackgroundColors {
				get {
					return backgroundColors ?? new List<BackgroundColor> ();
				}
			}

			public void AddBackground (Cairo.Color color, int fromIdx, int toIdx)
			{
				if (backgroundColors == null)
					backgroundColors = new List<BackgroundColor> ();
				BackgroundColors.Add (new BackgroundColor (color, fromIdx, toIdx));
			}

			public uint TranslateToUTF8Index (uint textIndex, ref uint curIndex, ref uint byteIndex)
			{
				return TextViewMargin.TranslateToUTF8Index (LineChars, textIndex, ref curIndex, ref byteIndex);
			}

			public bool FastPath { get; internal set; }

			public Pango.Rectangle IndexToPos (int index)
			{
				if (Layout == null)
					return Pango.Rectangle.Zero;
				return Layout.IndexToPos (index);
			}

			public void GetSize (out int width, out int height)
			{
				if (FastPath) {
					width = (int)(Pango.Scale.PangoScale * LineChars.Length * parent.charWidth);
					height = (int)(Pango.Scale.PangoScale * parent.LineHeight);
					return;
				}
				Layout.GetSize (out width, out height);
			}

			public void GetPixelSize (out int width, out int height)
			{
				if (FastPath) {
					width = (int)(LineChars.Length * parent.charWidth);
					height = (int)(parent.LineHeight);
					return;
				}
				Layout.GetPixelSize (out width, out height);
			}

			public void IndexToLineX (int index, bool trailing, out int line, out int xPos)
			{
				Layout.IndexToLineX (index, trailing, out line, out xPos);
			}

			public bool XyToIndex (int x, int y, out int index, out int trailing)
			{
				return Layout.XyToIndex (x, y, out index, out trailing);
			}

			public void GetCursorPos (int index, out Pango.Rectangle strong_pos, out Pango.Rectangle weak_pos)
			{
				Layout.GetCursorPos (index, out strong_pos, out weak_pos);
			}
		}

		HslColor? selectionColor;
		HslColor SelectionColor {
			get {
				if (selectionColor == null)
					selectionColor = MonoDevelop.Ide.Editor.Highlighting.SyntaxHighlightingService.GetColor (EditorTheme, textEditor.HasFocus ? EditorThemeColors.Selection : EditorThemeColors.InactiveSelection);
				return selectionColor.Value;
			}
		}

		HslColor? currentLineColor;
		HslColor CurrentLineColor {
			get {
				if (currentLineColor == null)
					currentLineColor = MonoDevelop.Ide.Editor.Highlighting.SyntaxHighlightingService.GetColor (EditorTheme, textEditor.HasFocus ? EditorThemeColors.LineHighlight : EditorThemeColors.InactiveLineHighlight);
				return currentLineColor.Value;
			}
		}

		internal LayoutWrapper CreateLinePartLayout (DocumentLine line, int offset, int length, int selectionStart, int selectionEnd)
		{
			return CreateLinePartLayout (line, -1, offset, length, selectionStart, selectionEnd);
		}

		#endregion

		public delegate void LineDecorator (Cairo.Context ctx,LayoutWrapper layout,int offset,int length,double xPos,double y,int selectionStart,int selectionEnd);

		public event LineDecorator DecorateLineBg;

		const double whitespaceMarkerAlpha = 0.12;

		void InnerDecorateTabsAndSpaces (Cairo.Context ctx, LayoutWrapper layout, int offset, double x, double y, int selectionStart, int selectionEnd, char spaceOrTab)
		{
			var chars = layout.LineChars;
			if (Array.IndexOf (chars, spaceOrTab) == -1)
				return;
			var chunks = layout.Chunks;
			if (chunks == null)
				return;

			uint curIndex = 0, byteIndex = 0;
			bool first = true, oldSelected = false;
			var curchunk = 0;

			var dotThickness = textEditor.Options.Zoom * 2;
			var textEditorWidth = textEditor.Allocation.Width;

			//Get 1st visible character index from left based on HAdjustment
			int index, trailing;
			layout.XyToIndex ((int)textEditor.HAdjustment.Value, 0, out index, out trailing);

			double ypos;
			if (spaceOrTab == ' ') {
				ypos = System.Math.Floor (y + (LineHeight - dotThickness) / 2);
			} else {
				ypos = 0.5 + System.Math.Floor (y + LineHeight / 2);
			}

			var showOnlySelected = textEditor.Options.ShowWhitespaces != ShowWhitespaces.Always;

			var lastColor = new Cairo.Color ();
			bool firstDraw = true;
			var foregroundColor = SyntaxHighlightingService.GetColor (textEditor.EditorTheme, EditorThemeColors.Foreground);

			int lastIndex = -1;
			int lastPosX = 0;

			for (int i = index; i < chars.Length; i++) {
				if (spaceOrTab != chars [i])
					continue;

				bool selected = selectionStart <= offset + i && offset + i < selectionEnd;
				if (first || oldSelected != selected) {
					first = false;
					oldSelected = selected;
				}

				if (showOnlySelected && !selected)
					continue;
				int line, posX;
				if (lastIndex == i) {
					posX = lastPosX;
				} else {
					layout.IndexToLineX ((int)TranslateToUTF8Index (chars, (uint)i, ref curIndex, ref byteIndex), false, out line, out posX);
				}
				double xpos = x + posX / Pango.Scale.PangoScale;
				if (xpos > textEditorWidth)
					break;
				layout.IndexToLineX ((int)TranslateToUTF8Index (chars, (uint)i + 1, ref curIndex, ref byteIndex), false, out line, out posX);
				lastPosX = posX;
				lastIndex = i + 1;
				double xpos2 = x + posX / Pango.Scale.PangoScale;
				var col = new Cairo.Color (0, 0, 0);
				//if (SelectionColor.TransparentForeground) {
				while (curchunk + 1 < chunks.Count && chunks [curchunk].Offset < offset + i)
					curchunk++;
					/*if (curchunk != null && curchunk.SpanStack.Count > 0 && curchunk.SpanStack.Peek ().Color != "Plain Text") {
						var chunkStyle = ColorStyle.GetChunkStyle (curchunk.SpanStack.Peek ().Color);
						if (chunkStyle != null)
							col = ColorStyle.GetForeground (chunkStyle);
					} else */{
					col = foregroundColor;
				}
				// } else {
				//	col = selected ? SelectionColor.Foreground : foregroundColor;
				// }

				if (firstDraw || (lastColor.R != col.R && lastColor.G != col.G && lastColor.B != col.B)) {
					ctx.SetSourceRGBA (col.R, col.G, col.B, whitespaceMarkerAlpha);
					lastColor = col;
					firstDraw = false;
				}

				if (spaceOrTab == ' ') {
					ctx.Rectangle (xpos + (xpos2 - xpos - dotThickness) / 2, ypos, dotThickness, dotThickness);
				} else {
					ctx.MoveTo (0.5 + xpos, ypos);
					ctx.LineTo (0.5 + xpos2 - charWidth / 2, ypos);
				}
			}
			if (!firstDraw) {//Atleast one draw was called
				if (spaceOrTab == ' ') {
					ctx.Fill ();
				} else {
					ctx.Stroke ();
				}
			}
		}

		void DecorateTabsAndSpaces (Cairo.Context ctx, LayoutWrapper layout, int offset, double x, double y, int selectionStart, int selectionEnd)
		{
			if (textEditor.Options.IncludeWhitespaces.HasFlag (IncludeWhitespaces.Space)) {
				InnerDecorateTabsAndSpaces (ctx, layout, offset, x, y, selectionStart, selectionEnd, ' ');
			}
			if (textEditor.Options.IncludeWhitespaces.HasFlag (IncludeWhitespaces.Tab)) {
				InnerDecorateTabsAndSpaces (ctx, layout, offset, x, y, selectionStart, selectionEnd, '\t');
			}
		}

		public LayoutWrapper GetLayout (DocumentLine line)
		{
			return CreateLinePartLayout (line, line.Offset, line.Length, -1, -1);
		}

		public void DrawCaretLineMarker (Cairo.Context cr, double xPos, double y, double width, double lineHeight)
		{
			if (BackgroundRenderer != null)
				return;
			xPos = System.Math.Floor (xPos);
			cr.Rectangle (xPos, y, width, lineHeight);
			cr.SetSourceColor (SyntaxHighlightingService.GetColor (textEditor.EditorTheme, EditorThemeColors.Background));
			cr.FillPreserve ();
			cr.SetSourceColor (CurrentLineColor);
			cr.Fill ();

			//double halfLine = (cr.LineWidth / 2.0);
			//cr.MoveTo (xPos, y + halfLine);
			//cr.LineTo (xPos + width, y + halfLine);
			//cr.MoveTo (xPos, y + lineHeight - halfLine);
			//cr.LineTo (xPos + width, y + lineHeight - halfLine);
			//cr.SetSourceColor (color.SecondColor);
			//cr.Stroke ();
		}

		void DrawIndent (Cairo.Context cr, LayoutWrapper layout, DocumentLine line, double xPos, double y)
		{
			if (!textEditor.Options.DrawIndentationMarkers)
				return;
			bool dispose = false;

			if (line.Length == 0) {
				var nextLine = line.NextLine;
				while (nextLine != null && nextLine.Length == 0)
					nextLine = nextLine.NextLine;
				if (nextLine != null) {
					layout = GetLayout (nextLine);
					dispose = true;
				}
			}
			if (layout.IndentSize == 0) {
				if (dispose && layout.IsUncached)
					layout.Dispose ();
				return;
			}
			cr.Save ();
			var dotted = new [] { textEditor.Options.Zoom };
			cr.SetDash (dotted, 0);
			var top = y;
			var bottom = y + LineHeight + spaceBelow;
			if (isSpaceAbove) {
				top -= spaceAbove;
				bottom += spaceAbove;
			}
			for (int i = 0; i < layout.IndentSize; i += textEditor.Options.IndentationSize) {
				var x = System.Math.Floor (xPos + i * charWidth);
				cr.MoveTo (x + 0.5, top);
				cr.LineTo (x + 0.5, bottom);

				cr.SetSourceColor (SyntaxHighlightingService.GetColor (textEditor.EditorTheme, EditorThemeColors.IndentationGuide));
				cr.Stroke ();
			}
			cr.Restore ();
			if (dispose && layout.IsUncached)
				layout.Dispose ();
		}

		LayoutWrapper GetVirtualSpaceLayout (DocumentLine line, DocumentLocation location)
		{
			string virtualSpace = "";
			var data = textEditor.GetTextEditorData ();
			if (data.HasIndentationTracker && line.Length == 0) {
				virtualSpace = this.textEditor.GetTextEditorData ().GetIndentationString (location);
			}
			if (location.Column > line.Length + 1 + virtualSpace.Length)
				virtualSpace += new string (' ', location.Column - line.Length - 1 - virtualSpace.Length);
			// predit layout already contains virtual space.
			if (!string.IsNullOrEmpty (textEditor.preeditString))
				virtualSpace = "";
			LayoutWrapper wrapper = new LayoutWrapper (this, textEditor.LayoutCache.RequestLayout ());
			wrapper.LineChars = virtualSpace.ToCharArray ();
			wrapper.Text = virtualSpace;
			wrapper.Layout.Tabs = tabArray;
			wrapper.Layout.FontDescription = textEditor.Options.Font;
			int vy, vx;
			wrapper.GetSize (out vx, out vy);
			wrapper.Width = wrapper.LastLineWidth = vx / Pango.Scale.PangoScale;
			return wrapper;
		}

		void DrawLinePart (Cairo.Context cr, DocumentLine line, int lineNumber, int logicalRulerColumn, int offset, int length, ref double position, ref bool isSelectionDrawn, double y, double maxX, double _lineHeight)
		{
			int selectionStartOffset;
			int selectionEndOffset;
			if (this.HideSelection) {
				selectionStartOffset = selectionEndOffset = -1;
			} else {
				GetSelectionOffsets (line, out selectionStartOffset, out selectionEndOffset);
			}

			// ---- new renderer
			LayoutWrapper layout = CreateLinePartLayout (line, logicalRulerColumn, offset, length, selectionStartOffset, selectionEndOffset);
			int lineOffset = line.Offset;
			double width = layout.Width;
			double xPos = position;

			// The caret line marker must be drawn below the text markers otherwise the're invisible
			if ((HighlightCaretLine || textEditor.GetTextEditorData ().HighlightCaretLine) && Caret.Line == lineNumber)
				DrawCaretLineMarker (cr, xPos, y, layout.Width, _lineHeight);

			//		if (!(HighlightCaretLine || textEditor.Options.HighlightCaretLine) || Document.GetLine(Caret.Line) != line) {
			if (BackgroundRenderer == null) {
				foreach (var bg in layout.BackgroundColors) {
					int x1, x2;
					x1 = layout.IndexToPos (bg.FromIdx).X;
					x2 = layout.IndexToPos (bg.ToIdx).X;
					DrawRectangleWithRuler (
						cr, xPos + textEditor.HAdjustment.Value - TextStartPosition,
						new Cairo.Rectangle (x1 / Pango.Scale.PangoScale + position, y, (x2 - x1) / Pango.Scale.PangoScale + 1, _lineHeight),
						bg.Color, true);
				}
			}

			var metrics  = new LineMetrics {
				LineSegment = line,
				Layout = layout,

				SelectionStart = selectionStartOffset,
				SelectionEnd = selectionEndOffset,

				TextStartOffset = offset,
				TextEndOffset = offset + length,

				TextRenderStartPosition = xPos,
				TextRenderEndPosition = xPos + width,

				LineHeight = _lineHeight,
				WholeLineWidth = textEditor.Allocation.Width - xPos,

				LineYRenderStartPosition = y
			};

			foreach (TextLineMarker marker in textEditor.Document.GetMarkers (line)) {
				if (!marker.IsVisible)
					continue;

				if (marker.DrawBackground (textEditor, cr, metrics)) {
					isSelectionDrawn |= (marker.Flags & TextLineMarkerFlags.DrawsSelection) == TextLineMarkerFlags.DrawsSelection;
				}
			}

			var textSegmentMarkers = TextDocument.OrderTextSegmentMarkersByInsertion (Document.GetVisibleTextSegmentMarkersAt (line)).ToList ();
			foreach (var marker in textSegmentMarkers) {
				if (layout.Layout != null)
					marker.DrawBackground (textEditor, cr, metrics, offset, offset + length);
			}


			if (DecorateLineBg != null)
				DecorateLineBg (cr, layout, offset, length, xPos, y, selectionStartOffset, selectionEndOffset);
			

			if (!isSelectionDrawn && (layout.StartSet || selectionStartOffset == offset + length) && BackgroundRenderer == null) {
				double startX;
				int startY;
				double endX;
				int endY;
				if (selectionStartOffset != offset + length) {
					var start = layout.IndexToPos (layout.SelectionStartIndex);
					startX = System.Math.Floor (start.X / Pango.Scale.PangoScale);
					startY = (int)(y + System.Math.Floor (start.Y / Pango.Scale.PangoScale));

					var end = layout.IndexToPos (layout.SelectionEndIndex);
					endX = System.Math.Ceiling (end.X / Pango.Scale.PangoScale);
					endY = (int)(y + System.Math.Ceiling (end.Y / Pango.Scale.PangoScale));
				} else {
					startY = endY = (int)y;
					startX = width;
					endX = startX;
				}

				if (textEditor.MainSelection.SelectionMode == MonoDevelop.Ide.Editor.SelectionMode.Block && startX == endX) {
					endX = startX + 2;
				}
				if (startY == endY) {
					DrawRectangleWithRuler (
						cr,
						xPos + textEditor.HAdjustment.Value - TextStartPosition,
						new Cairo.Rectangle (xPos + startX, startY, endX - startX, LineHeight),
						SyntaxHighlightingService.GetColor (textEditor.EditorTheme, EditorThemeColors.Selection),
						true
						);
				} else {
					DrawRectangleWithRuler (
						cr,
						xPos + textEditor.HAdjustment.Value - TextStartPosition,
						new Cairo.Rectangle (xPos + startX, startY, textEditor.Allocation.Width - xPos - startX, LineHeight),
						SyntaxHighlightingService.GetColor (textEditor.EditorTheme, EditorThemeColors.Selection),
						true
					);

					if (endY - startY > LineHeight) {
						DrawRectangleWithRuler (
							cr,
							xPos,
							new Cairo.Rectangle (xPos, startY + LineHeight, textEditor.Allocation.Width - xPos, endY - startY - LineHeight),
							SyntaxHighlightingService.GetColor (textEditor.EditorTheme, EditorThemeColors.Selection),
							true
						);
					}

					DrawRectangleWithRuler (
						cr,
						xPos,
						new Cairo.Rectangle (xPos, endY, endX, LineHeight),
						SyntaxHighlightingService.GetColor (textEditor.EditorTheme, EditorThemeColors.Selection),
						true
						);
				}
			}

			// highlight search results
			ISegment firstSearch;
			int o = offset;
			uint curIndex = 0, byteIndex = 0;
			if (textEditor.HighlightSearchPattern) {
				while (!(firstSearch = GetFirstSearchResult (o, offset + length)).IsInvalid ()) {
					double x = position;
					HandleSelection (lineOffset, logicalRulerColumn, selectionStartOffset, selectionEndOffset, System.Math.Max (lineOffset, firstSearch.Offset), System.Math.Min (lineOffset + line.Length, firstSearch.EndOffset), delegate(int start, int end) {
						uint startIndex = (uint)(start - offset);
						uint endIndex = (uint)(end - offset);
						if (startIndex < endIndex && endIndex <= layout.LineChars.Length) {
							uint startTranslated = TranslateToUTF8Index (layout.LineChars, startIndex, ref curIndex, ref byteIndex);
							uint endTranslated = TranslateToUTF8Index (layout.LineChars, endIndex, ref curIndex, ref byteIndex);
							
							int l, x1, x2;
							layout.IndexToLineX ((int)startTranslated, false, out l, out x1);
							layout.IndexToLineX ((int)endTranslated, false, out l, out x2);
							int w = (int)System.Math.Ceiling ((x2 - x1) / Pango.Scale.PangoScale);
							int s = (int)System.Math.Floor (x1 / Pango.Scale.PangoScale + x);
							double corner = System.Math.Min (4, width) * textEditor.Options.Zoom;

							// TODO : EditorTheme
							// var color = MainSearchResult.IsInvalid () || MainSearchResult.Offset != firstSearch.Offset ? EditorTheme.SearchResult.Color : EditorTheme.SearchResultMain.Color;
							var color = SyntaxHighlightingService.GetColor (textEditor.EditorTheme, EditorThemeColors.FindHighlight);
							cr.SetSourceColor (color);
							FoldingScreenbackgroundRenderer.DrawRoundRectangle (cr, true, true, s, y, corner, w + 1, LineHeight);
							cr.Fill ();
						}
					}, null);
	
					o = System.Math.Max (firstSearch.EndOffset, o + 1);
				}
			}
			
			cr.Save ();
			cr.Translate (xPos, y);
			cr.ShowLayout (layout.Layout);
			cr.Restore ();
			if (offset == line.Offset) {
				DrawIndent (cr, layout, line, xPos, y);
			}

			if (textEditor.Options.ShowWhitespaces != ShowWhitespaces.Never && !(BackgroundRenderer != null && textEditor.Options.ShowWhitespaces == ShowWhitespaces.Selection))
				DecorateTabsAndSpaces (cr, layout, offset, xPos, y, selectionStartOffset, selectionEndOffset);


			if (textEditor.IsSomethingSelected && !isSelectionDrawn && BackgroundRenderer == null) {
				if (lineNumber == textEditor.MainSelection.End.Line && textEditor.MainSelection.End.Column > line.Length + 1) {
					using (var wrapper = GetVirtualSpaceLayout (line, textEditor.MainSelection.End)) {
						double startX;
						double endX;
						startX = xPos;
						endX = position + wrapper.Width + layout.Width;

						DrawRectangleWithRuler (cr, xPos + textEditor.HAdjustment.Value - TextStartPosition, new Cairo.Rectangle (startX, y, endX - startX, _lineHeight), SyntaxHighlightingService.GetColor (textEditor.EditorTheme, EditorThemeColors.Selection), true);

						if (lineNumber == Caret.Line &&
						    textEditor.Options.ShowWhitespaces == ShowWhitespaces.Selection &&
						    textEditor.IsSomethingSelected &&
						    (selectionStartOffset < offset || selectionStartOffset == selectionEndOffset) &&
						    BackgroundRenderer == null) {
							DecorateTabsAndSpaces (cr, wrapper, offset, xPos, y, selectionStartOffset, selectionEndOffset + wrapper.LineChars.Length);
						}

						DrawIndent (cr, wrapper, line, position, y);
					}
				}
			}
			if (lineNumber == Caret.Line) {
				int caretOffset = Caret.Offset;
				if (offset <= caretOffset && caretOffset <= offset + length) {
					int index = caretOffset - offset;
					//This if means we have temporary indent
					if (Caret.Column > line.Length + 1) {
						using (var wrapper = GetVirtualSpaceLayout (line, Caret.Location)) {
							var x = (position + wrapper.Width) + layout.Width;
							SetVisibleCaretPosition (x, y, x, y);
							xPos = position + layout.Width;


							// When drawing virtual space before the selection start paint it as unselected.
							var virtualSpaceMod = selectionStartOffset < caretOffset ? 0 : wrapper.LineChars.Length;

							if ((!textEditor.IsSomethingSelected || (selectionStartOffset >= offset && selectionStartOffset != selectionEndOffset)) && (HighlightCaretLine || textEditor.Options.HighlightCaretLine) && Caret.Line == lineNumber) {
								DrawCaretLineMarker (cr, position, y, wrapper.Width, _lineHeight);
								DrawIndent (cr, wrapper, line, position, y); // caret line marker overdrawn that
							}

							if (DecorateLineBg != null)
								DecorateLineBg (cr, wrapper, offset, length, xPos, y, selectionStartOffset + virtualSpaceMod, selectionEndOffset + wrapper.LineChars.Length);

							if (textEditor.Options.ShowWhitespaces == ShowWhitespaces.Always) {
								DecorateTabsAndSpaces (cr, wrapper, offset, xPos, y, selectionStartOffset, selectionEndOffset + wrapper.LineChars.Length);
							}

							position += System.Math.Floor (wrapper.Width);
						}
					} else if (index == length && string.IsNullOrEmpty (textEditor.preeditString)) {
						var x = position + layout.Width;
						SetVisibleCaretPosition (x, y, x, y);
					} else if (index >= 0 && index <= length) {
						Pango.Rectangle strong_pos, weak_pos;
						curIndex = byteIndex = 0;
						int utf8ByteIndex = (int)TranslateToUTF8Index (layout.LineChars, (uint)index, ref curIndex, ref byteIndex);
						layout.GetCursorPos (utf8ByteIndex, out strong_pos, out weak_pos);
						var cx = xPos + (strong_pos.X / Pango.Scale.PangoScale);
						var cy = y + (strong_pos.Y / Pango.Scale.PangoScale);
						if (textEditor.preeditCursorCharIndex == 0) {
							SetVisibleCaretPosition (cx, cy, cx, cy);
						} else {
							var preeditIndex = (uint)(index + textEditor.preeditCursorCharIndex);
							utf8ByteIndex = (int)TranslateToUTF8Index (layout.LineChars, preeditIndex, ref curIndex, ref byteIndex);
							layout.GetCursorPos (utf8ByteIndex, out strong_pos, out weak_pos);
							var pcx = xPos + (strong_pos.X / Pango.Scale.PangoScale);
							var pcy = y + (strong_pos.Y / Pango.Scale.PangoScale);
							SetVisibleCaretPosition (pcx, pcy, cx, cy);
						}
					}
				}
			}
			foreach (TextLineMarker marker in textEditor.Document.GetMarkers (line)) {
				if (!marker.IsVisible)
					continue;
				
				if (layout.Layout != null)
					marker.Draw (textEditor, cr, metrics);
			}

			foreach (var marker in textSegmentMarkers) {
				if (layout.Layout != null)
					marker.Draw (textEditor, cr, metrics, offset, offset + length);
			}
			position += System.Math.Floor (layout.LastLineWidth);

			if (layout.IsUncached)
				layout.Dispose ();
		}

		ISegment GetFirstSearchResult (int startOffset, int endOffset)
		{
			if (startOffset < endOffset && this.selectedRegions.Count > 0) {
				var region = new TextSegment (startOffset, endOffset - startOffset);
				int min = 0;
				int max = selectedRegions.Count - 1;
				do {
					int mid = (min + max) / 2;
					var segment = selectedRegions [mid];
					if (segment.Contains (startOffset) || segment.Contains (endOffset) || region.Contains (segment)) {
						if (mid == 0)
							return segment;
						var prevSegment = selectedRegions [mid - 1];
						if (!(prevSegment.Contains (startOffset) || prevSegment.Contains (endOffset) || region.Contains (prevSegment)))
							return segment;
						max = mid - 1;
						continue;
					}

					if (segment.Offset < endOffset) {
						min = mid + 1;
					} else {
						max = mid - 1;
					}

				} while (min <= max);
			}
			return TextSegment.Invalid;
		}

		void DrawEolMarker (Cairo.Context cr, DocumentLine line, bool selected, double x, double y)
		{
			if (!textEditor.Options.IncludeWhitespaces.HasFlag (IncludeWhitespaces.LineEndings))
				return;

			Pango.Layout layout;
			Pango.Rectangle rect;

			var index = GetEolMarkerIndex (line.UnicodeNewline);
			layout = eolMarkerLayout [index];
			rect = eolMarkerLayoutRect [index];
			cr.Save ();
			cr.Translate (x, y + System.Math.Max (0, LineHeight - rect.Height - 1));
			var col = (Cairo.Color)SyntaxHighlightingService.GetColor (textEditor.EditorTheme, EditorThemeColors.Foreground);

/*			if (selected && !SelectionColor.TransparentForeground) {
				col = SelectionColor.Foreground;
			} else {*/
				if (line != null && line.NextLine != null) {
					var span = textEditor.Document.SyntaxMode.GetScopeStackAsync (line.NextLine.Offset, CancellationToken.None).WaitAndGetResult (CancellationToken.None);
					var chunkStyle = EditorTheme.GetChunkStyle (span);
					if (chunkStyle != null)
						col = EditorTheme.GetForeground (chunkStyle);
				}
			//}

			cr.SetSourceRGBA (col.R, col.G, col.B, whitespaceMarkerAlpha * 1.4); // needs to more opaque due to font rendering
			cr.ShowLayout (layout);
			cr.Restore ();
		}

		static internal ulong GetPixel (Color color)
		{
			return (((ulong)color.Red) << 32) | (((ulong)color.Green) << 16) | ((ulong)color.Blue);
		}

		static internal ulong GetPixel (HslColor color)
		{
			return GetPixel ((Color)color);
		}

		static internal ulong GetPixel (Cairo.Color color)
		{
			return GetPixel ((Gdk.Color) ((HslColor)color));
		}

		internal bool InSelectionDrag = false;
		internal bool inDrag = false;
		internal DocumentLocation clickLocation;
		int mouseWordStart, mouseWordEnd;
		enum MouseSelectionMode
		{
			SingleChar,
			Word,
			WholeLine
		}
		MouseSelectionMode mouseSelectionMode = MouseSelectionMode.SingleChar;

		internal bool CalculateClickLocation (double x, double y, out DocumentLocation clickLocation)
		{
			VisualLocationTranslator trans = new VisualLocationTranslator (this);

			clickLocation = trans.PointToLocation (x, y, snapCharacters: true);
			if (clickLocation.Line < DocumentLocation.MinLine || clickLocation.Column < DocumentLocation.MinColumn)
				return false;
			DocumentLine line = Document.GetLine (clickLocation.Line);
			if (line != null && clickLocation.Column >= line.Length + 1 && GetWidth (Document.GetTextAt (line.SegmentIncludingDelimiter) + "-") < x) {
				clickLocation = new DocumentLocation (clickLocation.Line, line.Length + 1);
				if (textEditor.GetTextEditorData ().HasIndentationTracker && textEditor.Options.IndentStyle == IndentStyle.Virtual && clickLocation.Column == 1) {
					int indentationColumn = this.textEditor.GetTextEditorData ().GetVirtualIndentationColumn (clickLocation);
					if (indentationColumn > clickLocation.Column)
						clickLocation = new DocumentLocation (clickLocation.Line, indentationColumn);
				}
			}
			return true;
		}

		protected internal override void MousePressed (MarginMouseEventArgs args)
		{
			base.MousePressed (args);
			
			if (args.TriggersContextMenu ())
				return;
			
			InSelectionDrag = false;
			inDrag = false;
			var selection = textEditor.MainSelection;
			int oldOffset = textEditor.Caret.Offset;

			string link = GetLink != null ? GetLink (args) : null;
			if (!String.IsNullOrEmpty (link)) {
				textEditor.ClearSelection ();
				textEditor.FireLinkEvent (link, args.Button, args.ModifierState);
				return;
			}

			if (args.Button == 1) {
				if (!CalculateClickLocation (args.X, args.Y, out clickLocation))
					return;

				DocumentLine line = Document.GetLine (clickLocation.Line);
				bool isHandled = false;
				if (line != null) {
					foreach (TextLineMarker marker in textEditor.Document.GetMarkers (line)) {
						if (marker is IActionTextLineMarker) {
							isHandled |= ((IActionTextLineMarker)marker).MousePressed (textEditor, args);
							if (isHandled)
								break;
						}
					}
					var locNotSnapped = PointToLocation (args.X, args.Y, snapCharacters: false);
					foreach (var marker in Document.GetTextSegmentMarkersAt (Document.LocationToOffset (locNotSnapped))) {
						if (!marker.IsVisible)
							continue;
						if (marker is IActionTextLineMarker) {
							isHandled |= ((IActionTextLineMarker)marker).MousePressed (textEditor, args);
							if (isHandled)
								break;
						}
					}
				}
				if (isHandled)
					return;

				int offset = Document.LocationToOffset (clickLocation);
				if (offset < 0) {
					textEditor.RunAction (CaretMoveActions.ToDocumentEnd);
					return;
				}
				if (args.Button == 2 && !selection.IsEmpty && selection.Contains (Document.OffsetToLocation (offset))) {
					textEditor.ClearSelection ();
					return;
				}

				if (args.Type == EventType.TwoButtonPress) {
					var data = textEditor.GetTextEditorData ();
					mouseWordStart = data.FindCurrentWordStart (offset);
					mouseWordEnd = data.FindCurrentWordEnd (offset);
					Caret.Offset = mouseWordEnd;
					textEditor.MainSelection = new MonoDevelop.Ide.Editor.Selection (textEditor.Document.OffsetToLocation (mouseWordStart), textEditor.Document.OffsetToLocation (mouseWordEnd));
					InSelectionDrag = true;
					mouseSelectionMode = MouseSelectionMode.Word;

					// folding marker
					int lineNr = args.LineNumber;
					foreach (var shownFolding in GetFoldRectangles (lineNr)) {
						if (shownFolding.Key.Contains ((int)(args.X + this.XOffset), (int)args.Y)) {
							shownFolding.Value.IsCollapsed = false;
							textEditor.Document.InformFoldChanged (new FoldSegmentEventArgs (shownFolding.Value));
							return;
						}
					}
					return;
				} else if (args.Type == EventType.ThreeButtonPress) {
					int lineNr = Document.OffsetToLineNumber (offset);
					textEditor.SetSelectLines (lineNr, lineNr);

					var range = textEditor.SelectionRange;
					mouseWordStart = range.Offset;
					mouseWordEnd = range.EndOffset;

					InSelectionDrag = true;
					mouseSelectionMode = MouseSelectionMode.WholeLine;
					return;
				}
				mouseSelectionMode = MouseSelectionMode.SingleChar;

				if (textEditor.IsSomethingSelected && IsInsideSelection (clickLocation) && clickLocation != textEditor.Caret.Location) {
					inDrag = true;
				} else {
					if ((args.ModifierState & Gdk.ModifierType.ShiftMask) == ModifierType.ShiftMask) {
						InSelectionDrag = true;
						Caret.PreserveSelection = true;
						if (!textEditor.IsSomethingSelected) {
							textEditor.MainSelection = new MonoDevelop.Ide.Editor.Selection (Caret.Location, clickLocation);
							Caret.Location = clickLocation;
						} else {
							Caret.Location = clickLocation;
							textEditor.ExtendSelectionTo (clickLocation);
						}
						Caret.PreserveSelection = false;
					} else {
						textEditor.ClearSelection ();
						Caret.Location = clickLocation;
						InSelectionDrag = true;
						textEditor.MainSelection = new MonoDevelop.Ide.Editor.Selection (clickLocation, clickLocation);
					}
					textEditor.RequestResetCaretBlink ();
				}
			}

			DocumentLocation docLocation = PointToLocation (args.X, args.Y, snapCharacters: true);
			if (docLocation.Line < DocumentLocation.MinLine || docLocation.Column < DocumentLocation.MinColumn)
				return;
			
			// disable middle click on windows.
			if (!Platform.IsWindows && args.Button == 2 && this.textEditor.CanEdit (docLocation.Line)) {
				ISegment selectionRange = TextSegment.Invalid;
				int offset = Document.LocationToOffset (docLocation);
				if (!selection.IsEmpty)
					selectionRange = selection.GetSelectionRange (this.textEditor.GetTextEditorData ());
				var oldVersion = textEditor.Document.Version;

				bool autoScroll = textEditor.Caret.AutoScrollToCaret;
				textEditor.Caret.AutoScrollToCaret = false;
				if (!selection.IsEmpty && selectionRange.Contains (offset)) {
					textEditor.ClearSelection ();
					textEditor.Caret.Offset = selectionRange.EndOffset;
					return;
				}

				ClipboardActions.PasteFromPrimary (textEditor.GetTextEditorData (), offset);
				textEditor.Caret.Offset = oldOffset;
				if (!selectionRange.IsInvalid ())
					textEditor.SelectionRange = new TextSegment (oldVersion.MoveOffsetTo (Document.Version, selectionRange.Offset), selectionRange.Length);

				if (autoScroll)
					textEditor.Caret.ActivateAutoScrollWithoutMove ();
			}
		}

		bool IsInsideSelection (DocumentLocation clickLocation)
		{
			var selection = textEditor.MainSelection;
			if (selection.SelectionMode == MonoDevelop.Ide.Editor.SelectionMode.Block) {
				int minColumn = System.Math.Min (selection.Anchor.Column, selection.Lead.Column);
				int maxColumn = System.Math.Max (selection.Anchor.Column, selection.Lead.Column);

				return selection.MinLine <= clickLocation.Line && clickLocation.Line <= selection.MaxLine &&
					minColumn <= clickLocation.Column && clickLocation.Column <= maxColumn;
			}
			return selection.Start <= clickLocation && clickLocation < selection.End;
		}

		protected internal override void MouseReleased (MarginMouseEventArgs args)
		{
			if (args.Button != 2 && !InSelectionDrag)
				textEditor.ClearSelection ();

			DocumentLine line = Document.GetLine (clickLocation.Line);
			bool isHandled = false;
			if (line != null) {
				foreach (TextLineMarker marker in textEditor.Document.GetMarkers (line)) {
					if (marker is IActionTextLineMarker) {
						isHandled |= ((IActionTextLineMarker)marker).MouseReleased(textEditor, args);
						if (isHandled)
							break;
					}
				}
				var locNotSnapped = PointToLocation (args.X, args.Y, snapCharacters: false);
				foreach (var marker in Document.GetTextSegmentMarkersAt (Document.LocationToOffset (locNotSnapped))) {
					if (!marker.IsVisible)
						continue;
					if (marker is IActionTextLineMarker) {
						isHandled |= ((IActionTextLineMarker)marker).MouseReleased (textEditor, args);
						if (isHandled)
							break;
					}
				}
			}


			InSelectionDrag = false;
			if (inDrag)
				Caret.Location = clickLocation;
			base.MouseReleased (args);
		}

		CodeSegmentPreviewWindow previewWindow = null;

		public bool IsCodeSegmentPreviewWindowShown {
			get {
				return previewWindow != null;
			}
		}

		public void HideCodeSegmentPreviewWindow ()
		{
			if (previewWindow != null) {
				previewWindow.Destroy ();
				previewWindow = null;
			}
		}

		internal void OpenCodeSegmentEditor ()
		{
			if (!IsCodeSegmentPreviewWindowShown)
				throw new InvalidOperationException ("CodeSegment preview window isn't shown.");
			var previewSegment = previewWindow.Segment;

			int x = 0, y = 0;
			this.previewWindow.GdkWindow.GetOrigin (out x, out y);
			int w = previewWindow.Allocation.Width;
			int h = previewWindow.Allocation.Height;
			if (!previewWindow.HideCodeSegmentPreviewInformString)
				h -= previewWindow.PreviewInformStringHeight;
			CodeSegmentEditorWindow codeSegmentEditorWindow = new CodeSegmentEditorWindow (textEditor);
			codeSegmentEditorWindow.Move (x, y);
			codeSegmentEditorWindow.Resize (w, h);
			// TODO : EditorTheme
			int indentLength = 4; // SyntaxMode.GetIndentLength (Document, previewSegment.Offset, previewSegment.Length, false);

			StringBuilder textBuilder = new StringBuilder ();
			int curOffset = previewSegment.Offset;
			while (curOffset >= 0 && curOffset < previewSegment.EndOffset && curOffset < Document.Length) {
				DocumentLine line = Document.GetLineByOffset (curOffset);
				string lineText = Document.GetTextAt (curOffset, line.Offset + line.Length - curOffset);
				textBuilder.Append (lineText);
				textBuilder.AppendLine ();
				curOffset = line.EndOffsetIncludingDelimiter + indentLength;
			}

			codeSegmentEditorWindow.Text = textBuilder.ToString ();

			HideCodeSegmentPreviewWindow ();
			codeSegmentEditorWindow.ShowAll ();

			codeSegmentEditorWindow.GrabFocus ();

		}

		uint codeSegmentTooltipTimeoutId = 0;

		void ShowTooltip (ISegment segment, Rectangle hintRectangle)
		{
			if (previewWindow != null && previewWindow.Segment.Equals (segment))
				return;
			CancelCodeSegmentTooltip ();
			HideCodeSegmentPreviewWindow ();
			if (segment.IsInvalid () || segment.Length == 0)
				return;
			codeSegmentTooltipTimeoutId = GLib.Timeout.Add (650, delegate {
				previewWindow = new CodeSegmentPreviewWindow (textEditor, false, segment);
				if (previewWindow.IsEmptyText) {
					previewWindow.Destroy ();
					previewWindow = null;
					codeSegmentTooltipTimeoutId = 0;
					return false;
				}
				if (textEditor == null || textEditor.GdkWindow == null) {
					codeSegmentTooltipTimeoutId = 0;
					return false;
				}
				int ox = 0, oy = 0;
				textEditor.GdkWindow.GetOrigin (out ox, out oy);
				ox += textEditor.Allocation.X;
				oy += textEditor.Allocation.Y;

				int x = hintRectangle.Right;
				int y = hintRectangle.Bottom;
				previewWindow.CalculateSize ();
				var req = previewWindow.SizeRequest ();
				int w = req.Width;
				int h = req.Height;

				var geometry = this.textEditor.Screen.GetUsableMonitorGeometry (this.textEditor.Screen.GetMonitorAtPoint (ox + x, oy + y));

				if (x + ox + w > geometry.X + geometry.Width)
					x = hintRectangle.Left - w;
				if (y + oy + h > geometry.Y + geometry.Height)
					y = hintRectangle.Top - h;
				int destX = System.Math.Max (0, ox + x);
				int destY = System.Math.Max (0, oy + y);
				previewWindow.Move (destX, destY);
				previewWindow.ShowAll ();
				codeSegmentTooltipTimeoutId = 0;
				return false;
			});
		}

		void CancelCodeSegmentTooltip ()
		{
			if (codeSegmentTooltipTimeoutId != 0) {
				GLib.Source.Remove (codeSegmentTooltipTimeoutId);
				codeSegmentTooltipTimeoutId = 0;
			}
		}
		
		public Func<MarginMouseEventArgs, string> GetLink;
//		= new delegate (MarginMouseEventArgs args) {
//			LineSegment line = args.LineSegment;
//			Mono.TextEditor.Highlighting.ColorSheme style = ColorStyle;
//			Document doc = Document;
//			if (doc == null)
//				return null;
//			SyntaxMode mode = doc.SyntaxMode;
//			if (line == null || style == null || mode == null)
//				return null;
//
//			Chunk chunk = GetCachedChunks (mode, Document, style, line, line.Offset, line.EditableLength);
//			if (chunk != null) {
//				DocumentLocation loc = PointToLocation (args.X, args.Y);
//				int column = 0;
//				for (; chunk != null; chunk = chunk.Next) {
//					if (column <= loc.Column && loc.Column < column + chunk.Length) {
//						ChunkStyle chunkStyle = chunk.GetChunkStyle (style);
//
//						return chunkStyle != null ? chunkStyle.Link : null;
//					}
//					column += chunk.Length;
//				}
//			}
//			return null;
//		};

		public DocumentLine HoveredLine {
			get;
			set;
		}

		public event EventHandler<LineEventArgs> HoveredLineChanged;

		protected virtual void OnHoveredLineChanged (LineEventArgs e)
		{
			EventHandler<LineEventArgs> handler = this.HoveredLineChanged;
			if (handler != null)
				handler (this, e);
		}


		static int ScanWord (TextDocument doc, int offset, bool forwardDirection)
		{
			if (offset < 0 || offset >= doc.Length)
				return offset;
			var line = doc.GetLineByOffset (offset);
			char first = doc.GetCharAt (offset);
			if (char.IsPunctuation (first))
				return forwardDirection ? System.Math.Min (line.Offset + line.Length, offset + 1) : System.Math.Max (line.Offset, offset);
			while (offset >= line.Offset && offset < line.Offset + line.Length) {
				char ch = doc.GetCharAt (offset);
				if (char.IsWhiteSpace (first) && !char.IsWhiteSpace (ch)
				    || WordFindStrategy.IsNoIdentifierPart (first) && !WordFindStrategy.IsNoIdentifierPart (ch)
				    || (char.IsLetterOrDigit (first) || first == '_') && !(char.IsLetterOrDigit (ch) || ch == '_'))
					break;
				offset = forwardDirection ? offset + 1 : offset - 1;
			}
			return System.Math.Min (line.Offset + line.Length,
			                        System.Math.Max (line.Offset, offset + (forwardDirection ? 0 : 1)));
		}

		List<IActionTextLineMarker> oldMarkers = new List<IActionTextLineMarker> ();
		List<IActionTextLineMarker> newMarkers = new List<IActionTextLineMarker> ();
		protected internal override void MouseHover (MarginMouseEventArgs args)
		{
			var loc = PointToLocation (args.X, args.Y, snapCharacters: true);
			if (loc.Line < DocumentLocation.MinLine || loc.Column < DocumentLocation.MinColumn)
				return;
			var line = Document.GetLine (loc.Line);
			var oldHoveredLine = HoveredLine;
			HoveredLine = line;
			HoveredLocation = loc;
			OnHoveredLineChanged (new LineEventArgs (oldHoveredLine));

			var hoverResult = new TextLineMarkerHoverResult ();
			foreach (var marker in oldMarkers)
				marker.MouseHover (textEditor, args, hoverResult);

			if (line != null) {
				newMarkers.Clear ();
				newMarkers.AddRange (textEditor.Document.GetMarkers (line).OfType<IActionTextLineMarker> ());
				var extraMarker = Document.GetExtendingTextMarker (loc.Line) as IActionTextLineMarker;
				if (extraMarker != null && !oldMarkers.Contains (extraMarker))
					newMarkers.Add (extraMarker);
				foreach (var marker in newMarkers) {
					if (oldMarkers.Contains (marker))
						continue;
					
					marker.MouseHover (textEditor, args, hoverResult);
				}
				oldMarkers.Clear ();
				var tmp = oldMarkers;
				oldMarkers = newMarkers;
				newMarkers = tmp;
				var locNotSnapped = PointToLocation (args.X, args.Y, snapCharacters: false);
				foreach (var marker in Document.GetTextSegmentMarkersAt (Document.LocationToOffset (locNotSnapped))) {
					if (!marker.IsVisible)
						continue;
					if (marker is IActionTextLineMarker) {
						((IActionTextLineMarker)marker).MouseHover (textEditor, args, hoverResult);
					}
				}
			} else {
				oldMarkers.Clear ();
			}
			base.cursor = hoverResult.HasCursor ? hoverResult.Cursor : xtermCursor;
			if (textEditor.TooltipMarkup != hoverResult.TooltipMarkup) {
				textEditor.TooltipMarkup = null;
				textEditor.TriggerTooltipQuery ();
			}
			if (!textEditor.GetTextEditorData ().SuppressTooltips)
				textEditor.TooltipMarkup = hoverResult.TooltipMarkup;
			if (args.Button != 1 && args.Y >= 0 && args.Y <= this.textEditor.Allocation.Height) {
				// folding marker
				int lineNr = args.LineNumber;
				foreach (var shownFolding in GetFoldRectangles (lineNr)) {
					if (shownFolding.Key.Contains ((int)(args.X + this.XOffset), (int)args.Y)) {
						ShowTooltip (shownFolding.Value.Segment, shownFolding.Key);
						return;
					}
				}

				ShowTooltip (TextSegment.Invalid, Gdk.Rectangle.Zero);
				string link = GetLink != null ? GetLink (args) : null;

				if (!String.IsNullOrEmpty (link)) {
					base.cursor = textLinkCursor;
				} else {
					base.cursor = hoverResult.HasCursor ? hoverResult.Cursor : xtermCursor;
				}
				return;
			}

			if (inDrag)
				return;
			Caret.PreserveSelection = true;

			switch (this.mouseSelectionMode) {
			case MouseSelectionMode.SingleChar:
				if (loc.Line != Caret.Line || !textEditor.GetTextEditorData ().IsCaretInVirtualLocation) {
					if (!InSelectionDrag) {
						textEditor.SetSelection (loc, loc);
					} else {
						textEditor.ExtendSelectionTo (loc);
					}
					Caret.Location = loc;
				}
				break;
			case MouseSelectionMode.Word:
				if (loc.Line != Caret.Line || !textEditor.GetTextEditorData ().IsCaretInVirtualLocation) {
					int offset = textEditor.Document.LocationToOffset (loc);
					int start;
					int end;
//					var data = textEditor.GetTextEditorData ();
					if (offset < textEditor.SelectionAnchor) {
						start = ScanWord (Document, offset, false);
						end = ScanWord (Document,  textEditor.SelectionAnchor, true);
						Caret.Offset = start;
					} else {
						start = ScanWord (Document, textEditor.SelectionAnchor, false);
						end = ScanWord (Document, offset, true);
						Caret.Offset = end;
					}
					if (!textEditor.MainSelection.IsEmpty) {
						if (Caret.Offset < mouseWordStart) {
							textEditor.MainSelection = new MonoDevelop.Ide.Editor.Selection (Document.OffsetToLocation (mouseWordEnd), Caret.Location, textEditor.MainSelection.SelectionMode);
						} else {
							textEditor.MainSelection = new MonoDevelop.Ide.Editor.Selection (Document.OffsetToLocation (mouseWordStart), Caret.Location, textEditor.MainSelection.SelectionMode);
						}
					}
				}
				break;
			case MouseSelectionMode.WholeLine:
				//textEditor.SetSelectLines (loc.Line, textEditor.MainSelection.Anchor.Line);
				DocumentLine line1 = textEditor.Document.GetLine (loc.Line);
				DocumentLine line2 = textEditor.Document.GetLineByOffset (textEditor.SelectionAnchor);
				var o2 = line1.Offset < line2.Offset ? line1.Offset : line1.EndOffsetIncludingDelimiter;
				Caret.Offset = o2;
				if (!textEditor.MainSelection.IsEmpty) {
					if (mouseWordStart < o2) {
						textEditor.MainSelection = new MonoDevelop.Ide.Editor.Selection (textEditor.OffsetToLocation (mouseWordStart), Caret.Location, textEditor.MainSelection.SelectionMode);
					} else {
						textEditor.MainSelection = new MonoDevelop.Ide.Editor.Selection (textEditor.OffsetToLocation (mouseWordEnd), Caret.Location, textEditor.MainSelection.SelectionMode);
					}
				}

				break;
			}
			Caret.PreserveSelection = false;

			//HACK: use cmd as Mac block select modifier because GTK currently makes it impossible to access alt/mod1
			//NOTE: Mac cmd seems to be mapped as ControlMask from mouse events on older GTK, mod1 on newer
			var blockSelModifier = !Platform.IsMac ? ModifierType.Mod1Mask
				: (ModifierType.ControlMask | ModifierType.Mod1Mask);

			//NOTE: also allow super for block select on X11 because most window managers use the alt modifier already
			if (Platform.IsLinux)
				blockSelModifier |= (ModifierType.SuperMask | ModifierType.Mod4Mask);

			if ((args.ModifierState & blockSelModifier) != 0) {
				textEditor.SelectionMode = MonoDevelop.Ide.Editor.SelectionMode.Block;
			} else {
				if (textEditor.SelectionMode == MonoDevelop.Ide.Editor.SelectionMode.Block)
					Document.CommitMultipleLineUpdate (textEditor.MainSelection.MinLine, textEditor.MainSelection.MaxLine);
				textEditor.SelectionMode = MonoDevelop.Ide.Editor.SelectionMode.Normal;
			}
			InSelectionDrag = true;
			base.MouseHover (args);

		}

		public static int GetNextTabstop (TextEditorData textEditor, int currentColumn)
		{
			int tabSize = textEditor != null && textEditor.Options != null ? textEditor.Options.TabSize : 4;
			return GetNextTabstop (textEditor, currentColumn, tabSize);
		}

		public static int GetNextTabstop (TextEditorData textEditor, int currentColumn, int tabSize)
		{
			if (tabSize == 0)
				return currentColumn;
			int result = currentColumn - 1 + tabSize;
			return 1 + (result / tabSize) * tabSize;
		}

		internal double rulerX = 0;

		public double RulerX {
			get { return this.rulerX; }
		}

		public int GetWidth (string text)
		{
			text = text.Replace ("\t", new string (' ', textEditor.Options.TabSize));
			defaultLayout.SetText (text);
			int width, height;
			defaultLayout.GetPixelSize (out width, out height);
			return width;
		}

		internal static Cairo.Color DimColor (Cairo.Color color, double dimFactor)
		{
			var result = new Cairo.Color (color.R * dimFactor,
			                              color.G * dimFactor,
			                              color.B * dimFactor);
			return result;
		}

		internal static Cairo.Color DimColor (Cairo.Color color)
		{
			return DimColor (color, 0.95);
		}

		public void DrawRectangleWithRuler (Cairo.Context cr, double x, Cairo.Rectangle area, Cairo.Color color, bool drawDefaultBackground)
		{
			bool isDefaultColor = color.R == defaultBgColor.R && color.G == defaultBgColor.G && color.B == defaultBgColor.B;
			if (isDefaultColor && !drawDefaultBackground)
				return;
			cr.SetSourceColor (color);
			var left = (int)(area.X);
			var width = (int)area.Width + 1;
			if (textEditor.GetTextEditorData ().ShowRuler) {
				var right = left + width;

				var divider = (int) (System.Math.Max (left, System.Math.Min (x + TextStartPosition + rulerX, right)));
				if (divider < right) {
					var beforeDividerWidth = divider - left;
					if (beforeDividerWidth > 0) {
						cr.Rectangle (left, area.Y, beforeDividerWidth, area.Height);
						cr.Fill ();
					}
					cr.Rectangle (divider, area.Y, right - divider, area.Height);
					cr.SetSourceColor (color);
					cr.Fill ();

					if (beforeDividerWidth > 0) {
						cr.DrawLine (
							SyntaxHighlightingService.GetColor (textEditor.EditorTheme, EditorThemeColors.Ruler),
							divider + 0.5, area.Y,
							divider + 0.5, area.Y + area.Height);
					}
					return;
				}
			}

			cr.Rectangle (left, area.Y, System.Math.Ceiling (area.Width), area.Height);
			cr.Fill ();
		}

		IEnumerable<KeyValuePair<Gdk.Rectangle, FoldSegment>> GetFoldRectangles (int lineNr)
		{
			if (lineNr < 0)
				yield break;

			var line = lineNr <= Document.LineCount ? Document.GetLine (lineNr) : null;
			//			int xStart = XOffset;
			int y = (int)(LineToY (lineNr) - textEditor.VAdjustment.Value);
			//			Gdk.Rectangle lineArea = new Gdk.Rectangle (XOffset, y, textEditor.Allocation.Width - XOffset, LineHeight);
			int width, height;
			var xPos = this.XOffset + this.TextStartPosition - textEditor.HAdjustment.Value;

			if (line == null)
				yield break;

			var foldings = Document.GetStartFoldings (line);
			int offset = line.Offset;
			double foldXMargin = foldMarkerXMargin * textEditor.Options.Zoom;
			restart:
			using (var calcTextLayout = textEditor.LayoutCache.RequestLayout ())
			using (var calcFoldingLayout = textEditor.LayoutCache.RequestLayout ()) {
				calcTextLayout.FontDescription = textEditor.Options.Font;
				calcTextLayout.Tabs = this.tabArray;

				calcFoldingLayout.FontDescription = markerLayoutFont;
				calcFoldingLayout.Tabs = this.tabArray;
				foreach (var folding in foldings) {
					int foldOffset = folding.Offset;
					if (foldOffset < offset)
						continue;

					if (folding.IsCollapsed) {
						var txt = Document.GetTextAt (offset, System.Math.Max (0, System.Math.Min (foldOffset - offset, Document.Length - offset)));
						calcTextLayout.SetText (txt);
						calcTextLayout.GetSize (out width, out height);
						xPos += width / Pango.Scale.PangoScale;
						offset = folding.EndOffset;

						calcFoldingLayout.SetText (folding.CollapsedText);

						calcFoldingLayout.GetSize (out width, out height);

						var pixelWidth = width / Pango.Scale.PangoScale + foldXMargin * 2;

						var foldingRectangle = new Rectangle ((int)xPos, y, (int)pixelWidth, (int)LineHeight - 1);
						yield return new KeyValuePair<Rectangle, FoldSegment> (foldingRectangle, folding);
						xPos += pixelWidth;
						if (folding.GetEndLine (textEditor.Document) != line) {
							line = folding.GetEndLine (textEditor.Document);
							foldings = Document.GetStartFoldings (line);
							goto restart;
						}
					}
				}
			}
		}

		List<ISegment> selectedRegions = new List<ISegment> ();

		public int SearchResultMatchCount {
			get {
				return selectedRegions.Count;
			}
		}

		public IEnumerable<ISegment> SearchResults {
			get {
				return selectedRegions;
			}
		}

		ISegment mainSearchResult;

		public ISegment MainSearchResult {
			get {
				return mainSearchResult;
			}
			set {
				mainSearchResult = value;
				OnMainSearchResultChanged (EventArgs.Empty);
			}
		}
		
		public event EventHandler MainSearchResultChanged;

		protected virtual void OnMainSearchResultChanged (EventArgs e)
		{
			EventHandler handler = this.MainSearchResultChanged;
			if (handler != null)
				handler (this, e);
		}
		
		Cairo.Color defaultBgColor;
		
		public int TextStartPosition {
			get {
				return 4;
			}
		}

		public DocumentLocation HoveredLocation { get; private set; }

		[Flags]
		public enum CairoCorners
		{
			None = 0,
			TopLeft = 1,
			TopRight = 2,
			BottomLeft = 4,
			BottomRight = 8,
			All = 15
		}

		public static void RoundedRectangle(Cairo.Context cr, double x, double y, double w, double h,
		                                    double r, CairoCorners corners, bool topBottomFallsThrough)
		{
			if(topBottomFallsThrough && corners == CairoCorners.None) {
				cr.MoveTo(x, y - r);
				cr.LineTo(x, y + h + r);
				cr.MoveTo(x + w, y - r);
				cr.LineTo(x + w, y + h + r);
				return;
			} else if(r < 0.0001 || corners == CairoCorners.None) {
				cr.Rectangle(x, y, w, h);
				return;
			}
			
			if((corners & (CairoCorners.TopLeft | CairoCorners.TopRight)) == 0 && topBottomFallsThrough) {
				y -= r;
				h += r;
				cr.MoveTo(x + w, y);
			} else {
				if((corners & CairoCorners.TopLeft) != 0) {
					cr.MoveTo(x + r, y);
				} else {
					cr.MoveTo(x, y);
				}
				if((corners & CairoCorners.TopRight) != 0) {
					cr.Arc(x + w - r, y + r, r, System.Math.PI * 1.5, System.Math.PI * 2);
				} else {
					cr.LineTo(x + w, y);
				}
			}
			
			if((corners & (CairoCorners.BottomLeft | CairoCorners.BottomRight)) == 0 && topBottomFallsThrough) {
				h += r;
				cr.LineTo(x + w, y + h);
				cr.MoveTo(x, y + h);
				cr.LineTo(x, y + r);
				cr.Arc(x + r, y + r, r, System.Math.PI, System.Math.PI * 1.5);
			} else {
				if((corners & CairoCorners.BottomRight) != 0) {
					cr.Arc(x + w - r, y + h - r, r, 0, System.Math.PI * 0.5);
				} else {
					cr.LineTo(x + w, y + h);
				}
				
				if((corners & CairoCorners.BottomLeft) != 0) {
					cr.Arc(x + r, y + h - r, r, System.Math.PI * 0.5, System.Math.PI);
				} else {
					cr.LineTo(x, y + h);
				}
				
				if((corners & CairoCorners.TopLeft) != 0) {
					cr.Arc(x + r, y + r, r, System.Math.PI, System.Math.PI * 1.5);
				} else {
					cr.LineTo(x, y);
				}
			}
		}

		const double foldMarkerXMargin = 4.0;

		bool isSpaceAbove;
		int spaceAbove, spaceBelow;

		protected internal override void Draw (Cairo.Context cr, Cairo.Rectangle area, DocumentLine line, int lineNr, double x, double y, double _lineHeight)
		{
//			double xStart = System.Math.Max (area.X, XOffset);
//			xStart = System.Math.Max (0, xStart);
			var correctedXOffset = System.Math.Floor (XOffset) - 1;
			var extendingMarker = line != null ? (IExtendingTextLineMarker)textEditor.Document.GetMarkers (line).FirstOrDefault (l => l is IExtendingTextLineMarker) : null;
			isSpaceAbove = extendingMarker != null ? extendingMarker.IsSpaceAbove : false;
			spaceAbove = 0;
			spaceBelow = 0;
			var originalY = y;
			if (isSpaceAbove) {
				spaceAbove = (int)(_lineHeight - LineHeight);
				y += spaceAbove;
			} else {
				if (extendingMarker != null)
					spaceBelow = (int)(_lineHeight - LineHeight);
			}
			var lineArea = new Cairo.Rectangle (correctedXOffset, y, textEditor.Allocation.Width - correctedXOffset, LineHeight);
			var originalLineArea = lineArea;
			double position = x - textEditor.HAdjustment.Value + TextStartPosition;
			var bgColor = SyntaxHighlightingService.GetColor (textEditor.EditorTheme, EditorThemeColors.Background);
			// TODO : EditorTheme does that look good ?
			if (Document.IsReadOnly) {
				if (HslColor.Brightness (bgColor) < 0.5)
					bgColor = bgColor.AddLight (0.1);
				else 
					bgColor = bgColor.AddLight (-0.1);
			}
			defaultBgColor = bgColor;
			var startLineNr = lineNr;
			// Draw the default back color for the whole line. Colors other than the default
			// background will be drawn when rendering the text chunks.
			if (BackgroundRenderer == null) {
				if (LineHeight < _lineHeight) {
					var extendedLineArea = new Cairo.Rectangle (lineArea.X, originalY, lineArea.Width, _lineHeight);
					DrawRectangleWithRuler (cr, x, extendedLineArea, defaultBgColor, true);
				} else {
					DrawRectangleWithRuler (cr, x, lineArea, defaultBgColor, true);
				}
			}
			bool isSelectionDrawn = false;

			// Check if line is beyond the document length
			if (line == null) {
				DrawScrollShadow (cr, x, y, _lineHeight);

				var marker = Document.GetExtendingTextMarker (lineNr);
				if (marker != null)
					marker.Draw (textEditor, cr, lineNr, lineArea);
				return;
			}
			
			IEnumerable<FoldSegment> foldings = Document.GetStartFoldings (line);
			int offset = line.Offset;
			int caretOffset = Caret.Offset;
			bool isEolFolded = false;
			restart:
			int logicalRulerColumn = line.GetLogicalColumn (textEditor.GetTextEditorData (), textEditor.Options.RulerColumn);

			if ((HighlightCaretLine || textEditor.GetTextEditorData ().HighlightCaretLine) && Caret.Line == lineNr)
				DrawCaretLineMarker (cr, x, y, TextStartPosition, lineArea.Height);

			foreach (FoldSegment folding in foldings) {
				int foldOffset = folding.Offset;
				if (foldOffset < offset)
					continue;

				if (folding.IsCollapsed) {
					DrawLinePart (cr, line, lineNr, logicalRulerColumn, offset, foldOffset - offset, ref position, ref isSelectionDrawn, y, area.X + area.Width, lineArea.Height);

					offset = folding.EndOffset;
					markerLayout.SetText (folding.CollapsedText);
					int width, height;
					markerLayout.GetPixelSize (out width, out height);

					bool isFoldingSelected = !this.HideSelection && textEditor.IsSomethingSelected && textEditor.SelectionRange.Contains (folding.Segment);
					double pixelX = 0.5 + System.Math.Floor (position);
					double foldXMargin = foldMarkerXMargin * textEditor.Options.Zoom;
					double pixelWidth = System.Math.Floor (position + width - pixelX + foldXMargin * 2);
					var foldingRectangle = new Cairo.Rectangle (
						pixelX, 
						y, 
						pixelWidth, 
						this.LineHeight);

					if (BackgroundRenderer == null && isFoldingSelected) {
						cr.SetSourceColor (SyntaxHighlightingService.GetColor (textEditor.EditorTheme, EditorThemeColors.Selection));
						cr.Rectangle (foldingRectangle);
						cr.Fill ();
					}

					// if (isFoldingSelected && SelectionColor.TransparentForeground) {
					cr.SetSourceColor (SyntaxHighlightingService.GetColor (textEditor.EditorTheme, EditorThemeColors.CollapsedText));
					// } else {
					//	cr.SetSourceColor (isFoldingSelected ? SelectionColor.Foreground : EditorTheme.CollapsedText.Foreground);
					//}
					var boundingRectangleHeight = foldingRectangle.Height - 1;
					var boundingRectangleY = System.Math.Floor (foldingRectangle.Y + (foldingRectangle.Height - boundingRectangleHeight) / 2);
					RoundedRectangle (cr,
					                 System.Math.Floor (foldingRectangle.X) + 0.5,
					                 boundingRectangleY + 0.5,
					                 System.Math.Floor (foldingRectangle.Width - cr.LineWidth),
					                 System.Math.Floor (boundingRectangleHeight - cr.LineWidth),
					                 LineHeight / 8, CairoCorners.All, false);
					cr.Stroke ();

					cr.Save ();
					cr.Translate (
						position + foldXMargin,
						System.Math.Floor (boundingRectangleY + System.Math.Max (0, boundingRectangleHeight - height) / 2));
					cr.ShowLayout (markerLayout);
					cr.Restore ();

					if (caretOffset == foldOffset && !string.IsNullOrEmpty (folding.CollapsedText)) {
						var cx = (int)position;
						SetVisibleCaretPosition (cx, y, cx, y);
					}
					position += foldingRectangle.Width;
					if (caretOffset == foldOffset + folding.Length && !string.IsNullOrEmpty (folding.CollapsedText)) {
						var cx = (int)position;
						SetVisibleCaretPosition (cx, y, cx, y);
					}

					if (folding.GetEndLine (textEditor.Document) != line) {
						line = folding.GetEndLine (textEditor.Document);
						lineNr = line.LineNumber;
						foldings = Document.GetStartFoldings (line);
						isEolFolded = line.EndOffset <= folding.EndOffset;
						goto restart;
					}
					isEolFolded = line.EndOffset <= folding.EndOffset;
				}
			}
			// Draw remaining line - must be called for empty line parts as well because the caret may be at this positon
			// and the caret position is calculated in DrawLinePart.
			if (line.EndOffsetIncludingDelimiter - offset >= 0) {
				DrawLinePart (cr, line, lineNr, logicalRulerColumn, offset, line.Offset + line.Length - offset, ref position, ref isSelectionDrawn, y, area.X + area.Width, lineArea.Height);
			}

			bool isEolSelected = 
				!this.HideSelection && 
				textEditor.IsSomethingSelected && 
				textEditor.SelectionMode == MonoDevelop.Ide.Editor.SelectionMode.Normal && 
				textEditor.MainSelection.ContainsLine (lineNr) &&
				textEditor.MainSelection.Contains (lineNr + 1, 1);

			var lx = (int)position;
			lineArea = new Cairo.Rectangle (lx,
				lineArea.Y,
				textEditor.Allocation.Width - lx,
				lineArea.Height);

			if (textEditor.SelectionMode == MonoDevelop.Ide.Editor.SelectionMode.Block && textEditor.IsSomethingSelected && textEditor.SelectionRange.Contains (line.Offset + line.Length)) {
				DocumentLocation start = textEditor.MainSelection.Anchor;
				DocumentLocation end = textEditor.MainSelection.Lead;
				DocumentLocation visStart = textEditor.LogicalToVisualLocation (start);
				DocumentLocation visEnd = textEditor.LogicalToVisualLocation (end);
				
				double x1 = this.ColumnToX (line, visStart.Column);
				double x2 = this.ColumnToX (line, visEnd.Column);
				if (x1 > x2) {
					var tmp = x1;
					x1 = x2;
					x2 = tmp;
				}
				x1 += correctedXOffset - textEditor.HAdjustment.Value;
				x2 += correctedXOffset - textEditor.HAdjustment.Value;

				if (x2 > lineArea.X && BackgroundRenderer == null)  {
					if (x1 - lineArea.X > 0) {
						DrawRectangleWithRuler (cr, x, new Cairo.Rectangle (lineArea.X, lineArea.Y, x1 - lineArea.X, lineArea.Height), defaultBgColor, false);
						lineArea = new Cairo.Rectangle (x1, lineArea.Y, lineArea.Width, lineArea.Height);
					}
					DrawRectangleWithRuler (cr, x, new Cairo.Rectangle (lineArea.X, lineArea.Y, x2 - lineArea.X, lineArea.Height), SyntaxHighlightingService.GetColor (textEditor.EditorTheme, EditorThemeColors.Selection), false);
					lineArea = new Cairo.Rectangle (x2, lineArea.Y, textEditor.Allocation.Width - lineArea.X, lineArea.Height);
				}
			}
			LayoutWrapper wrapper = null;
			if (!isSelectionDrawn && BackgroundRenderer == null) {
				if (isEolSelected) {
					// prevent "gaps" in the selection drawing ('fuzzy' lines problem)
					wrapper = GetLayout (line);
					if (lineNr == textEditor.MainSelection.Start.Line && line.Length == 0 && textEditor.MainSelection.Start.Column > 1) {
						// position already skipped virtual space layout
					} else  {
						var eolStartX = System.Math.Floor (position);
						lineArea = new Cairo.Rectangle (
							eolStartX,
							lineArea.Y + System.Math.Max (0, wrapper.Height - LineHeight),
							textEditor.Allocation.Width - eolStartX,
							LineHeight);
					}
					if (lineNr != textEditor.MainSelection.End.Line)
						DrawRectangleWithRuler (cr, x, lineArea, SyntaxHighlightingService.GetColor (textEditor.EditorTheme, EditorThemeColors.Selection), false);
					if (line.Length == 0)
						DrawIndent (cr, wrapper, line, lx, y);
				} else if (!(HighlightCaretLine || textEditor.GetTextEditorData ().HighlightCaretLine) || Caret.Line != lineNr && Caret.Line != startLineNr) {
					wrapper = GetLayout (line);
					//if (wrapper.EolSpanStack != null) {
					//	foreach (var span in wrapper.EolSpanStack) {
					//		var spanStyle = textEditor.EditorTheme.GetChunkStyle (span.Color);
					//		if (spanStyle == null)
					//			continue;
					//		if (!spanStyle.TransparentBackground && GetPixel (SyntaxHighlightingService.GetColor (textEditor.EditorTheme, EditorThemeColors.Background)) != GetPixel (spanStyle.Background)) {
					//			DrawRectangleWithRuler (cr, x, lineArea, spanStyle.Background, false);
					//			break;
					//		}
					//	}
					//}
				} else {
					double xPos = position;
					if (line.Length == 0 && Caret.Column > 1) {
						wrapper = GetLayout (line);
						DrawIndent (cr, wrapper, line, lx, y);
					}
					DrawCaretLineMarker (cr, xPos, y, lineArea.X + lineArea.Width - xPos, lineArea.Height);
				}
			}
			
			if (textEditor.Options.ShowWhitespaces != ShowWhitespaces.Never) {
				switch (textEditor.Options.ShowWhitespaces) {
				case ShowWhitespaces.Selection:
					if (!isEolFolded && isEolSelected)
					if (!(BackgroundRenderer != null && textEditor.Options.ShowWhitespaces == ShowWhitespaces.Selection))
					if (textEditor.MainSelection.Contains (lineNr, 2 + line.Length) &&
					    !(lineNr == Caret.Line && Caret.Column > 1 && textEditor.MainSelection.Anchor.Line < textEditor.MainSelection.Lead.Line) &&
					    textEditor.MainSelection.Anchor.Line != textEditor.MainSelection.Lead.Line)
						goto case ShowWhitespaces.Always;
					break;
				case ShowWhitespaces.Always:
					if (wrapper == null)
						wrapper = GetLayout (line);
					DrawEolMarker (cr, line, isEolSelected, position, y + System.Math.Max (0, wrapper.Height - LineHeight));
					break;
				}
			}

			if (extendingMarker != null)
				extendingMarker.Draw (textEditor, cr, lineNr, originalLineArea);

			if (BackgroundRenderer == null) {
				var metrics = new EndOfLineMetrics {
					LineSegment = line,
					TextRenderEndPosition = TextStartPosition + position,
					LineHeight = _lineHeight,
					LineYRenderStartPosition = y
				};
				foreach (var marker in textEditor.Document.GetMarkers (line)) {
					marker.DrawAfterEol (textEditor, cr, metrics);
				}
			}

			lastLineRenderWidth = position;
			DrawScrollShadow (cr, x, y, _lineHeight);
			if (wrapper != null && wrapper.IsUncached)
				wrapper.Dispose ();
		}

		void DrawScrollShadow (Cairo.Context cr, double x, double y, double _lineHeight)
		{
			if (textEditor.HAdjustment.Value > 0) {
				cr.LineWidth = textEditor.Options.Zoom;
				for (int i = 0; i < verticalShadowAlphaTable.Length; i++) {
					cr.SetSourceRGBA (0, 0, 0, 1 - verticalShadowAlphaTable [i]);
					cr.MoveTo (x + i * cr.LineWidth + 0.5, y);
					cr.LineTo (x + i * cr.LineWidth + 0.5, y + 1 + _lineHeight);
					cr.Stroke ();
				}
			}
		}

		static double[] verticalShadowAlphaTable = new [] { 0.71, 0.84, 0.95 };

		internal double lastLineRenderWidth = 0;

		protected internal override void MouseLeft ()
		{
			base.MouseLeft ();
			ShowTooltip (TextSegment.Invalid, Gdk.Rectangle.Zero);
		}
		
		#region Coordinate transformation
		class VisualLocationTranslator
		{
			TextViewMargin margin;
			int lineNumber;
			DocumentLine line;
			int xPos = 0;
			int yPos = 0;

			public bool WasInLine {
				get;
				set;
			}

			public VisualLocationTranslator (TextViewMargin margin)
			{
				this.margin = margin;
			}

			int index;
			bool snapCharacters;

			bool ConsumeLayout (LayoutWrapper layoutWrapper, int xp, int yp)
			{
				int trailing;
				if (layoutWrapper.Layout != null) {
					bool isInside = layoutWrapper.XyToIndex (xp, yp, out index, out trailing);

					if (isInside) {
						int lineNr;
						int xp1, xp2;
						layoutWrapper.IndexToLineX (index, false, out lineNr, out xp1);
						layoutWrapper.IndexToLineX (index + 1, false, out lineNr, out xp2);
						index = TranslateIndexToUTF8 (layoutWrapper.Text, index);

						if (snapCharacters && !IsNearX1 (xp, xp1, xp2))
							index++;
						return true;
					}
				}
				index = line.Length;
				return false;
			}

			static bool IsNearX1 (int pos, int x1, int x2)
			{
				return System.Math.Abs (x1 - pos) < System.Math.Abs (x2 - pos);
			}

			public DocumentLocation PointToLocation (double xp, double yp, bool endAtEol = false, bool snapCharacters = false)
			{
				lineNumber = System.Math.Min (margin.YToLine (yp + margin.textEditor.VAdjustment.Value), margin.Document.LineCount);
				line = lineNumber <= margin.Document.LineCount ? margin.Document.GetLine (lineNumber) : null;
				this.snapCharacters = snapCharacters;
				if (line == null)
					return DocumentLocation.Empty;
				
				int offset = line.Offset;
				
				xp -= margin.TextStartPosition;
				xp += margin.textEditor.HAdjustment.Value;
				xp *= Pango.Scale.PangoScale;
				if (xp < 0)
					return new DocumentLocation (lineNumber, DocumentLocation.MinColumn);
				yp = 0;
//				yp -= margin.LineToY (lineNumber);
//				yp *= Pango.Scale.PangoScale;
				int column = DocumentLocation.MinColumn;
				IEnumerable<FoldSegment> foldings = margin.Document.GetStartFoldings (line);
				bool done = false;
				Pango.Layout measueLayout = null;
				try {
					restart:
					int logicalRulerColumn = line.GetLogicalColumn (margin.textEditor.GetTextEditorData (), margin.textEditor.Options.RulerColumn);
					foreach (FoldSegment folding in foldings) {
						if (!folding.IsCollapsed)
							continue;
						int foldOffset = folding.Offset;
						if (foldOffset < offset)
							continue;
						var layoutWrapper = margin.CreateLinePartLayout (line, logicalRulerColumn, line.Offset, foldOffset - offset, -1, -1);
						int height, width;
						try {
							done |= ConsumeLayout (layoutWrapper, (int)(xp - xPos), (int)(yp - yPos));
							if (done)
								break;
							layoutWrapper.GetPixelSize (out width, out height);
						} finally {
							if (layoutWrapper.IsUncached)
								layoutWrapper.Dispose ();
						}
						xPos += width * (int)Pango.Scale.PangoScale;
						if (measueLayout == null) {
							measueLayout = margin.textEditor.LayoutCache.RequestLayout ();
							measueLayout.SetText (folding.CollapsedText);
							measueLayout.FontDescription = margin.textEditor.Options.Font;
						}

						int delta;
						measueLayout.GetPixelSize (out delta, out height);
						delta *= (int)Pango.Scale.PangoScale;
						xPos += delta;
						if (xPos - delta / 2 >= xp) {
							index = foldOffset - offset;
							done = true;
							break;
						}

						offset = folding.EndOffset;
						DocumentLocation foldingEndLocation = margin.Document.OffsetToLocation (offset);
						lineNumber = foldingEndLocation.Line;
						column = foldingEndLocation.Column;
						if (xPos >= xp) {
							index = 0;
							done = true;
							break;
						}

						if (folding.GetEndLine (margin.Document)!= line) {
							line = folding.GetEndLine (margin.Document);
							foldings = margin.Document.GetStartFoldings (line);
							goto restart;
						}
					}
					if (!done) {
						LayoutWrapper layoutWrapper = margin.CreateLinePartLayout (line, logicalRulerColumn, offset, line.Offset + line.Length - offset, -1, -1);
						try {
							if (!ConsumeLayout (layoutWrapper, (int)(xp - xPos), (int)(yp - yPos))) {
								if (endAtEol)
									return DocumentLocation.Empty;
							}
						} finally {
							if (layoutWrapper.IsUncached)
								layoutWrapper.Dispose ();
						}
					}
				} finally {
					if (measueLayout != null)
						measueLayout.Dispose ();
				}
				return new DocumentLocation (lineNumber, column + index);
			}
		}

		public DocumentLocation PointToLocation (double xp, double yp, bool endAtEol = false, bool snapCharacters = false)
		{
			return new VisualLocationTranslator (this).PointToLocation (xp, yp, endAtEol, snapCharacters);
		}

		public DocumentLocation PointToLocation (Cairo.Point p, bool endAtEol = false, bool snapCharacters = false)
		{
			return new VisualLocationTranslator (this).PointToLocation (p.X, p.Y, endAtEol, snapCharacters);
		}

		public DocumentLocation PointToLocation (Cairo.PointD p, bool endAtEol = false, bool snapCharacters = false)
		{
			return new VisualLocationTranslator (this).PointToLocation (p.X, p.Y, endAtEol, snapCharacters);
		}
		
		public Cairo.Point LocationToPoint (int line, int column)
		{
			return LocationToPoint (line, column, false);
		}
		
		public Cairo.Point LocationToPoint (DocumentLocation loc)
		{
			return LocationToPoint (loc, false);
		}
		
	
		public Cairo.Point LocationToPoint (int line, int column, bool useAbsoluteCoordinates)
		{
			return LocationToPoint (new DocumentLocation (line, column), useAbsoluteCoordinates);
		}
		
		public Cairo.Point LocationToPoint (DocumentLocation loc, bool useAbsoluteCoordinates)
		{
			DocumentLine line = Document.GetLine (loc.Line);
			if (line == null)
				return new Cairo.Point (-1, -1);
			int x = (int)(ColumnToX (line, loc.Column) + this.XOffset + this.TextStartPosition);
			int y = (int)LineToY (loc.Line);
			return useAbsoluteCoordinates ? new Cairo.Point (x, y) : new Cairo.Point (x - (int)this.textEditor.HAdjustment.Value, y - (int)this.textEditor.VAdjustment.Value);
		}
		
		public double ColumnToX (DocumentLine line, int column)
		{
			column--;
			// calculate virtual indentation
			if (column > 0 && line.Length == 0 && textEditor.GetTextEditorData ().HasIndentationTracker) {
				using (var l = textEditor.LayoutCache.RequestLayout ()) {
					l.SetText (textEditor.GetTextEditorData ().IndentationTracker.GetIndentationString (line.LineNumber)); 
					l.Alignment = Pango.Alignment.Left;
					l.FontDescription = textEditor.Options.Font;
					l.Tabs = tabArray;

					Pango.Rectangle ink_rect, logical_rect;
					l.GetExtents (out ink_rect, out logical_rect);
					return (logical_rect.Width + Pango.Scale.PangoScale - 1) / Pango.Scale.PangoScale;
				}
			}
			if (line == null || line.Length == 0 || column < 0)
				return 0;

			var wrapper = GetLayout (line);
			uint curIndex = 0;
			uint byteIndex = 0;
			int index;
			Pango.Rectangle pos;
			try {
				index = (int)TranslateToUTF8Index (wrapper.LineChars, (uint)System.Math.Min (System.Math.Max (0, column), wrapper.LineChars.Length), ref curIndex, ref byteIndex);
				pos = wrapper.IndexToPos (index);
			} catch {
				return 0;
			} finally {
				if (wrapper.IsUncached)
					wrapper.Dispose ();
			}

			return (pos.X + Pango.Scale.PangoScale - 1) / Pango.Scale.PangoScale;
		}
		
		public int YToLine (double yPos)
		{			
			var result = textEditor.GetTextEditorData ().HeightTree.YToLineNumber (yPos);
			return result;
		}
		
		public double LineToY (int logicalLine)
		{
			return textEditor.GetTextEditorData ().HeightTree.LineNumberToY (logicalLine);
			
			/*		double delta = 0;
			var doc = Document;
			if (doc == null)
				return 0;
			LineSegment logicalLineSegment = doc.GetLine (logicalLine);
			foreach (LineSegment extendedTextMarkerLine in doc.LinesWithExtendingTextMarkers) {
				if (extendedTextMarkerLine == null)
					continue;
				if (logicalLineSegment != null && extendedTextMarkerLine.Offset >= logicalLineSegment.Offset)
					continue;
				delta += GetLineHeight (extendedTextMarkerLine) - LineHeight;
			}
			
			int visualLine = doc.LogicalToVisualLine (logicalLine) - 1;
			return visualLine * LineHeight + delta;*/
		}
		
		public double GetLineHeight (DocumentLine line)
		{
			if (line == null)
				return LineHeight;
			foreach (var marker in textEditor.Document.GetMarkers (line)) {
				IExtendingTextLineMarker extendingTextMarker = marker as IExtendingTextLineMarker;
				if (extendingTextMarker == null)
					continue;
				return extendingTextMarker.GetLineHeight (textEditor);
			}
			int lineNumber = line.LineNumber; 
			var node = textEditor.GetTextEditorData ().HeightTree.GetNodeByLine (lineNumber);
			if (node == null)
				return LineHeight;
			return node.height / node.count;
		}
		
		public double GetLineHeight (int logicalLineNumber)
		{
			var doc = Document;
			if (doc == null)
				return LineHeight;
			return GetLineHeight (doc.GetLine (logicalLineNumber));
		}
		#endregion
	}
}<|MERGE_RESOLUTION|>--- conflicted
+++ resolved
@@ -167,21 +167,13 @@
 
 		void HandleTextReplaced (object sender, TextChangeEventArgs e)
 		{
-<<<<<<< HEAD
-			RemoveCachedLine (Document.OffsetToLineNumber (e.Offset));
-			if (mouseSelectionMode == MouseSelectionMode.Word && e.Offset < mouseWordStart) {
-				int delta = e.ChangeDelta;
-				mouseWordStart += delta;
-				mouseWordEnd += delta;
-=======
 			foreach (var change in e.TextChanges) {
-				RemoveCachedLine (Document.GetLineByOffset (change.Offset));
+				RemoveCachedLine (Document.OffsetToLineNumber (change.NewOffset));
 				if (mouseSelectionMode == MouseSelectionMode.Word && change.Offset < mouseWordStart) {
 					int delta = change.ChangeDelta;
 					mouseWordStart += delta;
 					mouseWordEnd += delta;
 				}
->>>>>>> ae470d54
 			}
 
 			if (selectedRegions.Count > 0) {
@@ -2084,7 +2076,7 @@
 					foreach (var shownFolding in GetFoldRectangles (lineNr)) {
 						if (shownFolding.Key.Contains ((int)(args.X + this.XOffset), (int)args.Y)) {
 							shownFolding.Value.IsCollapsed = false;
-							textEditor.Document.InformFoldChanged (new FoldSegmentEventArgs (shownFolding.Value));
+							textEditor.Document.InformFoldChanged (new FoldSegmentEventArgs (shownFolding.Value));
 							return;
 						}
 					}
