--- conflicted
+++ resolved
@@ -302,18 +302,13 @@
 			public override void VisitPropertyDeclaration (PropertyDeclaration propertyDeclaration)
 			{
 				base.VisitPropertyDeclaration (propertyDeclaration);
-<<<<<<< HEAD
 				if (propertyDeclaration.NameToken.StartLocation.Line == lineNumber) {
 					if (!propertyDeclaration.PrivateImplementationType.IsNull) {
 						if (!CheckInterfaceImplementation (propertyDeclaration))
 							return;
 					}
-					Colorize (propertyDeclaration.NameToken, "keyword.semantic.property.declaration");
-				}
-=======
-				if (propertyDeclaration.NameToken.StartLocation.Line == lineNumber)
 					Colorize (propertyDeclaration.NameToken, "User Property Declaration");
->>>>>>> 81bf3a03
+				}
 				if (!propertyDeclaration.Getter.IsNull) {
 					var getKeyword = propertyDeclaration.Getter.GetChildByRole (PropertyDeclaration.GetKeywordRole);
 					if (getKeyword != null && getKeyword.StartLocation.Line == lineNumber)
@@ -347,32 +342,22 @@
 			{
 				base.VisitEventDeclaration (eventDeclaration);
 				foreach (var init in eventDeclaration.Variables)
-<<<<<<< HEAD
 					if (init.NameToken.StartLocation.Line == lineNumber) {
-						Colorize (init.NameToken, "keyword.semantic.event.declaration");
-					}
-=======
-					if (init.NameToken.StartLocation.Line == lineNumber)
 						Colorize (init.NameToken, "User Event Declaration");
->>>>>>> 81bf3a03
+					}
 			}
 
 			public override void VisitCustomEventDeclaration (CustomEventDeclaration eventDeclaration)
 			{
 				base.VisitCustomEventDeclaration (eventDeclaration);
-<<<<<<< HEAD
-
 				if (eventDeclaration.NameToken.StartLocation.Line == lineNumber) {
 					if (!eventDeclaration.PrivateImplementationType.IsNull) {
 						if (!CheckInterfaceImplementation (eventDeclaration))
 							return;
 					}
-					Colorize (eventDeclaration.NameToken, "keyword.semantic.event.declaration");
-				}
-
-=======
-				Colorize (eventDeclaration.NameToken, "User Event Declaration");
->>>>>>> 81bf3a03
+					Colorize (eventDeclaration.NameToken, "User Event Declaration");
+				}
+
 				if (!eventDeclaration.AddAccessor.IsNull) {
 					var addKeyword = eventDeclaration.AddAccessor.GetChildByRole (CustomEventDeclaration.AddKeywordRole);
 					if (addKeyword != null && addKeyword.StartLocation.Line == lineNumber)
@@ -419,19 +404,13 @@
 			public override void VisitMethodDeclaration (MethodDeclaration methodDeclaration)
 			{
 				base.VisitMethodDeclaration (methodDeclaration);
-<<<<<<< HEAD
-			
 				if (methodDeclaration.NameToken.StartLocation.Line == lineNumber) {
 					if (!methodDeclaration.PrivateImplementationType.IsNull) {
 						if (!CheckInterfaceImplementation (methodDeclaration))
 							return;
 					}
-					Colorize (methodDeclaration.NameToken, "keyword.semantic.method.declaration");
-				}
-=======
-				if (methodDeclaration.NameToken.StartLocation.Line == lineNumber)
 					Colorize (methodDeclaration.NameToken, "User Method Declaration");
->>>>>>> 81bf3a03
+				}
 			}
 
 			public override void VisitFieldDeclaration (FieldDeclaration fieldDeclaration)
