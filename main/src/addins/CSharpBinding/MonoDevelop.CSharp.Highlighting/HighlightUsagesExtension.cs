// 
// HighlightUsagesExtension.cs
//  
// Author:
//       Mike Krüger <mkrueger@novell.com>
// 
// Copyright (c) 2010 Novell, Inc (http://www.novell.com)
// 
// Permission is hereby granted, free of charge, to any person obtaining a copy
// of this software and associated documentation files (the "Software"), to deal
// in the Software without restriction, including without limitation the rights
// to use, copy, modify, merge, publish, distribute, sublicense, and/or sell
// copies of the Software, and to permit persons to whom the Software is
// furnished to do so, subject to the following conditions:
// 
// The above copyright notice and this permission notice shall be included in
// all copies or substantial portions of the Software.
// 
// THE SOFTWARE IS PROVIDED "AS IS", WITHOUT WARRANTY OF ANY KIND, EXPRESS OR
// IMPLIED, INCLUDING BUT NOT LIMITED TO THE WARRANTIES OF MERCHANTABILITY,
// FITNESS FOR A PARTICULAR PURPOSE AND NONINFRINGEMENT. IN NO EVENT SHALL THE
// AUTHORS OR COPYRIGHT HOLDERS BE LIABLE FOR ANY CLAIM, DAMAGES OR OTHER
// LIABILITY, WHETHER IN AN ACTION OF CONTRACT, TORT OR OTHERWISE, ARISING FROM,
// OUT OF OR IN CONNECTION WITH THE SOFTWARE OR THE USE OR OTHER DEALINGS IN
// THE SOFTWARE.
using System;
using System.Collections.Generic;
using MonoDevelop.Core;
using ICSharpCode.NRefactory.CSharp.Resolver;
using MonoDevelop.Ide.FindInFiles;
using ICSharpCode.NRefactory.Semantics;
using ICSharpCode.NRefactory.CSharp;
using System.Threading;
using MonoDevelop.SourceEditor;

namespace MonoDevelop.CSharp.Highlighting
{
	class HighlightUsagesExtension : AbstractUsagesExtension<ResolveResult>
	{
		CSharpSyntaxMode syntaxMode;

		public override void Initialize ()
		{
			base.Initialize ();

			TextEditorData.SelectionSurroundingProvider = new CSharpSelectionSurroundingProvider (Document);
			syntaxMode = new CSharpSyntaxMode (Document);
			TextEditorData.Document.SyntaxMode = syntaxMode;
		}

		public override void Dispose ()
		{
			if (syntaxMode != null) {
				TextEditorData.Document.SyntaxMode = null;
				syntaxMode.Dispose ();
				syntaxMode = null;
			}
			base.Dispose ();
		}

		protected override bool TryResolve (out ResolveResult resolveResult)
		{
			AstNode node;
			resolveResult = null;
			if (!Document.TryResolveAt (Document.Editor.Caret.Location, out resolveResult, out node)) {
				return false;
			}
<<<<<<< HEAD
		}

		CancellationTokenSource tooltipCancelSrc = new CancellationTokenSource ();

		void CancelTooltip ()
		{
			tooltipCancelSrc.Cancel ();
			tooltipCancelSrc = new CancellationTokenSource ();
		}

		bool DelayedTooltipShow ()
		{
			try {
				ResolveResult result;
				AstNode node;

				if (!Document.TryResolveAt (Document.Editor.Caret.Location, out result, out node)) {
					ClearQuickTasks ();
					return false;
				}
				if (node is PrimitiveType) {
					ClearQuickTasks ();
					return false;
				}
				CancelTooltip ();
				var token = tooltipCancelSrc.Token;
				Task.Factory.StartNew (delegate {
					var list = GetReferences (result, token).ToList ();
					if (!token.IsCancellationRequested) {
						Application.Invoke (delegate {
							if (!token.IsCancellationRequested)
								ShowReferences (list);
						});
					}
				});

			} catch (Exception e) {
				LoggingService.LogError ("Unhandled Exception in HighlightingUsagesExtension", e);
			} finally {
				popupTimer = 0;
			}
			return false;
		}
		
		void ShowReferences (IEnumerable<MemberReference> references)
		{
			RemoveMarkers (false);
			var lineNumbers = new HashSet<int> ();
			usages.Clear ();
			UsagesSegments.Clear ();
			var editor = textEditorData.Parent;
			if (editor != null && editor.TextViewMargin != null) {
				if (references != null) {
					bool alphaBlend = false;
					foreach (var r in references) {
						if (r == null)
							continue;
						var marker = GetMarker (r.Region.BeginLine);

						usages.Add (new Usage (r.Region.Begin, r.ReferenceUsageType));

						int offset = r.Offset;
						int endOffset = offset + r.Length;
						if (!alphaBlend && editor.TextViewMargin.SearchResults.Any (sr => sr.Contains (offset) || sr.Contains (endOffset) ||
							offset < sr.Offset && sr.EndOffset < endOffset)) {
							editor.TextViewMargin.AlphaBlendSearchResults = alphaBlend = true;
						}
						UsagesSegments.Add (new UsageSegment (r.ReferenceUsageType, offset, endOffset - offset));
						marker.Usages.Add (new UsageSegment (r.ReferenceUsageType, offset, endOffset - offset));
						lineNumbers.Add (r.Region.BeginLine);
					}
				}
				foreach (int line in lineNumbers)
					textEditorData.Document.CommitLineUpdate (line);
				UsagesSegments.Sort ((x, y) => x.TextSegment.Offset.CompareTo (y.TextSegment.Offset));
=======
			if (node is PrimitiveType) {
				return false;
>>>>>>> 487298b2
			}
			return true;
		}


		protected override IEnumerable<MemberReference> GetReferences (ResolveResult resolveResult, CancellationToken token)
		{
			var finder = new MonoDevelop.CSharp.Refactoring.CSharpReferenceFinder ();
			if (resolveResult is MemberResolveResult) {
				finder.SetSearchedMembers (new [] { ((MemberResolveResult)resolveResult).Member });
			} else if (resolveResult is TypeResolveResult) {
				finder.SetSearchedMembers (new [] { resolveResult.Type });
			} else if (resolveResult is MethodGroupResolveResult) { 
				finder.SetSearchedMembers (((MethodGroupResolveResult)resolveResult).Methods);
			} else if (resolveResult is NamespaceResolveResult) { 
				finder.SetSearchedMembers (new [] { ((NamespaceResolveResult)resolveResult).Namespace });
			} else if (resolveResult is LocalResolveResult) { 
				finder.SetSearchedMembers (new [] { ((LocalResolveResult)resolveResult).Variable });
			} else if (resolveResult is NamedArgumentResolveResult) { 
				finder.SetSearchedMembers (new [] { ((NamedArgumentResolveResult)resolveResult).Parameter });
			} else {
				return EmptyList;
			}

			try {
				return new List<MemberReference> (finder.FindInDocument (Document, token));
			} catch (Exception e) {
				LoggingService.LogError ("Error in highlight usages extension.", e);
			}
			return EmptyList;
		}
	}
}
<|MERGE_RESOLUTION|>--- conflicted
+++ resolved
@@ -65,86 +65,8 @@
 			if (!Document.TryResolveAt (Document.Editor.Caret.Location, out resolveResult, out node)) {
 				return false;
 			}
-<<<<<<< HEAD
-		}
-
-		CancellationTokenSource tooltipCancelSrc = new CancellationTokenSource ();
-
-		void CancelTooltip ()
-		{
-			tooltipCancelSrc.Cancel ();
-			tooltipCancelSrc = new CancellationTokenSource ();
-		}
-
-		bool DelayedTooltipShow ()
-		{
-			try {
-				ResolveResult result;
-				AstNode node;
-
-				if (!Document.TryResolveAt (Document.Editor.Caret.Location, out result, out node)) {
-					ClearQuickTasks ();
-					return false;
-				}
-				if (node is PrimitiveType) {
-					ClearQuickTasks ();
-					return false;
-				}
-				CancelTooltip ();
-				var token = tooltipCancelSrc.Token;
-				Task.Factory.StartNew (delegate {
-					var list = GetReferences (result, token).ToList ();
-					if (!token.IsCancellationRequested) {
-						Application.Invoke (delegate {
-							if (!token.IsCancellationRequested)
-								ShowReferences (list);
-						});
-					}
-				});
-
-			} catch (Exception e) {
-				LoggingService.LogError ("Unhandled Exception in HighlightingUsagesExtension", e);
-			} finally {
-				popupTimer = 0;
-			}
-			return false;
-		}
-		
-		void ShowReferences (IEnumerable<MemberReference> references)
-		{
-			RemoveMarkers (false);
-			var lineNumbers = new HashSet<int> ();
-			usages.Clear ();
-			UsagesSegments.Clear ();
-			var editor = textEditorData.Parent;
-			if (editor != null && editor.TextViewMargin != null) {
-				if (references != null) {
-					bool alphaBlend = false;
-					foreach (var r in references) {
-						if (r == null)
-							continue;
-						var marker = GetMarker (r.Region.BeginLine);
-
-						usages.Add (new Usage (r.Region.Begin, r.ReferenceUsageType));
-
-						int offset = r.Offset;
-						int endOffset = offset + r.Length;
-						if (!alphaBlend && editor.TextViewMargin.SearchResults.Any (sr => sr.Contains (offset) || sr.Contains (endOffset) ||
-							offset < sr.Offset && sr.EndOffset < endOffset)) {
-							editor.TextViewMargin.AlphaBlendSearchResults = alphaBlend = true;
-						}
-						UsagesSegments.Add (new UsageSegment (r.ReferenceUsageType, offset, endOffset - offset));
-						marker.Usages.Add (new UsageSegment (r.ReferenceUsageType, offset, endOffset - offset));
-						lineNumbers.Add (r.Region.BeginLine);
-					}
-				}
-				foreach (int line in lineNumbers)
-					textEditorData.Document.CommitLineUpdate (line);
-				UsagesSegments.Sort ((x, y) => x.TextSegment.Offset.CompareTo (y.TextSegment.Offset));
-=======
 			if (node is PrimitiveType) {
 				return false;
->>>>>>> 487298b2
 			}
 			return true;
 		}
