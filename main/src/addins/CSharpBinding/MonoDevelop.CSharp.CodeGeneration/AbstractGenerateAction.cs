--- conflicted
+++ resolved
@@ -137,11 +137,7 @@
 			} while (store.IterNext (ref iter));
 
 			var output = new StringBuilder ();
-<<<<<<< HEAD
 			string indent = RefactoringOptions.GetIndent (options.Document, (SyntaxNode)options.EnclosingMember ?? options.EnclosingPart) + "\t";
-=======
-			string indent = RefactoringOptions.GetIndent (options.Editor, (IEntity)options.EnclosingMember ?? options.EnclosingType) + "\t";
->>>>>>> 22dfba59
 			foreach (string nodeText in GenerateCode (includedMembers)) {
 				if (output.Length > 0) {
 					output.AppendLine ();
