--- conflicted
+++ resolved
@@ -32,11 +32,8 @@
 using MonoDevelop.Core;
 using MonoDevelop.Ide.TypeSystem;
 using ICSharpCode.NRefactory;
-<<<<<<< HEAD
-=======
 using ICSharpCode.NRefactory.CSharp.TypeSystem;
 using MonoDevelop.Ide.Editor;
->>>>>>> 22dfba59
 using System.Threading.Tasks;
 using System.Collections.Immutable;
 using System.Threading;
@@ -47,13 +44,7 @@
 {
 	public class RefactoringOptions
 	{
-<<<<<<< HEAD
-		public Document Document {
-=======
-		readonly Task<CSharpAstResolver> resolver;
-
 		public TextEditor Editor {
->>>>>>> 22dfba59
 			get;
 			private set;
 		}
@@ -97,19 +88,15 @@
 
 		public RefactoringOptions (TextEditor editor, DocumentContext doc)
 		{
-<<<<<<< HEAD
-			this.Document = doc;
-=======
 			this.DocumentContext = doc;
 			this.Editor = editor;
-			if (doc != null && doc.ParsedDocument != null) {
+			/*if (doc != null && doc.ParsedDocument != null) {
 				var sharedResolver = doc.GetSharedResolver ();
 				if (sharedResolver == null)
 					return;
 				resolver = sharedResolver;
 				//Unit = resolver != null ? resolver.RootNode as SyntaxTree : null;
-			}
->>>>>>> 22dfba59
+			}*/
 		}
 
 		public TextEditor GetTextEditorData ()
@@ -130,24 +117,7 @@
 			}
 			return result.ToString ();
 		}
-<<<<<<< HEAD
-
-=======
-		
-		public string OutputNode (AstNode node)
-		{
-			using (var stringWriter = new System.IO.StringWriter ()) {
-				var formatter = new TextWriterTokenWriter (stringWriter);
-//				formatter.Indentation = indentLevel;
-				stringWriter.NewLine = Editor.EolMarker;
-				
-				var visitor = new CSharpOutputVisitor (formatter, FormattingOptionsFactory.CreateMono ());
-				node.AcceptVisitor (visitor);
-				return stringWriter.ToString ();
-			}
-		}
-		
->>>>>>> 22dfba59
+
 		public CodeGenerator CreateCodeGenerator ()
 		{
 			var result = CodeGenerator.CreateGenerator (Editor, DocumentContext);
@@ -156,15 +126,9 @@
 			return result;
 		}
 		
-<<<<<<< HEAD
-		public static string GetIndent (Document document, Microsoft.CodeAnalysis.SyntaxNode member)
+		public static string GetIndent (TextEditor editor, Microsoft.CodeAnalysis.SyntaxNode member)
 		{
 			return GetWhitespaces (document, member.SpanStart);
-=======
-		public static string GetIndent (TextEditor editor, IEntity member)
-		{
-			return GetWhitespaces (editor, editor.LocationToOffset (member.Region.BeginLine, 1));
->>>>>>> 22dfba59
 		}
 		
 		public string GetWhitespaces (int insertionOffset)
@@ -172,57 +136,13 @@
 			return GetWhitespaces (Editor, insertionOffset);
 		}
 		
-<<<<<<< HEAD
 		public Task<ImmutableArray<string>> GetUsedNamespacesAsync (CancellationToken cancellationToken = default (CancellationToken))
-=======
-		public string GetIndent (IEntity member)
-		{
-			return GetIndent (Editor, member);
-		}
-//		
-//		public IReturnType ShortenTypeName (IReturnType fullyQualifiedTypeName)
-//		{
-//			return Document.ParsedDocument.CompilationUnit.ShortenTypeName (fullyQualifiedTypeName, Document.Editor.Caret.Line, Document.Editor.Caret.Column);
-//		}
-//		
-//		public ParsedDocument ParseDocument ()
-//		{
-//			return ProjectDomService.Parse (Dom.Project, Document.FileName, Document.Editor.Text);
-//		}
-		
-		public List<string> GetUsedNamespaces ()
-		{
-			return GetUsedNamespaces (DocumentContext, Location);
-		}
-		
-		public static List<string> GetUsedNamespaces (DocumentContext doc, TextLocation loc)
-		{
-			var result = new List<string> ();
-			var pf = doc.ParsedDocument.ParsedFile as CSharpUnresolvedFile;
-			if (pf == null)
-				return result;
-			var scope = pf.GetUsingScope (loc);
-			if (scope == null)
-				return result;
-			var resolver = pf.GetResolver (doc.Compilation, loc);
-			for (var n = scope; n != null; n = n.Parent) {
-				result.Add (n.NamespaceName);
-				result.AddRange (n.Usings.Select (u => u.ResolveNamespace (resolver))
-					.Where (nr => nr != null)
-					.Select (nr => nr.FullName));
-			}
-			return result;
-		}
-		
-		public ResolveResult Resolve (AstNode node)
->>>>>>> 22dfba59
 		{
 			return GetUsedNamespacesAsync (Document,  Document.Editor.LocationToOffset (Location));
 		}
 		
-		public static async Task<ImmutableArray<string>> GetUsedNamespacesAsync (Document doc, int offset, CancellationToken cancellationToken = default (CancellationToken))
-		{
-<<<<<<< HEAD
+		public static async Task<ImmutableArray<string>> GetUsedNamespacesAsync (TextEditor editor, int offset, CancellationToken cancellationToken = default (CancellationToken))
+		{
 			if (doc == null)
 				throw new System.ArgumentNullException ("doc");
 			var analysisDocument = doc.AnalysisDocument;
@@ -252,11 +172,6 @@
 
 				node = node.Parent;
 			}
-=======
-			var parsedFile = DocumentContext.ParsedDocument.ParsedFile as CSharpUnresolvedFile;
-			
-			var csResolver = parsedFile.GetResolver (DocumentContext.Compilation, Editor.CaretLocation);
->>>>>>> 22dfba59
 			
 			return result.ToImmutable ();
 		}
