// 
// RefactoringService.cs
//  
// Author:
//       Mike Krüger <mkrueger@novell.com>
// 
// Copyright (c) 2009 Novell, Inc (http://www.novell.com)
// 
// Permission is hereby granted, free of charge, to any person obtaining a copy
// of this software and associated documentation files (the "Software"), to deal
// in the Software without restriction, including without limitation the rights
// to use, copy, modify, merge, publish, distribute, sublicense, and/or sell
// copies of the Software, and to permit persons to whom the Software is
// furnished to do so, subject to the following conditions:
// 
// The above copyright notice and this permission notice shall be included in
// all copies or substantial portions of the Software.
// 
// THE SOFTWARE IS PROVIDED "AS IS", WITHOUT WARRANTY OF ANY KIND, EXPRESS OR
// IMPLIED, INCLUDING BUT NOT LIMITED TO THE WARRANTIES OF MERCHANTABILITY,
// FITNESS FOR A PARTICULAR PURPOSE AND NONINFRINGEMENT. IN NO EVENT SHALL THE
// AUTHORS OR COPYRIGHT HOLDERS BE LIABLE FOR ANY CLAIM, DAMAGES OR OTHER
// LIABILITY, WHETHER IN AN ACTION OF CONTRACT, TORT OR OTHERWISE, ARISING FROM,
// OUT OF OR IN CONNECTION WITH THE SOFTWARE OR THE USE OR OTHER DEALINGS IN
// THE SOFTWARE.

//#define PROFILE

using System;
using System.Collections.Generic;
using Mono.Addins;
using MonoDevelop.Core;
using MonoDevelop.Ide.Gui;
using System.Linq;
using MonoDevelop.AnalysisCore;
using System.Threading.Tasks;
using System.Threading;
using MonoDevelop.CodeActions;
using MonoDevelop.CodeIssues;
using MonoDevelop.Ide.TypeSystem;
using System.Diagnostics;
using MonoDevelop.Core.Instrumentation;
using MonoDevelop.Ide.Editor;

namespace MonoDevelop.Refactoring
{
	public static class RefactoringService
	{
		static RefactoringService ()
		{

		}
		
		class RenameHandler 
		{
			readonly IEnumerable<Change> changes;
			public RenameHandler (IEnumerable<Change> changes)
			{
				this.changes = changes;
			}
			public void FileRename (object sender, FileCopyEventArgs e)
			{
				foreach (FileCopyEventInfo args in e) {
					foreach (Change change in changes) {
						var replaceChange = change as TextReplaceChange;
						if (replaceChange == null)
							continue;
						if (args.SourceFile == replaceChange.FileName)
							replaceChange.FileName = args.TargetFile;
					}
				}
			}
		}
		
<<<<<<< HEAD
		public static void AcceptChanges (ProgressMonitor monitor, List<Change> changes)
=======
		public static void AcceptChanges (IProgressMonitor monitor, IList<Change> changes)
>>>>>>> de043d33
		{
			AcceptChanges (monitor, changes, MonoDevelop.Ide.TextFileProvider.Instance);
		}
		
<<<<<<< HEAD
		public static void AcceptChanges (ProgressMonitor monitor, List<Change> changes, MonoDevelop.Projects.Text.ITextFileProvider fileProvider)
=======
		public static void AcceptChanges (IProgressMonitor monitor, IList<Change> changes, MonoDevelop.Ide.ITextFileProvider fileProvider)
>>>>>>> de043d33
		{
			var rctx = new RefactoringOptions (null, null);
			var handler = new RenameHandler (changes);
			FileService.FileRenamed += handler.FileRename;
			var fileNames = new HashSet<FilePath> ();
			for (int i = 0; i < changes.Count; i++) {
				changes[i].PerformChange (monitor, rctx);
				var replaceChange = changes[i] as TextReplaceChange;
				if (replaceChange == null)
					continue;
				for (int j = i + 1; j < changes.Count; j++) {
					var change = changes[j] as TextReplaceChange;
					if (change == null)
						continue;
					fileNames.Add (change.FileName);
					if (replaceChange.Offset >= 0 && change.Offset >= 0 && replaceChange.FileName == change.FileName) {
						if (replaceChange.Offset < change.Offset) {
							change.Offset -= replaceChange.RemovedChars;
							if (!string.IsNullOrEmpty (replaceChange.InsertedText))
								change.Offset += replaceChange.InsertedText.Length;
						} else if (replaceChange.Offset < change.Offset + change.RemovedChars) {
							change.RemovedChars = Math.Max (0, change.RemovedChars - replaceChange.RemovedChars);
							change.Offset = replaceChange.Offset + (!string.IsNullOrEmpty (replaceChange.InsertedText) ? replaceChange.InsertedText.Length : 0);
						}
					}
				}
			}
			FileService.NotifyFilesChanged (fileNames);
			FileService.FileRenamed -= handler.FileRename;
			TextReplaceChange.FinishRefactoringOperation ();
		}

//		public static void QueueQuickFixAnalysis (Document doc, TextLocation loc, CancellationToken token, Action<List<CodeAction>> callback)
//		{
//			var ext = doc.GetContent<MonoDevelop.AnalysisCore.Gui.ResultsEditorExtension> ();
//			var issues = ext != null ? ext.GetResultsAtOffset (doc.Editor.LocationToOffset (loc), token).OrderBy (r => r.Level).ToList () : new List<Result> ();
//
//			ThreadPool.QueueUserWorkItem (delegate {
//				try {
//					var result = new List<CodeAction> ();
//					foreach (var r in issues) {
//						if (token.IsCancellationRequested)
//							return;
//						var fresult = r as FixableResult;
//						if (fresult == null)
//							continue;
////						foreach (var action in FixOperationsHandler.GetActions (doc, fresult)) {
////							result.Add (new AnalysisContextActionProvider.AnalysisCodeAction (action, r) {
////								DocumentRegion = action.DocumentRegion
////							});
////						}
//					}
//					result.AddRange (GetValidActions (doc, loc).Result);
//					callback (result);
//				} catch (Exception ex) {
//					LoggingService.LogError ("Error in analysis service", ex);
//				}
//			});
//		}	

		public static MonoDevelop.Ide.Editor.DocumentLocation GetCorrectResolveLocation (IReadonlyTextDocument editor, MonoDevelop.Ide.Editor.DocumentLocation location)
		{
			if (editor == null || location.Column == 1)
				return location;

			/*if (editor is TextEditor) {
				if (((TextEditor)editor).IsSomethingSelected)
					return ((TextEditor)editor).SelectionRegion.Begin;
			}*/
			var line = editor.GetLine (location.Line);
			if (line == null || location.Column > line.LengthIncludingDelimiter)
				return location;
			int offset = editor.LocationToOffset (location);
			if (offset > 0 && !char.IsLetterOrDigit (editor.GetCharAt (offset)) && char.IsLetterOrDigit (editor.GetCharAt (offset - 1)))
				return new MonoDevelop.Ide.Editor.DocumentLocation (location.Line, location.Column - 1);
			return location;
		}

		//static readonly CodeAnalysisBatchRunner runner = new CodeAnalysisBatchRunner();

		/// <summary>
		/// Queues a code analysis job.
		/// </summary>
		/// <param name="job">The job to queue.</param>
		/// <param name="progressMessage">
		/// The message used for a progress monitor, or null if no progress monitor should be used.
		/// </param>
//		public static IJobContext QueueCodeIssueAnalysis(IAnalysisJob job, string progressMessage = null)
//		{
//			if (progressMessage != null)
//				job = new ProgressMonitorWrapperJob (job, progressMessage);
//			return runner.QueueJob (job);
//			return null;
//		}
	}
}<|MERGE_RESOLUTION|>--- conflicted
+++ resolved
@@ -72,20 +72,12 @@
 			}
 		}
 		
-<<<<<<< HEAD
-		public static void AcceptChanges (ProgressMonitor monitor, List<Change> changes)
-=======
-		public static void AcceptChanges (IProgressMonitor monitor, IList<Change> changes)
->>>>>>> de043d33
+		public static void AcceptChanges (ProgressMonitor monitor, IList<Change> changes)
 		{
 			AcceptChanges (monitor, changes, MonoDevelop.Ide.TextFileProvider.Instance);
 		}
 		
-<<<<<<< HEAD
-		public static void AcceptChanges (ProgressMonitor monitor, List<Change> changes, MonoDevelop.Projects.Text.ITextFileProvider fileProvider)
-=======
-		public static void AcceptChanges (IProgressMonitor monitor, IList<Change> changes, MonoDevelop.Ide.ITextFileProvider fileProvider)
->>>>>>> de043d33
+		public static void AcceptChanges (ProgressMonitor monitor, IList<Change> changes, MonoDevelop.Ide.ITextFileProvider fileProvider)
 		{
 			var rctx = new RefactoringOptions (null, null);
 			var handler = new RenameHandler (changes);
