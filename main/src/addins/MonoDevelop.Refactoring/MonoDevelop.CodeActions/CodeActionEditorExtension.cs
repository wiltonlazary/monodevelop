--- conflicted
+++ resolved
@@ -610,11 +610,6 @@
 		static readonly List<CodeAction> emptyList = new List<CodeAction> ();
 		internal List<CodeAction> GetCurrentFixes ()
 		{
-<<<<<<< HEAD
-			if (QuickTaskStrip.EnableFancyFeatures && currentSmartTag == null)
-				return RefactoringService.GetValidActions (document, document.Editor.Caret.Location).Result.ToList ();
-=======
->>>>>>> 3f5c8de6
 			return currentSmartTag == null ? emptyList : currentSmartTag.fixes;
 		}
 	}
