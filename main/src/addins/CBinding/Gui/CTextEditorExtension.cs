//
// CTextEditorExtension.cs
//
// Authors:
//   Marcos David Marin Amador <MarcosMarin@gmail.com>
//
// Copyright (C) 2007 Marcos David Marin Amador
//
//
// This source code is licenced under The MIT License:
//
// Permission is hereby granted, free of charge, to any person obtaining
// a copy of this software and associated documentation files (the
// "Software"), to deal in the Software without restriction, including
// without limitation the rights to use, copy, modify, merge, publish,
// distribute, sublicense, and/or sell copies of the Software, and to
// permit persons to whom the Software is furnished to do so, subject to
// the following conditions:
// 
// The above copyright notice and this permission notice shall be
// included in all copies or substantial portions of the Software.
// 
// THE SOFTWARE IS PROVIDED "AS IS", WITHOUT WARRANTY OF ANY KIND,
// EXPRESS OR IMPLIED, INCLUDING BUT NOT LIMITED TO THE WARRANTIES OF
// MERCHANTABILITY, FITNESS FOR A PARTICULAR PURPOSE AND
// NONINFRINGEMENT. IN NO EVENT SHALL THE AUTHORS OR COPYRIGHT HOLDERS BE
// LIABLE FOR ANY CLAIM, DAMAGES OR OTHER LIABILITY, WHETHER IN AN ACTION
// OF CONTRACT, TORT OR OTHERWISE, ARISING FROM, OUT OF OR IN CONNECTION
// WITH THE SOFTWARE OR THE USE OR OTHER DEALINGS IN THE SOFTWARE.
//

using System;
using System.IO;
using System.Text;
using System.Linq;
using System.Collections.Generic;

using MonoDevelop.Core;
using MonoDevelop.Ide;
using MonoDevelop.Ide.Gui;
using MonoDevelop.Ide.Gui.Content;
using MonoDevelop.Ide.CodeCompletion;
using MonoDevelop.Components;
using MonoDevelop.Components.Commands;

using CBinding.Parser;
using MonoDevelop.Ide.TypeSystem;
using ICSharpCode.NRefactory.TypeSystem;
using ICSharpCode.NRefactory.Completion;
<<<<<<< HEAD
using ICSharpCode.NRefactory6.CSharp.Completion;
=======
using MonoDevelop.Ide.Editor;
using MonoDevelop.Core.Text;
using MonoDevelop.Ide.Editor.Extension;
>>>>>>> 22dfba59

namespace CBinding
{
	public class CTextEditorExtension : CompletionTextEditorExtension, IPathedDocument
	{
		// Allowed chars to be next to an identifier
		private static char[] allowedChars = new char[] {
			'.', ':', ' ', '\t', '=', '*', '+', '-', '/', '%', ',', '&',
			'|', '^', '{', '}', '[', ']', '(', ')', '\n', '!', '?', '<', '>'
		};
		
		// Allowed Chars to be next to an identifier excluding ':' (to get the full name in '::' completion).
		private static char[] allowedCharsMinusColon = new char[] {
			'.', ' ', '\t', '=', '*', '+', '-', '/', '%', ',', '&', '|',
			'^', '{', '}', '[', ']', '(', ')', '\n', '!', '?', '<', '>'
		};
		
		/// <summary>
		/// A delegate for getting completion data 
		/// </summary>
		private delegate CompletionDataList GetMembersForExtension (CTextEditorExtension self, string completionExtension, string completionText);
		
		/// <summary>
		/// An associative array containing each completion-triggering extension 
		/// and its respective callback
		/// </summary>
		private static KeyValuePair<string, GetMembersForExtension>[] completionExtensions = new KeyValuePair<string, GetMembersForExtension>[] {
			new KeyValuePair<string, GetMembersForExtension>("::", GetItemMembers),
			new KeyValuePair<string, GetMembersForExtension>("->", GetInstanceMembers),
			new KeyValuePair<string, GetMembersForExtension>(".", GetInstanceMembers)
		};
		

		public override string CompletionLanguage {
			get {
				return "C/C++";
			}
		}
		static bool IsOpenBrace (char c)
		{
			return c == '(' || c == '{' || c == '<' || c == '[';
		}
		static bool IsCloseBrace (char c)
		{
			return c == ')' || c == '}' || c == '>' || c == ']';
		}
		
		static bool IsBrace (char c)
		{
			return IsOpenBrace  (c) || IsCloseBrace (c);
		}
		
		static int SearchMatchingBracket (IReadonlyTextDocument editor, int offset, char openBracket, char closingBracket, int direction)
		{
			bool isInString       = false;
			bool isInChar         = false;	
			bool isInBlockComment = false;
			int depth = -1;
			while (offset >= 0 && offset < editor.Length) {
				char ch = editor.GetCharAt (offset);
				switch (ch) {
					case '/':
						if (isInBlockComment) 
							isInBlockComment = editor.GetCharAt (offset + direction) != '*';
						if (!isInString && !isInChar && offset - direction < editor.Length) 
							isInBlockComment = offset > 0 && editor.GetCharAt (offset - direction) == '*';
						break;
					case '"':
						if (!isInChar && !isInBlockComment) 
							isInString = !isInString;
						break;
					case '\'':
						if (!isInString && !isInBlockComment) 
							isInChar = !isInChar;
						break;
					default :
						if (ch == closingBracket) {
							if (!(isInString || isInChar || isInBlockComment)) 
								--depth;
						} else if (ch == openBracket) {
							if (!(isInString || isInChar || isInBlockComment)) {
								++depth;
								if (depth == 0) 
									return offset;
							}
						}
						break;
				}
				offset += direction;
			}
			return -1;
		}
		
		static int GetClosingBraceForLine (IReadonlyTextDocument editor, IDocumentLine line, out int openingLine)
		{
			int offset = SearchMatchingBracket (editor, line.Offset, '{', '}', -1);
			if (offset == -1) {
				openingLine = -1;
				return -1;
			}
				
			openingLine = editor.OffsetToLineNumber (offset);
			return offset;
		}
		
		public override bool KeyPress (Gdk.Key key, char keyChar, Gdk.ModifierType modifier)
		{
			var line = Editor.GetLine (Editor.CaretLine);
			string lineText = Editor.GetLineText (Editor.CaretLine);
			int lineCursorIndex = Math.Min (lineText.Length, Editor.CaretColumn);
			
			// Smart Indentation
			if (Editor.Options.IndentStyle == IndentStyle.Smart)
			{
				if (keyChar == '}') {
					// Only indent if the brace is preceeded by whitespace.
					if(AllWhiteSpace(lineText.Substring(0, lineCursorIndex))) {
						int braceOpeningLine;
						if(GetClosingBraceForLine(Editor, line, out braceOpeningLine) >= 0)
						{
							Editor.ReplaceText (line.Offset, line.Length, GetIndent(Editor, braceOpeningLine, 0) + "}" + lineText.Substring(lineCursorIndex));
							return false;
						}
					}
				} else {
					switch(key)
					{
						case Gdk.Key.Return:
							// Calculate additional indentation, if any.
							char finalChar = '\0';
							char nextChar = '\0';
							string indent = String.Empty;
							if (!String.IsNullOrEmpty (Editor.SelectedText)) {
								int cursorPos = Editor.SelectionRange.Offset;

								Editor.RemoveText (Editor.SelectionRange);
							
								Editor.CaretOffset = cursorPos;
								
								lineText = Editor.GetLineText (Editor.CaretLine);
								lineCursorIndex = Editor.CaretColumn;
	//							System.Console.WriteLine(TextEditorData.Caret.Offset);
							}
							if(lineText.Length > 0)
							{
								if(lineCursorIndex > 0)
									finalChar = lineText[Math.Min(lineCursorIndex, lineText.Length) - 1];
								
								if(lineCursorIndex < lineText.Length)
									nextChar = lineText[lineCursorIndex];
	
								if(finalChar == '{')
									indent = Editor.Options.GetIndentationString ();
							}
	
							// If the next character is an closing brace, indent it appropriately.
							if(IsBrace(nextChar) && !IsOpenBrace(nextChar))
							{
								int openingLine;
								if(GetClosingBraceForLine (Editor, line, out openingLine) >= 0)
								{
									Editor.InsertAtCaret (Editor.EolMarker + GetIndent(Editor, openingLine, 0));
									return false;
								}
							}
						
							// Default indentation method
							Editor.InsertAtCaret (Editor.EolMarker + indent + GetIndent(Editor, Editor.OffsetToLineNumber (line.Offset), lineCursorIndex));
							
							return false;
						
					}
				}
			}
			
			return base.KeyPress (key, keyChar, modifier);
		}
		
		public override ICompletionDataList HandleCodeCompletion (CodeCompletionContext completionContext, char completionChar, ref int triggerWordLength)
		{
			string lineText = Editor.GetLineText (completionContext.TriggerLine).TrimEnd();
			
			// If the line ends with a matched extension, invoke its handler
			foreach (KeyValuePair<string, GetMembersForExtension> pair in completionExtensions) {
				if (lineText.EndsWith(pair.Key)) {
					lineText = lineText.Substring (0, lineText.Length - pair.Key.Length);
					
					int nameStart = lineText.LastIndexOfAny (allowedCharsMinusColon) + 1;
					string itemName = lineText.Substring (nameStart).Trim ();
					
					if (string.IsNullOrEmpty (itemName))
						return null;
					
					return pair.Value (this, pair.Key, itemName);
				}
			}
			
			if (char.IsLetter (completionChar)) {
				// Aggressive completion
				ICompletionDataList list = GlobalComplete ();
				triggerWordLength = ResetTriggerOffset (completionContext);
				return list;
			}
			
			return null;
		}
		
//		public override ICompletionDataList HandleCodeCompletion (
//		    CodeCompletionContext completionContext, char completionChar)
//		{
//			int triggerWordLength = 0;
//			return HandleCodeCompletion (completionContext, completionChar, ref triggerWordLength);
//			
//			string lineText = Editor.GetLineText (completionContext.TriggerLine).TrimEnd();
//			
//			// If the line ends with a matched extension, invoke its handler
//			foreach (KeyValuePair<string, GetMembersForExtension> pair in completionExtensions) {
//				if (lineText.EndsWith(pair.Key)) {
//					lineText = lineText.Substring (0, lineText.Length - pair.Key.Length);
//					
//					int nameStart = lineText.LastIndexOfAny (allowedCharsMinusColon) + 1;
//					string itemName = lineText.Substring (nameStart).Trim ();
//					
//					if (string.IsNullOrEmpty (itemName))
//						return null;
//					
//					return pair.Value (this, pair.Key, itemName);
//				}
//			}
//			
//			return null;
//		}
		
		public override ICompletionDataList CodeCompletionCommand (
		    CodeCompletionContext completionContext)
		{
			int pos = completionContext.TriggerOffset;
			string lineText = Editor.GetLineText (Editor.CaretLine).Trim();
			
			foreach (KeyValuePair<string, GetMembersForExtension> pair in completionExtensions) {
				if(lineText.EndsWith(pair.Key)) {
					int triggerWordLength = completionContext.TriggerWordLength;
					return HandleCodeCompletion (completionContext, Editor.GetCharAt (pos), ref triggerWordLength);
				}
			}

			return GlobalComplete ();
		}
		
		/// <summary>
		/// Gets contained members for a namespace or class
		/// </summary>
		/// <param name="self">
		/// The current CTextEditorExtension
		/// <see cref="CTextEditorExtension"/>
		/// </param>
		/// <param name="completionExtension">
		/// The extension that triggered the completion 
		/// (e.g. "::")
		/// <see cref="System.String"/>
		/// </param>
		/// <param name="completionText">
		/// The identifier that triggered the completion
		/// (e.g. "Foo::")
		/// <see cref="System.String"/>
		/// </param>
		/// <returns>
		/// Completion data for the namespace or class
		/// <see cref="CompletionDataList"/>
		/// </returns>
		private static CompletionDataList GetItemMembers (CTextEditorExtension self, string completionExtension, string completionText) {
			return self.GetMembersOfItem (completionText);
		}
		
		/// <summary>
		/// Gets contained members for an instance
		/// </summary>
		/// <param name="self">
		/// The current CTextEditorExtension
		/// <see cref="CTextEditorExtension"/>
		/// </param>
		/// <param name="completionExtension">
		/// The extension that triggered the completion 
		/// (e.g. "->")
		/// <see cref="System.String"/>
		/// </param>
		/// <param name="completionText">
		/// The identifier that triggered the completion
		/// (e.g. "blah->")
		/// <see cref="System.String"/>
		/// </param>
		/// <returns>
		/// Completion data for the instance
		/// <see cref="CompletionDataList"/>
		/// </returns>
		private static CompletionDataList GetInstanceMembers (CTextEditorExtension self, string completionExtension, string completionText) {
			return self.GetMembersOfInstance (completionText, ("->" == completionExtension));
		}
		
		private CompletionDataList GetMembersOfItem (string itemFullName)
		{
			CProject project = DocumentContext.Project as CProject;
			
			if (project == null)
				return null;
				
			ProjectInformation info = ProjectInformationManager.Instance.Get (project);
			CompletionDataList list = new CompletionDataList ();
			list.AutoSelect = false;
			
			LanguageItem container = null;
			
			string currentFileName = DocumentContext.Name;
			bool in_project = false;
				
			foreach (LanguageItem li in info.Containers ()) {
				if (itemFullName == li.FullName) {
					container = li;
					in_project = true;
				}
			}
			
			if (!in_project && info.IncludedFiles.ContainsKey (currentFileName)) {
				foreach (CBinding.Parser.FileInformation fi in info.IncludedFiles[currentFileName]) {
					foreach (LanguageItem li in fi.Containers ()) {
						if (itemFullName == li.FullName)
							container = li;
					}
				}
			}
			
			if (container == null)
				return null;
			
			if (in_project) {
				AddItemsWithParent (list, info.AllItems (), container);
			} else {
				foreach (CBinding.Parser.FileInformation fi in info.IncludedFiles[currentFileName]) {
					AddItemsWithParent (list, fi.AllItems (), container);
				}
			}
			
			return list;
		}
		
		/// <summary>
		/// Adds completion data for children to a list
		/// </summary>
		/// <param name="list">
		/// The list to which completion data will be added
		/// <see cref="CompletionDataList"/>
		/// </param>
		/// <param name="items">
		/// A list of items to search
		/// <see cref="IEnumerable"/>
		/// </param>
		/// <param name="parent">
		/// The parent that will be matched
		/// </param>
		public static void AddItemsWithParent(CompletionDataList list, IEnumerable<LanguageItem> items, LanguageItem parent) {
			foreach (LanguageItem li in items) {
				if (li.Parent != null && li.Parent.Equals (parent))
					list.Add (new CompletionData (li));
			}
		}

		
		/// <summary>
		/// Gets completion data for a given instance
		/// </summary>
		/// <param name="instanceName">
		/// The identifier of the instance
		/// <see cref="System.String"/>
		/// </param>
		/// <param name="isPointer">
		/// Whether the instance in question is a pointer
		/// <see cref="System.Boolean"/>
		/// </param>
		/// <returns>
		/// Completion data for the instance
		/// <see cref="CompletionDataList"/>
		/// </returns>
		private CompletionDataList GetMembersOfInstance (string instanceName, bool isPointer)
		{
			CProject project = DocumentContext.Project as CProject;
			
			if (project == null)
				return null;
				
			ProjectInformation info = ProjectInformationManager.Instance.Get (project);
			CompletionDataList list = new CompletionDataList ();
			list.AutoSelect = false;
			
			string container = null;
			
			string currentFileName = DocumentContext.Name;
			bool in_project = false;
			
			// Find the typename of the instance
			foreach (Member li in info.Members ) {
				if (instanceName == li.Name && li.IsPointer == isPointer) {
					container = li.InstanceType;
					in_project = true;
					break;
				}
			}
			
			// Search included files
			if (!in_project && info.IncludedFiles.ContainsKey (currentFileName)) {
				foreach (CBinding.Parser.FileInformation fi in info.IncludedFiles[currentFileName]) {
					foreach (Member li in fi.Members) {
						if (instanceName == li.Name && li.IsPointer == isPointer) {
							container = li.InstanceType;
							break;
						}
					}
				}
			}
			
			if (null == container) {
				// Search locals
				foreach (Local li in info.Locals ) {
					if (instanceName == li.Name && li.IsPointer == isPointer && currentFileName == li.File) {
						container = li.InstanceType;
						in_project = true;
						break;
					}
				}
			}
			
			// Not found
			if (container == null)
				return null;
			
			// Get the LanguageItem corresponding to the typename 
			// and populate completion data accordingly
			if (in_project) {
				AddMembersWithParent (list, info.InstanceMembers (), container);
			} else {
				foreach (CBinding.Parser.FileInformation fi in info.IncludedFiles[currentFileName]) {
					AddMembersWithParent (list, fi.InstanceMembers (), container);
				}
			}
			
			return list;
		}
		
		/// <summary>
		/// Adds completion data for children to a list
		/// </summary>
		/// <param name="list">
		/// The list to which completion data will be added
		/// <see cref="CompletionDataList"/>
		/// </param>
		/// <param name="items">
		/// A list of items to search
		/// <see cref="IEnumerable"/>
		/// </param>
		/// <param name="parentName">
		/// The name of the parent that will be matched
		/// <see cref="System.String"/>
		/// </param>
		public static void AddMembersWithParent(CompletionDataList list, IEnumerable<LanguageItem> items, string parentName) {
				foreach (LanguageItem li in items) {
					if (li.Parent != null && li.Parent.Name.EndsWith (parentName))
						list.Add (new CompletionData (li));
				}
		}

		private ICompletionDataList GlobalComplete ()
		{
			CProject project = DocumentContext.Project as CProject;
			
			if (project == null)
				return null;
			
			ProjectInformation info = ProjectInformationManager.Instance.Get (project);
			
			CompletionDataList list = new CompletionDataList ();
			list.AutoSelect = false;
			
			foreach (LanguageItem li in info.Containers ())
				if (li.Parent == null)
					list.Add (new CompletionData (li));
			
			foreach (Function f in info.Functions)
				if (f.Parent == null)
					list.Add (new CompletionData (f));

			foreach (Enumerator e in info.Enumerators)
				list.Add (new CompletionData (e));
			
			foreach (Macro m in info.Macros)
				list.Add (new CompletionData (m));
			
			string currentFileName = DocumentContext.Name;
			
			if (info.IncludedFiles.ContainsKey (currentFileName)) {
				foreach (CBinding.Parser.FileInformation fi in info.IncludedFiles[currentFileName]) {
					foreach (LanguageItem li in fi.Containers ())
						if (li.Parent == null)
							list.Add (new CompletionData (li));
					
					foreach (Function f in fi.Functions)
						if (f.Parent == null)
							list.Add (new CompletionData (f));

					foreach (Enumerator e in fi.Enumerators)
						list.Add (new CompletionData (e));
					
					foreach (Macro m in fi.Macros)
						list.Add (new CompletionData (m));
				}
			}
			
			return list;
		}
		
		public override  ParameterHintingResult HandleParameterCompletion (
		    CodeCompletionContext completionContext, char completionChar)
		{
			if (completionChar != '(')
				return null;
			
			CProject project = DocumentContext.Project as CProject;
			
			if (project == null)
				return null;
			
			ProjectInformation info = ProjectInformationManager.Instance.Get (project);
			string lineText = Editor.GetLineText (Editor.CaretLine).TrimEnd ();
			if (lineText.EndsWith (completionChar.ToString (), StringComparison.Ordinal))
				lineText = lineText.Remove (lineText.Length-1).TrimEnd ();
			
			int nameStart = lineText.LastIndexOfAny (allowedChars);

			nameStart++;
			
			string functionName = lineText.Substring (nameStart).Trim ();
			
			if (string.IsNullOrEmpty (functionName))
				return null;
<<<<<<< HEAD
			return new ParameterDataProvider (nameStart, Document, info, functionName);
=======
			
			return new ParameterDataProvider (nameStart, Editor, info, functionName);
>>>>>>> 22dfba59
		}
		
		private bool AllWhiteSpace (string lineText)
		{
			// We will almost definately need a faster method than this
			foreach (char c in lineText)
				if (!char.IsWhiteSpace (c))
					return false;
			
			return true;
		}
		
		// Snatched from DefaultFormattingStrategy
		private string GetIndent (IReadonlyTextDocument d, int lineNumber, int terminateIndex)
		{
			string lineText = d.GetLineText (lineNumber);
			if(terminateIndex > 0)
				lineText = terminateIndex < lineText.Length ? lineText.Substring(0, terminateIndex) : lineText;
			
			StringBuilder whitespaces = new StringBuilder ();
			
			foreach (char ch in lineText) {
				if (!char.IsWhiteSpace (ch))
					break;
				whitespaces.Append (ch);
			}
			
			return whitespaces.ToString ();
		}
		
		[CommandHandler (MonoDevelop.DesignerSupport.Commands.SwitchBetweenRelatedFiles)]
		protected void Run ()
		{
			var cp = this.DocumentContext.Project as CProject;
			if (cp != null) {
				string match = cp.MatchingFile (this.DocumentContext.Name);
				if (match != null)
					MonoDevelop.Ide.IdeApp.Workbench.OpenDocument (match, true);
			}
		}
		
		[CommandUpdateHandler (MonoDevelop.DesignerSupport.Commands.SwitchBetweenRelatedFiles)]
		protected void Update (CommandInfo info)
		{
			var cp = this.DocumentContext.Project as CProject;
			info.Visible = info.Visible = cp != null && cp.MatchingFile (this.DocumentContext.Name) != null;
		}
		
		#region IPathedDocument implementation
		
		public event EventHandler<DocumentPathChangedEventArgs> PathChanged;
		
		public Gtk.Widget CreatePathWidget (int index)
		{
			PathEntry[] path = CurrentPath;
			if (null == path || 0 > index || path.Length <= index) {
				return null;
			}
			
			object tag = path[index].Tag;
			DropDownBoxListWindow.IListDataProvider provider = null;
			if (tag is ParsedDocument) {
				provider = new CompilationUnitDataProvider (Editor, DocumentContext);
			} else {
				provider = new DataProvider (Editor, DocumentContext, tag, new NetAmbience ());
			}
			
			DropDownBoxListWindow window = new DropDownBoxListWindow (provider);
			window.SelectItem (tag);
			return window;
		}

		public PathEntry[] CurrentPath {
			get;
			private set;
		}
		
		protected virtual void OnPathChanged (DocumentPathChangedEventArgs args)
		{
			if (PathChanged != null)
				PathChanged (this, args);
		}
		
		#endregion
		
		// Yoinked from C# binding
		void UpdatePath (object sender, EventArgs e)
		{
	/*		var unit = Document.ParsedDocument;
			if (unit == null)
				return;
			
			var loc = Document.Editor.Caret.Location;
			
			var result = new List<PathEntry> ();
			var amb = GetAmbience ();
			var type = unit.GetInnermostTypeDefinition (loc.Line, loc.Column) ?? unit.TopLevelTypeDefinitions.FirstOrDefault ();
			var curType = type;
			object lastTag = unit;
			while (curType != null) {
				var markup = amb.GetString ((IEntity)curType, OutputFlags.IncludeGenerics | OutputFlags.IncludeParameters | OutputFlags.ReformatDelegates | OutputFlags.IncludeMarkup);
				result.Insert (0, new PathEntry (ImageService.GetPixbuf (type.GetStockIcon (), Gtk.IconSize.Menu), curType.IsObsolete () ? "<s>" + markup + "</s>" : markup) { Tag = lastTag });
				lastTag = curType;
				curType = curType.DeclaringTypeDefinition;
			}
			
			var member = type.Members.FirstOrDefault (m => m.Region.IsInside (loc.Line, loc.Column));
			if (member != null) {
				var ctx = Document.ParsedDocument.ParsedFile.GetTypeResolveContext (Document.Compilation, member.Region.Begin);;
				var markup = amb.GetString (member.CreateResolved (ctx), OutputFlags.IncludeGenerics | OutputFlags.IncludeParameters | OutputFlags.ReformatDelegates | OutputFlags.IncludeMarkup);
				result.Add (new PathEntry (ImageService.GetPixbuf (member.GetStockIcon (), Gtk.IconSize.Menu), member.IsObsolete () ? "<s>" + markup + "</s>" : markup) { Tag = lastTag });
			}
			
			PathEntry noSelection = null;
			if (type == null) {
				noSelection = new PathEntry (GettextCatalog.GetString ("No selection")) { Tag = unit };
			} else if (member == null && type.Kind != TypeKind.Delegate) 
				noSelection = new PathEntry (GettextCatalog.GetString ("No selection")) { Tag = type };
			if (noSelection != null) 
				result.Add (noSelection);
			var prev = CurrentPath;
			CurrentPath = result.ToArray ();
			OnPathChanged (new DocumentPathChangedEventArgs (prev));*/
		}
		
		protected override void Initialize ()
		{
			base.Initialize ();
			UpdatePath (null, null);
			Editor.CaretPositionChanged += UpdatePath;
			DocumentContext.DocumentParsed += HandleDocumentParsed;
		}

		void HandleDocumentParsed (object sender, EventArgs e)
		{
			UpdatePath (null, null);
		}

		public override void Dispose ()
		{
			Editor.CaretPositionChanged -= UpdatePath;
			DocumentContext.DocumentParsed -= HandleDocumentParsed;

			base.Dispose ();
		}
		
		/// <summary>
		/// Move the completion trigger offset to the beginning of the current token
		/// </summary>
		protected virtual int ResetTriggerOffset (CodeCompletionContext completionContext)
		{
			int i = completionContext.TriggerOffset;
			if (i >= Editor.Length)
				return 0;
			int accumulator = 0;
			
			for (;
				1 < i && char.IsLetterOrDigit (Editor.GetCharAt (i));
			     --i, ++accumulator);
			completionContext.TriggerOffset = i-1;
			return accumulator+1;
		}// ResetTriggerOffset

		[CommandHandler (MonoDevelop.Refactoring.RefactoryCommands.GotoDeclaration)]
		public void GotoDeclaration ()
		{
			LanguageItem item = GetLanguageItemAt (Editor.CaretLocation);
			if (item != null)
				IdeApp.Workbench.OpenDocument ((FilePath)item.File, (int)item.Line, 1);
		}
		
		[CommandUpdateHandler (MonoDevelop.Refactoring.RefactoryCommands.GotoDeclaration)]
		public void CanGotoDeclaration (CommandInfo item)
		{
			item.Visible = (GetLanguageItemAt (Editor.CaretLocation) != null);
			item.Bypass = !item.Visible;
		}
		
		private LanguageItem GetLanguageItemAt (DocumentLocation location)
		{
			CProject project = DocumentContext.Project as CProject;
			string token = GetTokenAt (location);
			if (project != null && !string.IsNullOrEmpty (token)) {
				ProjectInformation info = ProjectInformationManager.Instance.Get (project);
				return info.AllItems ().FirstOrDefault (i => i.Name.Equals (token, StringComparison.Ordinal));
			}
			
			return null;
		}
		
		private string GetTokenAt (DocumentLocation location)
		{
			int lineOffset = location.Column-1;
			string line = Editor.GetLineText (location.Line);
			if (line.Length == 0)
				return "";
			if (lineOffset >= line.Length)
				lineOffset = line.Length - 1;
			int first = line.LastIndexOfAny (allowedChars, lineOffset) + 1;
			int last = line.IndexOfAny (allowedChars, lineOffset);
			if (last < 0) last = line.Length - 1;
			string token = string.Empty;
			    
			if (first >= 0 && first < last && last < line.Length) {
				token = line.Substring (first, last-first);
			}
			return token.Trim ();
		}
	}
}<|MERGE_RESOLUTION|>--- conflicted
+++ resolved
@@ -47,13 +47,10 @@
 using MonoDevelop.Ide.TypeSystem;
 using ICSharpCode.NRefactory.TypeSystem;
 using ICSharpCode.NRefactory.Completion;
-<<<<<<< HEAD
 using ICSharpCode.NRefactory6.CSharp.Completion;
-=======
 using MonoDevelop.Ide.Editor;
 using MonoDevelop.Core.Text;
 using MonoDevelop.Ide.Editor.Extension;
->>>>>>> 22dfba59
 
 namespace CBinding
 {
@@ -596,12 +593,8 @@
 			
 			if (string.IsNullOrEmpty (functionName))
 				return null;
-<<<<<<< HEAD
-			return new ParameterDataProvider (nameStart, Document, info, functionName);
-=======
 			
 			return new ParameterDataProvider (nameStart, Editor, info, functionName);
->>>>>>> 22dfba59
 		}
 		
 		private bool AllWhiteSpace (string lineText)
