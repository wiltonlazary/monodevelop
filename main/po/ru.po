# Russian translation of MonoDevelop.
# Copyright (C) 2006 Maxim Krentovskiy <mkrentovskiy@gmail.com>
# Copyright (C) 2007 Semyon Soldatov <simplexe@csharp.net.ru>
# This file is distributed under the same license as the MonoDevelop package.
# Maxim Krentovskiy <mkrentovskiy@gmail.com>, 2006
# Semyon Soldatov <simplexe@csharp.net.ru>, 2007
#
msgid ""
msgstr ""
"Project-Id-Version: MonoDevelop 0.13\n"
"Report-Msgid-Bugs-To: \n"
"POT-Creation-Date: \n"
"PO-Revision-Date: 2007-10-29 10:54+0300\n"
"Last-Translator: Daniel Abramov <ex@vingrad.ru>\n"
"Language-Team: Russian <ru@li.org>\n"
"MIME-Version: 1.0\n"
"Content-Type: text/plain; charset=UTF-8\n"
"Content-Transfer-Encoding: 8bit\n"
"Plural-Forms: nplurals=3; plural=(n%10==1 && n%100!=11 ? 0 : n%10>=2 && n%"
"10<=4 && (n%100<10 || n%100>=20) ? 1 : 2)\n"
"X-Poedit-Language: Russian\n"
"X-Poedit-Country: RUSSIAN FEDERATION\n"
"X-Poedit-SourceCharset: utf-8\n"

#: ../src/core/MonoDevelop.Core/MonoDevelop.Core/ServiceManager.cs:120
msgid "Initializing service: "
msgstr "Запуск сервиса: "

#: ../src/core/MonoDevelop.Core/MonoDevelop.Core.Execution/ProcessService.cs:188
#, fuzzy
msgid "MonoDevelop External Console"
msgstr "Запустить во внешней консоли"

#: ../src/core/MonoDevelop.Core/MonoDevelop.Core/FileService.cs:90
msgid "Can't remove file {0}"
msgstr "Не удалось удалить файл {0}"

#: ../src/core/MonoDevelop.Core/MonoDevelop.Core/FileService.cs:103
msgid "Can't remove directory {0}"
msgstr "Не удалось удалить каталог {0}"

#: ../src/core/MonoDevelop.Core/MonoDevelop.Core.Logging/ConsoleLogger.cs:48
#: ../src/core/MonoDevelop.Core/MonoDevelop.Core.Logging/FileLogger.cs:57
msgid "FATAL ERROR"
msgstr ""

#: ../src/core/MonoDevelop.Core/MonoDevelop.Core.Logging/ConsoleLogger.cs:54
#: ../src/core/MonoDevelop.Core/MonoDevelop.Core.Logging/FileLogger.cs:60
#, fuzzy
msgid "ERROR"
msgstr "Ошибка:"

#: ../src/core/MonoDevelop.Core/MonoDevelop.Core.Logging/ConsoleLogger.cs:61
#: ../src/core/MonoDevelop.Core/MonoDevelop.Core.Logging/FileLogger.cs:63
#, fuzzy
msgid "WARNING"
msgstr "Предупреждение:"

#: ../src/core/MonoDevelop.Core/MonoDevelop.Core.Logging/ConsoleLogger.cs:67
#: ../src/core/MonoDevelop.Core/MonoDevelop.Core.Logging/FileLogger.cs:66
msgid "INFO"
msgstr ""

#: ../src/core/MonoDevelop.Core/MonoDevelop.Core.Logging/ConsoleLogger.cs:73
#: ../src/core/MonoDevelop.Core/MonoDevelop.Core.Logging/FileLogger.cs:69
msgid "DEBUG"
msgstr ""

#: ../src/core/MonoDevelop.Core/MonoDevelop.Core.Logging/ConsoleLogger.cs:79
#: ../src/core/MonoDevelop.Core/MonoDevelop.Core.Logging/FileLogger.cs:72
msgid "LOG"
msgstr ""

#: ../src/core/MonoDevelop.Core.Gui/Base.glade:10
#: ../src/core/MonoDevelop.Ide/MonoDevelop.Ide.addin.xml:347
#: ../src/addins/MonoDevelop.GtkCore/gui.glade:488
#: ../src/addins/MonoDevelop.Autotools/MakefileGeneratorTool.cs:130
#: ../src/addins/MonoDevelop.RegexToolkit/gtk-gui/MonoDevelop.RegexToolkit.RegexToolkitWindow.cs:160
msgid "Options"
msgstr "Свойства"

#: ../src/core/MonoDevelop.Core.Gui/Base.glade:88
msgid "Cat_egories:"
msgstr "_Категории:"

#: ../src/core/MonoDevelop.Core.Gui/Base.glade:258
msgid "label5"
msgstr ""

#: ../src/core/MonoDevelop.Core.Gui/Base.glade:287
msgid "label4"
msgstr ""

#: ../src/core/MonoDevelop.Core.Gui/Base.glade:334
#: ../src/core/MonoDevelop.Core.Gui/Base.glade:2606
#: ../src/core/MonoDevelop.Ide/templates/BlankCombine.xpt.xml:8
#: ../src/core/MonoDevelop.Ide/MonoDevelop.Ide.addin.xml:1303
#: ../src/core/MonoDevelop.Ide/templates/GenericProject.xpt.xml:8
#: ../src/core/MonoDevelop.Ide/templates/Workspace.xpt.xml:6
#: ../src/addins/MonoDevelop.SourceEditor/MonoDevelop.SourceEditor.Gui/SourceEditorWidget.cs:212
#: ../src/addins/MonoDevelop.GtkCore/gui.glade:1070
#: ../src/addins/MonoDevelop.Gettext/templates/TranslationProject.xpt.xml:6
msgid "MonoDevelop"
msgstr "MonoDevelop"

#: ../src/core/MonoDevelop.Core.Gui/Base.glade:493
#: ../src/core/MonoDevelop.Core.Gui/Base.glade:2776
#, fuzzy
msgid "Details"
msgstr "Подробнее..."

#: ../src/core/MonoDevelop.Core.Gui/Base.glade:539
msgid "MonoDevelop Add-in Manager"
msgstr "Менеджер дополнений MonoDevelop"

#: ../src/core/MonoDevelop.Core.Gui/Base.glade:621
msgid "<big><b>MonoDevelop Add-in Manager</b></big>"
msgstr "<big><b>Менеджер дополнений MonoDevelop</b></big>"

#: ../src/core/MonoDevelop.Core.Gui/Base.glade:659
msgid "The following add-ins are currently installed:"
msgstr "Установлены следующие дополнения:"

#: ../src/core/MonoDevelop.Core.Gui/Base.glade:783
msgid "_Install Add-ins..."
msgstr "_Установить дополнения..."

#: ../src/core/MonoDevelop.Core.Gui/Base.glade:820
#: ../src/core/MonoDevelop.Core.Gui/Base.glade:1352
msgid "_Repositories..."
msgstr "_Репозитории..."

#: ../src/core/MonoDevelop.Core.Gui/Base.glade:890
msgid "_Uninstall..."
msgstr "Уда_лить..."

#: ../src/core/MonoDevelop.Core.Gui/Base.glade:969
msgid "Enable"
msgstr "Включить"

#: ../src/core/MonoDevelop.Core.Gui/Base.glade:1048
msgid "Disable"
msgstr "Отключить"

#: ../src/core/MonoDevelop.Core.Gui/Base.glade:1131
msgid "Add-in Installation"
msgstr "Установка дополнения"

#: ../src/core/MonoDevelop.Core.Gui/Base.glade:1264
msgid "<b>Select the add-ins to install and click on Next</b>"
msgstr "<b>Выберите устанавливаемое дополнение и нажмите 'Далее'</b>"

#: ../src/core/MonoDevelop.Core.Gui/Base.glade:1295
msgid "Install from:"
msgstr "Искать в репозитории:"

#: ../src/core/MonoDevelop.Core.Gui/Base.glade:1424
#, fuzzy
msgid "Show all packagesShow new versions onlyShow updates only"
msgstr ""
"Все пакеты\n"
"Только новые версии\n"
"Только обновления"

#: ../src/core/MonoDevelop.Core.Gui/Base.glade:1460
msgid "_Unselect All"
msgstr "_Снять выделение"

#: ../src/core/MonoDevelop.Core.Gui/Base.glade:1478
#: ../src/core/MonoDevelop.Ide/MonoDevelop.Ide.addin.xml:276
#: ../src/core/MonoDevelop.Ide/gtk-gui/MonoDevelop.Ide.Gui.Dialogs.IncludeFilesDialog.cs:164
msgid "Select _All"
msgstr "В_ыделить всё"

#: ../src/core/MonoDevelop.Core.Gui/Base.glade:1641
msgid "label124"
msgstr ""

#: ../src/core/MonoDevelop.Core.Gui/Base.glade:1671
msgid "Overall Progress:"
msgstr "Состояние процесса:"

#: ../src/core/MonoDevelop.Core.Gui/Base.glade:1736
msgid "Downloading add-ins..."
msgstr "Загружаются дополнения..."

#: ../src/core/MonoDevelop.Core.Gui/Base.glade:1991
msgid "Add-in Repository Management"
msgstr "Управление репозиториями"

#: ../src/core/MonoDevelop.Core.Gui/Base.glade:2136
msgid "Add New Repository"
msgstr "Добавить репозиторий"

#: ../src/core/MonoDevelop.Core.Gui/Base.glade:2207
#, fuzzy
msgid "Select the location of the repository you want to register:"
msgstr "Выберите проект или решение, для которого следует создать пакет:"

#: ../src/core/MonoDevelop.Core.Gui/Base.glade:2233
msgid "Register an on-line repository"
msgstr "Зарегистрировать глобальный репозиторий"

#: ../src/core/MonoDevelop.Core.Gui/Base.glade:2284
#: ../src/addins/VersionControl/MonoDevelop.VersionControl/gtk-gui/MonoDevelop.VersionControl.UrlBasedRepositoryEditor.cs:147
#: ../src/addins/Deployment/MonoDevelop.Deployment.Linux/gtk-gui/MonoDevelop.Deployment.Linux.DotDesktopViewWidget.cs:465
msgid "Url:"
msgstr "Адрес:"

#: ../src/core/MonoDevelop.Core.Gui/Base.glade:2337
msgid "Register a local repository"
msgstr "Зарегистрировать локальный репозиторий"

#: ../src/core/MonoDevelop.Core.Gui/Base.glade:2389
#: ../src/core/MonoDevelop.Ide/gtk-gui/MonoDevelop.Ide.Gui.Dialogs.NewFileDialog.cs:203
#: ../src/addins/VersionControl/MonoDevelop.VersionControl/gtk-gui/MonoDevelop.VersionControl.UrlBasedRepositoryEditor.cs:178
msgid "Path:"
msgstr "Путь:"

#: ../src/core/MonoDevelop.Core.Gui/Base.glade:2462
#, fuzzy
msgid "MonoDevelop Package"
msgstr "Главная страница MonoDevelop"

#: ../src/core/MonoDevelop.Core.Gui/Base.glade:2651
#: ../src/core/MonoDevelop.Ide/MonoDevelop.Ide.Gui.BrowserDisplayBinding/HtmlViewPane.cs:207
#: ../src/core/MonoDevelop.Ide/MonoDevelop.Ide.Gui/ProgressMonitors.cs:64
#: ../src/addins/VersionControl/MonoDevelop.VersionControl/MonoDevelop.VersionControl.Dialogs/SelectRepositoryDialog.cs:238
msgid "Loading..."
msgstr "Идёт загрузка..."

#: ../src/core/MonoDevelop.Core.Gui/MonoDevelop.Core.Gui.Components/FileBrowser.cs:59
msgid "Go up one level"
msgstr "На уровень вверх"

#: ../src/core/MonoDevelop.Core.Gui/MonoDevelop.Core.Gui.Components/FileBrowser.cs:64
msgid "Home"
msgstr "Домой"

#: ../src/core/MonoDevelop.Core.Gui/MonoDevelop.Core.Gui.Components/FileBrowser.cs:70
#: ../src/core/MonoDevelop.Ide/MonoDevelop.Ide.Gui.Dialogs/SelectReferenceDialog.cs:155
#: ../src/addins/MonoDevelop.DesignerSupport/MonoDevelop.DesignerSupport.Toolbox/ComponentSelectorDialog.cs:98
msgid "Location"
msgstr "Расположение"

#: ../src/core/MonoDevelop.Core.Gui/MonoDevelop.Core.Gui.Components/FileBrowser.cs:82
#: ../src/core/MonoDevelop.Ide/MonoDevelop.Ide.Gui.Dialogs/ReplaceInFilesDialog.cs:156
msgid "Directories"
msgstr "Папки"

#: ../src/core/MonoDevelop.Core.Gui/MonoDevelop.Core.Gui.Components/FileBrowser.cs:202
msgid "Access denied"
msgstr "Нет доступа"

#: ../src/core/MonoDevelop.Core.Gui/MonoDevelop.Core.Gui.Components/FileBrowser.cs:204
msgid "Could not access to directory: "
msgstr "Нет доступа к каталогу: "

#: ../src/core/MonoDevelop.Core.Gui/MonoDevelop.Core.Gui.Components/FileBrowser.cs:238
msgid "Open with file browser"
msgstr "Открыть в файловом менеджере"

#: ../src/core/MonoDevelop.Core.Gui/MonoDevelop.Core.Gui.Components/FileBrowser.cs:241
msgid "Open with terminal"
msgstr "Открыть в терминале"

#: ../src/core/MonoDevelop.Core.Gui/MonoDevelop.Core.Gui.Components/FileBrowser.cs:244
#: ../src/core/MonoDevelop.Projects.Gui/MonoDevelop.Projects.Gui.Dialogs/ProjectOptionsDialog.cs:305
#: ../src/core/MonoDevelop.Projects.Gui/gtk-gui/MonoDevelop.Projects.Gui.Dialogs.OptionPanels.CombineEntryConfigurationsPanelWidget.cs:98
msgid "Rename"
msgstr "Переименовать"

#: ../src/core/MonoDevelop.Core.Gui/MonoDevelop.Core.Gui.Components/FileBrowser.cs:247
#: ../src/addins/VersionControl/MonoDevelop.VersionControl/MonoDevelop.VersionControl.Views/Logs.cs:204
#: ../src/addins/VersionControl/MonoDevelop.VersionControl/MonoDevelop.VersionControl/VersionControlService.cs:146
#: ../src/addins/MonoDevelop.WebReferences/MonoDevelop.WebReferences.addin.xml:54
msgid "Delete"
msgstr "Удалить"

#: ../src/core/MonoDevelop.Core.Gui/MonoDevelop.Core.Gui.Components/FileBrowser.cs:250
msgid "Create new folder"
msgstr "Создать новую папку"

#: ../src/core/MonoDevelop.Core.Gui/MonoDevelop.Core.Gui.Components/FileBrowser.cs:315
msgid "Cannot enter '{0}' folder"
msgstr "Не удалось открыть папку '{0}'"

#: ../src/core/MonoDevelop.Core.Gui/MonoDevelop.Core.Gui.Components/FileBrowser.cs:353
msgid "Could not rename folder '{0}' to '{1}'"
msgstr "Не удалось переименовать папку '{0}' в '{1}'"

#: ../src/core/MonoDevelop.Core.Gui/MonoDevelop.Core.Gui.Components/FileBrowser.cs:373
msgid "Could not create new folder '{0}'"
msgstr "Не удалось создать папку '{0}'"

#: ../src/core/MonoDevelop.Core.Gui/MonoDevelop.Core.Gui.Components/FileBrowser.cs:397
msgid "Are you sure you want to delete this folder?"
msgstr "Удалить эту папку?"

#: ../src/core/MonoDevelop.Core.Gui/MonoDevelop.Core.Gui.Components/FileBrowser.cs:397
msgid "Delete folder"
msgstr "Удалить папку"

#: ../src/core/MonoDevelop.Core.Gui/MonoDevelop.Core.Gui.Components/FileBrowser.cs:407
msgid "Could not delete folder '{0}'"
msgstr "Не удалось удалить папку '{0}'"

#: ../src/core/MonoDevelop.Core.Gui/MonoDevelop.Core.Gui/MessageService.cs:91
#: ../src/core/MonoDevelop.Core.Gui/MonoDevelop.Core.Gui/MessageService.cs:105
msgid "Exception occurred: {0}"
msgstr "Произошла ошибка: {0}"

#: ../src/core/MonoDevelop.Core.Gui/MonoDevelop.Core.Gui/MessageService.cs:168
#: ../src/core/MonoDevelop.Core.Gui/MonoDevelop.Core.Gui/MessageService.cs:213
msgid "Question"
msgstr "Вопрос"

#: ../src/core/MonoDevelop.Core.Gui/MonoDevelop.Core.Gui.Dialogs/TreeViewOptions.cs:210
msgid "MonoDevelop Preferences"
msgstr "Настройки MonoDevelop"

#: ../src/core/MonoDevelop.Core.Gui/MonoDevelop.Core.Gui.Dialogs/ProgressDialog.cs:186
msgid "Operation completed with errors."
msgstr "Операция завершилась с ошибками."

#: ../src/core/MonoDevelop.Core.Gui/MonoDevelop.Core.Gui.Dialogs/ProgressDialog.cs:188
msgid "Operation completed with warnings."
msgstr "Операция завершилась с предупреждениями."

#: ../src/core/MonoDevelop.Core.Gui/MonoDevelop.Core.Gui.Dialogs/ProgressDialog.cs:190
msgid "Operation successfully completed."
msgstr "Операция завершилась успешно."

#: ../src/core/MonoDevelop.Core.Gui/MonoDevelop.Core.Gui.ProgressMonitoring/MessageDialogProgressMonitor.cs:124
#: ../src/core/MonoDevelop.Core.Gui/MonoDevelop.Core.Gui.ProgressMonitoring/MultiTaskDialogProgressMonitor.cs:135
msgid "WARNING: "
msgstr "Предупреждение:"

#: ../src/core/MonoDevelop.Core.Gui/MonoDevelop.Core.Gui.ProgressMonitoring/MessageDialogProgressMonitor.cs:146
#: ../src/core/MonoDevelop.Core.Gui/MonoDevelop.Core.Gui.ProgressMonitoring/MultiTaskDialogProgressMonitor.cs:157
msgid "ERROR: "
msgstr "Ошибка:"

#: ../src/core/MonoDevelop.Core.Gui/gtk-gui/MonoDevelop.Core.Gui.Dialogs.MultiTaskProgressDialog.cs:35
#, fuzzy
msgid "Progress"
msgstr "Файлы программы"

#: ../src/core/MonoDevelop.Core.Gui/gtk-gui/MonoDevelop.Core.Gui.Dialogs.MultiTaskProgressDialog.cs:78
#, fuzzy
msgid "Details:"
msgstr "Подробнее..."

#: ../src/core/MonoDevelop.Components/MonoDevelop.Components.Commands/LinkCommandEntry.cs:69
#: ../src/addins/WelcomePage/WelcomePageView.cs:194
msgid "Could not open the url {0}"
msgstr "Не удалось загрузить адрес {0}"

#: ../src/core/MonoDevelop.Components/MonoDevelop.Components/FileSelector.cs:38
msgid "Open file..."
msgstr "Открыть файл..."

#: ../src/core/MonoDevelop.Components/MonoDevelop.Components/FileSelector.cs:55
msgid "Select Folder"
msgstr "Выберите папку"

#: ../src/core/MonoDevelop.Components/MonoDevelop.Components/BaseFileEntry.cs:50
msgid "_Browse..."
msgstr "_Обзор..."

#: ../src/core/MonoDevelop.Components/MonoDevelop.Components/Navbar.cs:60
msgid "Go back"
msgstr "Назад"

#: ../src/core/MonoDevelop.Components/MonoDevelop.Components/Navbar.cs:61
msgid "Go forward"
msgstr "Вперёд"

#: ../src/core/MonoDevelop.Components/MonoDevelop.Components/Navbar.cs:62
msgid "Stop loading"
msgstr "Остановить загрузку"

#: ../src/core/MonoDevelop.Components/MonoDevelop.Components/Navbar.cs:63
msgid "Address"
msgstr "Адрес"

#: ../src/core/MonoDevelop.Components/MonoDevelop.Components/Navbar.cs:64
msgid "Load address"
msgstr "Загрузить"

#: ../src/core/MonoDevelop.Dock/DockItem.cs:354
#: ../src/core/MonoDevelop.Dock/DockItemContainer.cs:86
msgid "Hide"
msgstr "Скрыть"

#: ../src/core/MonoDevelop.Dock/DockItem.cs:362
#, fuzzy
msgid "Dockable"
msgstr "Удалить таблицу"

#: ../src/core/MonoDevelop.Dock/DockItem.cs:369
#, fuzzy
msgid "Floating"
msgstr "Форматирование"

#: ../src/core/MonoDevelop.Dock/DockItem.cs:377
#: ../src/core/MonoDevelop.Dock/DockItemContainer.cs:174
#, fuzzy
msgid "Auto Hide"
msgstr "Скрыть"

#: ../src/core/MonoDevelop.Dock/layout.glade:7
#, fuzzy
msgid "Layout Management"
msgstr "Управление конфигурациями окон"

#: ../src/core/MonoDevelop.Dock/layout.glade:87
msgid "_Lock dock items"
msgstr "_Закрепить окна"

#: ../src/core/MonoDevelop.Dock/layout.glade:111
msgid "Dock items"
msgstr "Элементы дока"

#: ../src/core/MonoDevelop.Dock/layout.glade:227
msgid "_Load"
msgstr "За_грузить"

#: ../src/core/MonoDevelop.Dock/layout.glade:267
msgid "Saved layouts"
msgstr "Сохранённые конфигурации окон"

#: ../src/core/MonoDevelop.Dock/DockItemContainer.cs:170
#, fuzzy
msgid "Dock"
msgstr "Закрепить"

#: ../src/core/MonoDevelop.Ide/templates/AppConfigFile.xft.xml:4
msgid "Application Configuration File"
msgstr "Файл конфигурации приложения"

#: ../src/core/MonoDevelop.Ide/templates/AppConfigFile.xft.xml:6
#: ../src/core/MonoDevelop.Ide/templates/EmptyResourceFile.xft.xml:6
#: ../src/core/MonoDevelop.Ide/templates/EmptyTextFile.xft.xml:6
#: ../src/addins/VBNetBinding/templates/AssemblyInfo.xft.xml:9
#: ../src/addins/CSharpBinding/templates/AssemblyInfo.xft.xml:9
msgid "Misc"
msgstr ""

#: ../src/core/MonoDevelop.Ide/templates/AppConfigFile.xft.xml:8
msgid "Creates a .NET application configuration file."
msgstr "Создать файл конфигурации приложения .NET."

#: ../src/core/MonoDevelop.Ide/templates/BlankCombine.xpt.xml:7
msgid "Blank Solution"
msgstr "Пустое решение"

#: ../src/core/MonoDevelop.Ide/templates/BlankCombine.xpt.xml:11
msgid "A blank solution"
msgstr "Пустое решение"

#: ../src/core/MonoDevelop.Ide/templates/EmptyClass.xft.xml:4
msgid "Empty Class"
msgstr "Класс"

#: ../src/core/MonoDevelop.Ide/templates/EmptyClass.xft.xml:6
#: ../src/core/MonoDevelop.Ide/templates/EmptyEnum.xft.xml:6
#: ../src/core/MonoDevelop.Ide/templates/EmptyInterface.xft.xml:6
#: ../src/core/MonoDevelop.Ide/templates/EmptyStruct.xft.xml:6
#: ../src/core/MonoDevelop.Projects.Gui/MonoDevelop.Projects.Gui.addin.xml:44
#: ../src/addins/MonoDevelop.SourceEditor/MonoDevelop.SourceEditor.addin.xml:170
#: ../src/addins/VBNetBinding/templates/EmptyVBFile.xft.xml:6
#: ../src/addins/CSharpBinding/templates/EmptyCSharpFile.xft.xml:6
#: ../src/addins/CBinding/templates/EmptyCSourceFile.xft.xml:10
#: ../src/addins/CBinding/templates/EmptyCHeaderFile.xft.xml:10
#: ../src/addins/CBinding/templates/EmptyCppHeaderFile.xft.xml:10
#: ../src/addins/CBinding/templates/EmptyCppSourceFile.xft.xml:10
msgid "General"
msgstr "Общие"

#: ../src/core/MonoDevelop.Ide/templates/EmptyClass.xft.xml:8
msgid "Creates an empty class."
msgstr "Создать класс."

#: ../src/core/MonoDevelop.Ide/templates/EmptyEnum.xft.xml:4
msgid "Empty Enumeration"
msgstr "Перечисление "

#: ../src/core/MonoDevelop.Ide/templates/EmptyEnum.xft.xml:8
msgid "Creates an empty enum."
msgstr "Создать перечисление."

#: ../src/core/MonoDevelop.Ide/templates/EmptyHTMLFile.xft.xml:4
msgid "Empty HTML File"
msgstr "Файл HTML"

#: ../src/core/MonoDevelop.Ide/templates/EmptyHTMLFile.xft.xml:6
#, fuzzy
msgid "Web"
msgstr "_Интернет-ресурсы"

#: ../src/core/MonoDevelop.Ide/templates/EmptyHTMLFile.xft.xml:7
msgid "Creates an empty HTML file."
msgstr "Создать файл HTML."

#: ../src/core/MonoDevelop.Ide/templates/EmptyInterface.xft.xml:4
msgid "Empty Interface"
msgstr "Интерфейс"

#: ../src/core/MonoDevelop.Ide/templates/EmptyInterface.xft.xml:8
msgid "Creates an empty interface."
msgstr "Создать интерфейс."

#: ../src/core/MonoDevelop.Ide/templates/EmptyResourceFile.xft.xml:4
msgid "Empty Resource File"
msgstr "Файл ресурсов"

#: ../src/core/MonoDevelop.Ide/templates/EmptyResourceFile.xft.xml:8
msgid "Creates an empty resource file."
msgstr "Создать файл ресурсов."

#: ../src/core/MonoDevelop.Ide/templates/EmptyStruct.xft.xml:4
msgid "Empty Struct"
msgstr "Структура"

#: ../src/core/MonoDevelop.Ide/templates/EmptyStruct.xft.xml:8
msgid "Creates an empty struct."
msgstr "Создать структуру."

#: ../src/core/MonoDevelop.Ide/templates/EmptyTextFile.xft.xml:4
msgid "Empty Text File"
msgstr "Текстовый файл"

#: ../src/core/MonoDevelop.Ide/templates/EmptyTextFile.xft.xml:7
msgid "Creates an empty text file."
msgstr "Создать текстовый файл."

#: ../src/core/MonoDevelop.Ide/templates/EmptyXMLFile.xft.xml:4
msgid "Empty XML File"
msgstr "Файл XML"

#: ../src/core/MonoDevelop.Ide/templates/EmptyXMLFile.xft.xml:6
msgid "XML"
msgstr ""

#: ../src/core/MonoDevelop.Ide/templates/EmptyXMLFile.xft.xml:7
msgid "Creates an empty XML file."
msgstr "Создать файл XML."

#: ../src/core/MonoDevelop.Ide/MonoDevelop.Ide.Commands/DebugCommands.cs:53
msgid "Application to Debug"
msgstr "Отлаживаемое приложение"

#: ../src/core/MonoDevelop.Ide/MonoDevelop.Ide.Commands/FileCommands.cs:113
msgid "File to Open"
msgstr "Открываемый файл"

#: ../src/core/MonoDevelop.Ide/MonoDevelop.Ide.Commands/FileCommands.cs:122
msgid "Only local files can be opened."
msgstr "Только локальные файлы могут быть открыты."

#: ../src/core/MonoDevelop.Ide/MonoDevelop.Ide.Commands/FileCommands.cs:124
msgid "The provided file could not be loaded."
msgstr "Не удалось загрузить запрашиваемый файл."

#: ../src/core/MonoDevelop.Ide/MonoDevelop.Ide.Commands/FileCommands.cs:234
msgid "Are you sure you want to clear recent files list?"
msgstr "Точно очистить список последних файлов?"

#: ../src/core/MonoDevelop.Ide/MonoDevelop.Ide.Commands/FileCommands.cs:234
msgid "Clear recent files"
msgstr "Очистить список последних файлов"

#: ../src/core/MonoDevelop.Ide/MonoDevelop.Ide.Commands/FileCommands.cs:253
msgid "Are you sure you want to clear recent projects list?"
msgstr "Точно очистить список последних проектов?"

#: ../src/core/MonoDevelop.Ide/MonoDevelop.Ide.Commands/FileCommands.cs:253
msgid "Clear recent projects"
msgstr "Очистить список последних проектов"

#: ../src/core/MonoDevelop.Ide/MonoDevelop.Ide.Commands/FileCommands.cs:300
msgid "load solution {0}"
msgstr "загрузить решение {0}"

#: ../src/core/MonoDevelop.Ide/MonoDevelop.Ide.Commands/ProjectCommands.cs:170
msgid "Resume"
msgstr "Возобновить"

#: ../src/core/MonoDevelop.Ide/MonoDevelop.Ide.Commands/ProjectCommands.cs:247
#: ../src/core/MonoDevelop.Ide/MonoDevelop.Ide.Commands/ProjectCommands.cs:261
msgid "Build {0}"
msgstr "Построить {0}"

#: ../src/core/MonoDevelop.Ide/MonoDevelop.Ide.Commands/ProjectCommands.cs:249
msgid "Build Solution {0}"
msgstr "Построить решение {0}"

#: ../src/core/MonoDevelop.Ide/MonoDevelop.Ide.Commands/ProjectCommands.cs:251
msgid "Build Project {0}"
msgstr "Построить проект {0}"

#: ../src/core/MonoDevelop.Ide/MonoDevelop.Ide.Commands/ProjectCommands.cs:290
#: ../src/core/MonoDevelop.Ide/MonoDevelop.Ide.Commands/ProjectCommands.cs:298
msgid "Rebuild {0}"
msgstr "Построить {0} заново"

#: ../src/core/MonoDevelop.Ide/MonoDevelop.Ide.Commands/ProjectCommands.cs:358
msgid "Clean {0}"
msgstr "Очистить {0}"

#: ../src/core/MonoDevelop.Ide/MonoDevelop.Ide.Commands/RefactoryCommands.cs:209
msgid "_Go to declaration"
msgstr "Перейти к объявлению"

#: ../src/core/MonoDevelop.Ide/MonoDevelop.Ide.Commands/RefactoryCommands.cs:212
#: ../src/core/MonoDevelop.Ide/MonoDevelop.Ide.Commands/RefactoryCommands.cs:255
msgid "_Find references"
msgstr "Найти ссылки"

#: ../src/core/MonoDevelop.Ide/MonoDevelop.Ide.Commands/RefactoryCommands.cs:227
#: ../src/core/MonoDevelop.Ide/MonoDevelop.Ide.Commands/RefactoryCommands.cs:258
msgid "_Rename"
msgstr "_Переименовать"

#: ../src/core/MonoDevelop.Ide/MonoDevelop.Ide.Commands/RefactoryCommands.cs:234
msgid "Enum <b>{0}</b>"
msgstr "Перечисление <b>{0}</b>"

#: ../src/core/MonoDevelop.Ide/MonoDevelop.Ide.Commands/RefactoryCommands.cs:236
msgid "Struct <b>{0}</b>"
msgstr "Структура <b>{0}</b>"

#: ../src/core/MonoDevelop.Ide/MonoDevelop.Ide.Commands/RefactoryCommands.cs:238
msgid "Interface <b>{0}</b>"
msgstr "Интерфейс <b>{0}</b>"

#: ../src/core/MonoDevelop.Ide/MonoDevelop.Ide.Commands/RefactoryCommands.cs:240
msgid "Class <b>{0}</b>"
msgstr "Класс <b>{0}</b>"

#: ../src/core/MonoDevelop.Ide/MonoDevelop.Ide.Commands/RefactoryCommands.cs:246
#: ../src/core/MonoDevelop.Ide/MonoDevelop.Ide.Commands/RefactoryCommands.cs:306
msgid "Go to _base"
msgstr "Перейти к _базовому классу"

#: ../src/core/MonoDevelop.Ide/MonoDevelop.Ide.Commands/RefactoryCommands.cs:253
msgid "Find _derived classes"
msgstr "Найти _наследующие классы"

#: ../src/core/MonoDevelop.Ide/MonoDevelop.Ide.Commands/RefactoryCommands.cs:262
#: ../src/core/MonoDevelop.Ide/MonoDevelop.Ide.Commands/RefactoryCommands.cs:281
msgid "Implement Interface (implicit)"
msgstr "Неявно реализовать интерфейс"

#: ../src/core/MonoDevelop.Ide/MonoDevelop.Ide.Commands/RefactoryCommands.cs:263
#: ../src/core/MonoDevelop.Ide/MonoDevelop.Ide.Commands/RefactoryCommands.cs:284
msgid "Implement Interface (explicit)"
msgstr "Явно реализовать интерфейс"

#: ../src/core/MonoDevelop.Ide/MonoDevelop.Ide.Commands/RefactoryCommands.cs:289
msgid "Field <b>{0}</b>"
msgstr "Поле <b>{0}</b>"

#: ../src/core/MonoDevelop.Ide/MonoDevelop.Ide.Commands/RefactoryCommands.cs:291
#: ../src/core/MonoDevelop.Ide/gtk-gui/MonoDevelop.Ide.Gui.Dialogs.EncapsulateFieldDialog.cs:47
msgid "Encapsulate Field"
msgstr "Инкапсулировать поле"

#: ../src/core/MonoDevelop.Ide/MonoDevelop.Ide.Commands/RefactoryCommands.cs:294
msgid "Property <b>{0}</b>"
msgstr "Свойство <b>{0}</b>"

#: ../src/core/MonoDevelop.Ide/MonoDevelop.Ide.Commands/RefactoryCommands.cs:297
msgid "Event <b>{0}</b>"
msgstr "Событие <b>{0}</b>"

#: ../src/core/MonoDevelop.Ide/MonoDevelop.Ide.Commands/RefactoryCommands.cs:302
msgid "Constructor <b>{0}</b>"
msgstr "Конструктор <b>{0}</b>"

#: ../src/core/MonoDevelop.Ide/MonoDevelop.Ide.Commands/RefactoryCommands.cs:304
msgid "Method <b>{0}</b>"
msgstr "Метод <b>{0}</b>"

#: ../src/core/MonoDevelop.Ide/MonoDevelop.Ide.Commands/RefactoryCommands.cs:309
msgid "Indexer <b>{0}</b>"
msgstr "Индексатор <b>{0}</b>"

#: ../src/core/MonoDevelop.Ide/MonoDevelop.Ide.Commands/RefactoryCommands.cs:311
msgid "Parameter <b>{0}</b>"
msgstr "Параметр <b>{0}</b>"

#: ../src/core/MonoDevelop.Ide/MonoDevelop.Ide.Commands/RefactoryCommands.cs:316
msgid "Variable <b>{0}</b>"
msgstr "Переменная <b>{0}</b>"

#: ../src/core/MonoDevelop.Ide/MonoDevelop.Ide.Commands/ToolsCommands.cs:57
msgid "Start tool"
msgstr "Запустить утилиту"

#: ../src/core/MonoDevelop.Ide/MonoDevelop.Ide.Commands/ToolsCommands.cs:78
msgid "Enter any arguments you want to use while launching tool, {0}:"
msgstr "Введите аргументы для запуска утилиты {0}:"

#: ../src/core/MonoDevelop.Ide/MonoDevelop.Ide.Commands/ToolsCommands.cs:79
msgid "Command Arguments for {0}"
msgstr "Аргументы командной строки для {0}"

#: ../src/core/MonoDevelop.Ide/MonoDevelop.Ide.Commands/ToolsCommands.cs:112
msgid ""
"External program execution failed.\n"
"Error while starting:\n"
" '{0} {1}'"
msgstr ""
"Не удалось запустить стороннюю утилиту.\n"
"Ошибка при запуске:\n"
" '{0} {1}'"

#: ../src/core/MonoDevelop.Ide/MonoDevelop.Ide.Commands/ViewCommands.cs:81
msgid "Are you sure you want to delete the active layout?"
msgstr "Вы хотите удалить текущую конфигурацию окон?"

#: ../src/core/MonoDevelop.Ide/MonoDevelop.Ide.Commands/ViewCommands.cs:144
msgid "Show Next ({0})"
msgstr "Показать следующий ({0})"

#: ../src/core/MonoDevelop.Ide/MonoDevelop.Ide.Commands/ViewCommands.cs:161
msgid "Show Previous ({0})"
msgstr "Показать предыдущий ({0})"

#: ../src/core/MonoDevelop.Ide/MonoDevelop.Ide.Commands/WindowCommands.cs:81
msgid "Activate this window"
msgstr "Сделать окно активным"

#: ../src/core/MonoDevelop.Ide/MonoDevelop.Ide.Gui/DefaultStatusBarService.cs:100
msgid "INS"
msgstr "ВСТ"

#: ../src/core/MonoDevelop.Ide/MonoDevelop.Ide.Gui/DefaultStatusBarService.cs:100
msgid "OVR"
msgstr "ЗАМ"

#: ../src/core/MonoDevelop.Ide/MonoDevelop.Ide.Gui/StatusProgressMonitor.cs:137
msgid "Ready"
msgstr "Готово"

#: ../src/core/MonoDevelop.Ide/MonoDevelop.Ide.ExternalTools/ExternalTool.cs:111
#: ../src/core/MonoDevelop.Ide/MonoDevelop.Ide.Gui.OptionPanels/ExternalToolPanel.cs:285
msgid "New Tool"
msgstr "Добавить утилиту"

#: ../src/core/MonoDevelop.Ide/MonoDevelop.Ide.Gui.Dialogs/IncludeFilesDialog.cs:47
msgid "Found new files in {0}"
msgstr "Обнаружены новые файлы в {0}"

#: ../src/core/MonoDevelop.Ide/MonoDevelop.Ide.Templates/FileTemplate.cs:260
msgid "Error loading template: {0}"
msgstr "Не удалось загрузить шаблон: {0}"

#: ../src/core/MonoDevelop.Ide/MonoDevelop.Ide.Templates/CombineDescriptor.cs:67
msgid "Can't create solution with type: {0}"
msgstr "Невозможно создать решение типа: {0}"

#: ../src/core/MonoDevelop.Ide/MonoDevelop.Ide.Templates/CombineDescriptor.cs:105
msgid ""
"Solution file {0} already exists, do you want to overwrite\n"
"the existing file?"
msgstr ""
"Файл решения {0} уже существует, перезаписать\n"
"существующий файл?"

#: ../src/core/MonoDevelop.Ide/MonoDevelop.Ide.Templates/ProjectDescriptor.cs:93
#: ../src/core/MonoDevelop.Ide/MonoDevelop.Ide.Templates/CombineEntryDescriptor.cs:65
msgid "Can't create project with type : {0}"
msgstr "Не удалось создать проект типа : {0}"

#: ../src/core/MonoDevelop.Ide/MonoDevelop.Ide.Templates/ProjectDescriptor.cs:121
#: ../src/core/MonoDevelop.Ide/MonoDevelop.Ide.Templates/ProjectDescriptor.cs:130
msgid "File {0} could not be written."
msgstr "Не удалось записать файл {0}."

#: ../src/core/MonoDevelop.Ide/MonoDevelop.Ide.Templates/ProjectDescriptor.cs:138
#: ../src/core/MonoDevelop.Ide/MonoDevelop.Ide.Templates/CombineEntryDescriptor.cs:86
#, fuzzy
msgid ""
"Project file {0} already exists. Do you want to overwrite\n"
"the existing file?"
msgstr ""
"Файл проекта {0} уже существует , перезаписать\n"
"существующий файл?"

#: ../src/core/MonoDevelop.Ide/MonoDevelop.Ide.Templates/ProjectDescriptor.cs:140
#: ../src/core/MonoDevelop.Ide/MonoDevelop.Ide.Templates/SingleFileDescriptionTemplate.cs:123
#: ../src/core/MonoDevelop.Ide/MonoDevelop.Ide.Templates/CombineEntryDescriptor.cs:88
msgid "File already exists"
msgstr "Файл уже существует"

#: ../src/core/MonoDevelop.Ide/MonoDevelop.Ide.Templates/ProjectTemplate.cs:184
msgid "Error loading template {0}"
msgstr "Не удалось загрузить шаблон {0}"

#: ../src/core/MonoDevelop.Ide/MonoDevelop.Ide.Templates/SingleFileDescriptionTemplate.cs:98
#: ../src/core/MonoDevelop.Ide/MonoDevelop.Ide.Templates/SingleFileDescriptionTemplate.cs:190
msgid "The file '{0}' already exists in the project."
msgstr "Файл '{0}' уже существует в проекте."

#: ../src/core/MonoDevelop.Ide/MonoDevelop.Ide.Templates/SingleFileDescriptionTemplate.cs:121
msgid ""
"File {0} already exists, do you want to overwrite\n"
"the existing file?"
msgstr ""
"Файл {0} уже существует, перезаписать\n"
"его?"

#: ../src/core/MonoDevelop.Ide/MonoDevelop.Ide.Gui/AbstractBaseViewContent.cs:47
msgid "Abstract Content"
msgstr "Абстрактное содержимое"

#: ../src/core/MonoDevelop.Ide/MonoDevelop.Ide.Gui/AbstractViewContent.cs:37
msgid "Change me"
msgstr "Измени меня"

#: ../src/core/MonoDevelop.Ide/MonoDevelop.Ide.Gui/ViewCommandHandlers.cs:113
msgid "Are you sure that you want to reload the file?"
msgstr "Вы хотите перезагрузить данный файл?"

#: ../src/core/MonoDevelop.Ide/MonoDevelop.Ide.Gui.BrowserDisplayBinding/BrowserDisplayBinding.cs:34
#: ../src/core/MonoDevelop.Ide/MonoDevelop.Ide.Gui.BrowserDisplayBinding/HtmlViewPane.cs:52
msgid "Web Browser"
msgstr "Веб-браузер"

#: ../src/core/MonoDevelop.Ide/MonoDevelop.Ide.Gui.BrowserDisplayBinding/HtmlViewPane.cs:220
msgid "Done."
msgstr "Готово."

#: ../src/core/MonoDevelop.Ide/MonoDevelop.Ide.Gui.Dialogs/CommonAboutDialog.cs:122
msgid "<b>Ported and developed by:</b>\n"
msgstr "<b>Портировано и разработано:</b>\n"

#: ../src/core/MonoDevelop.Ide/MonoDevelop.Ide.Gui.Dialogs/CommonAboutDialog.cs:132
msgid "translator-credits"
msgstr ""
"Semyon Soldatov <simplexe@csharp.net.ru>\n"
"Daniel Abramov <ex@vingrad.ru>"

#: ../src/core/MonoDevelop.Ide/MonoDevelop.Ide.Gui.Dialogs/CommonAboutDialog.cs:135
msgid ""
"\n"
"\n"
"<b>Translated by:</b>\n"
msgstr ""
"\n"
"\n"
"<b>Переводом занимались:</b>\n"

#: ../src/core/MonoDevelop.Ide/MonoDevelop.Ide.Gui.Dialogs/CommonAboutDialog.cs:220
#: ../src/core/MonoDevelop.Ide/MonoDevelop.Ide.Gui.Dialogs/CommonAboutDialog.cs:233
msgid "About MonoDevelop"
msgstr "О программе MonoDevelop"

#: ../src/core/MonoDevelop.Ide/MonoDevelop.Ide.Gui.Dialogs/CommonAboutDialog.cs:235
msgid "Version Info"
msgstr "Информация о версии"

#: ../src/core/MonoDevelop.Ide/MonoDevelop.Ide.Gui.Dialogs/DirtyFilesDialog.cs:20
msgid "Save Files"
msgstr "Сохранить файлы"

#: ../src/core/MonoDevelop.Ide/MonoDevelop.Ide.Gui.Dialogs/DirtyFilesDialog.cs:27
msgid "Solution: {0}"
msgstr "Решение: {0}"

#: ../src/core/MonoDevelop.Ide/MonoDevelop.Ide.Gui.Dialogs/DirtyFilesDialog.cs:41
#: ../src/core/MonoDevelop.Ide/MonoDevelop.Ide.Gui.Dialogs/DirtyFilesDialog.cs:43
msgid "Project: {0}"
msgstr "Проект: {0}"

#: ../src/core/MonoDevelop.Ide/MonoDevelop.Ide.Gui.Dialogs/DirtyFilesDialog.cs:83
msgid "_Save and Quit"
msgstr "Сохранить и в_ыйти"

#: ../src/core/MonoDevelop.Ide/MonoDevelop.Ide.Gui.Dialogs/NewFileDialog.cs:122
msgid "Can't load bitmap {0} using default"
msgstr ""
"Не удалось загрузить изображение {0}, используется картинка по умолчанию"

#: ../src/core/MonoDevelop.Ide/MonoDevelop.Ide.Gui.Dialogs/NewProjectDialog.cs:70
msgid "New Solution"
msgstr "Новое решение"

#: ../src/core/MonoDevelop.Ide/MonoDevelop.Ide.Gui.Dialogs/NewProjectDialog.cs:70
msgid "New Project"
msgstr "Новый проект"

#: ../src/core/MonoDevelop.Ide/MonoDevelop.Ide.Gui.Dialogs/NewProjectDialog.cs:256
msgid "Project will be saved at"
msgstr "Проект будет сохранён в:"

#: ../src/core/MonoDevelop.Ide/MonoDevelop.Ide.Gui.Dialogs/NewProjectDialog.cs:294
#: ../src/core/MonoDevelop.Ide/MonoDevelop.Ide.Gui/ProjectOperations.cs:725
msgid "The file '{0}' could not be loaded."
msgstr "Не удалось загрузить файл {0}."

#: ../src/core/MonoDevelop.Ide/MonoDevelop.Ide.Gui.Dialogs/NewProjectDialog.cs:350
msgid ""
"Illegal project name. \n"
"Only use letters, digits, space, '.' or '_'."
msgstr ""
"Недопустимое имя проекта. \n"
"Вы можете использовать только латинские буквы, цифры, пробел, '.' или '_'."

#: ../src/core/MonoDevelop.Ide/MonoDevelop.Ide.Gui.Dialogs/NewProjectDialog.cs:358
msgid ""
"Illegal project name.\n"
"Only use letters, digits, space, '.' or '_'."
msgstr ""
"Недопустимое имя проекта. \n"
"Вы можете использовать только латинские буквы, цифры, пробел, '.' или '_'."

#: ../src/core/MonoDevelop.Ide/MonoDevelop.Ide.Gui.Dialogs/NewProjectDialog.cs:363
msgid "A Project with that name is already in your Project Space"
msgstr "Имя проекта совпадает с уже существующим"

#: ../src/core/MonoDevelop.Ide/MonoDevelop.Ide.Gui.Dialogs/NewProjectDialog.cs:382
msgid "Could not create directory {0}. File already exists."
msgstr ""
"Не удалось создать каталог {0}, потому что существует файл с таким же именем."

#: ../src/core/MonoDevelop.Ide/MonoDevelop.Ide.Gui.Dialogs/NewProjectDialog.cs:387
msgid "You do not have permission to create to {0}"
msgstr "Отсутствуют права на создание в {0}"

#: ../src/core/MonoDevelop.Ide/MonoDevelop.Ide.Gui.Dialogs/NewProjectDialog.cs:407
msgid "The project could not be created"
msgstr "Не удалось создать проект"

#: ../src/core/MonoDevelop.Ide/MonoDevelop.Ide.Gui.Dialogs/ReplaceDialog.cs:130
#: ../src/core/MonoDevelop.Ide/MonoDevelop.Ide.Gui.Dialogs/ReplaceInFilesDialog.cs:147
msgid "Wildcards"
msgstr "Маски"

#: ../src/core/MonoDevelop.Ide/MonoDevelop.Ide.Gui.Dialogs/ReplaceDialog.cs:131
#: ../src/core/MonoDevelop.Ide/MonoDevelop.Ide.Gui.Dialogs/ReplaceInFilesDialog.cs:148
msgid "Regular Expressions"
msgstr "Регулярные выражения"

#: ../src/core/MonoDevelop.Ide/MonoDevelop.Ide.Gui.Dialogs/ReplaceDialog.cs:153
msgid "Current File"
msgstr "В данном файле"

#: ../src/core/MonoDevelop.Ide/MonoDevelop.Ide.Gui.Dialogs/ReplaceDialog.cs:154
msgid "All Open Files"
msgstr "Во всех открытых файлах"

#: ../src/core/MonoDevelop.Ide/MonoDevelop.Ide.Gui.Dialogs/ReplaceDialog.cs:175
#: ../src/core/MonoDevelop.Ide/MonoDevelop.Ide.addin.xml:749
#: ../src/addins/VersionControl/MonoDevelop.VersionControl/MonoDevelop.VersionControl.Views/Logs.cs:212
#: ../src/addins/MonoDevelop.RegexToolkit/gtk-gui/MonoDevelop.RegexToolkit.RegexToolkitWindow.cs:315
msgid "Replace"
msgstr "Заменить"

#: ../src/core/MonoDevelop.Ide/MonoDevelop.Ide.Gui.Dialogs/ReplaceDialog.cs:180
#: ../src/core/MonoDevelop.Ide/MonoDevelop.Ide.addin.xml:727
msgid "Find"
msgstr "Найти"

#: ../src/core/MonoDevelop.Ide/MonoDevelop.Ide.Gui.Dialogs/ReplaceInFilesDialog.cs:102
msgid "Find in Files"
msgstr "Найти в файлах"

#: ../src/core/MonoDevelop.Ide/MonoDevelop.Ide.Gui.Dialogs/ReplaceInFilesDialog.cs:157
#: ../src/core/MonoDevelop.Ide/MonoDevelop.Ide.Gui.Dialogs/WordCountDialog.cs:248
msgid "All open files"
msgstr "Все открытые файлы"

#: ../src/core/MonoDevelop.Ide/MonoDevelop.Ide.Gui.Dialogs/ReplaceInFilesDialog.cs:158
msgid "Whole project"
msgstr "Весь проект"

#: ../src/core/MonoDevelop.Ide/MonoDevelop.Ide.Gui.Dialogs/ReplaceInFilesDialog.cs:266
msgid "Select directory"
msgstr "Выберите папку"

#: ../src/core/MonoDevelop.Ide/MonoDevelop.Ide.Gui.Dialogs/ReplaceInFilesDialog.cs:327
msgid "Empty search pattern"
msgstr "Не указана фраза поиска"

#: ../src/core/MonoDevelop.Ide/MonoDevelop.Ide.Gui.Dialogs/ReplaceInFilesDialog.cs:334
msgid "Empty directory name"
msgstr "Не указан каталог"

#: ../src/core/MonoDevelop.Ide/MonoDevelop.Ide.Gui.Dialogs/ReplaceInFilesDialog.cs:339
#: ../src/core/MonoDevelop.Ide/MonoDevelop.Ide.Gui.Dialogs/ReplaceInFilesDialog.cs:344
msgid "Invalid directory name: {0}"
msgstr "Некорректное имя каталога: {0}"

#: ../src/core/MonoDevelop.Ide/MonoDevelop.Ide.Gui.Dialogs/ReplaceInFilesDialog.cs:349
msgid "Invalid file mask: {0}"
msgstr "Некорректная маска файла: {0}"

#: ../src/core/MonoDevelop.Ide/MonoDevelop.Ide.Gui.Dialogs/SharpDevelopAboutPanels.cs:39
#: ../src/core/MonoDevelop.Ide/MonoDevelop.Ide.Gui.Dialogs/SharpDevelopAboutPanels.cs:66
#: ../src/core/MonoDevelop.Ide/MonoDevelop.Ide.Gui.Dialogs/GacReferencePanel.cs:65
msgid "Version"
msgstr "Версия"

#: ../src/core/MonoDevelop.Ide/MonoDevelop.Ide.Gui.Dialogs/SharpDevelopAboutPanels.cs:44
msgid ""
"<b>License</b>\n"
"    {0}"
msgstr ""
"<b>Лицензия</b>\n"
"    {0}"

#: ../src/core/MonoDevelop.Ide/MonoDevelop.Ide.Gui.Dialogs/SharpDevelopAboutPanels.cs:44
msgid "Released under the GNU General Public license."
msgstr "Распространяется на условиях GPL."

#: ../src/core/MonoDevelop.Ide/MonoDevelop.Ide.Gui.Dialogs/SharpDevelopAboutPanels.cs:48
msgid ""
"<b>Copyright</b>\n"
"    (c) 2000-2003 by icsharpcode.net\n"
"    (c) 2004-2007 by MonoDevelop contributors"
msgstr ""
"<b>Авторские права</b>\n"
"    (c) 2000-2003 icsharpcode.net\n"
"    (c) 2004-2007 участники проекта MonoDevelop"

#: ../src/core/MonoDevelop.Ide/MonoDevelop.Ide.Gui.Dialogs/SharpDevelopAboutPanels.cs:65
#: ../src/core/MonoDevelop.Ide/MonoDevelop.Ide.Gui.Dialogs/OpenFileInSolutionDialog.cs:148
#: ../src/addins/MonoDevelop.DesignerSupport/MonoDevelop.DesignerSupport.Toolbox/ComponentSelectorDialog.cs:80
msgid "Name"
msgstr "Имя"

#: ../src/core/MonoDevelop.Ide/MonoDevelop.Ide.Gui.Dialogs/SharpDevelopAboutPanels.cs:67
#: ../src/core/MonoDevelop.Ide/MonoDevelop.Ide.Gui.Pads/SearchResultPad.cs:360
#: ../src/core/MonoDevelop.Ide/MonoDevelop.Ide.Gui.Pads/ErrorListPad.cs:277
#: ../src/core/MonoDevelop.Ide/MonoDevelop.Ide.Gui.Pads/ErrorListPad.cs:427
#: ../src/core/MonoDevelop.Ide/MonoDevelop.Ide.Tasks/CommentTasksView.cs:104
#: ../src/core/MonoDevelop.Ide/MonoDevelop.Ide.Tasks/CommentTasksView.cs:266
msgid "Path"
msgstr "Путь"

#: ../src/core/MonoDevelop.Ide/MonoDevelop.Ide.Gui.Dialogs/SharpDevelopAboutPanels.cs:91
msgid "dynamic"
msgstr "динамический"

#: ../src/core/MonoDevelop.Ide/MonoDevelop.Ide.Gui.Dialogs/WordCountDialog.cs:60
msgid "Total"
msgstr "Всего"

#: ../src/core/MonoDevelop.Ide/MonoDevelop.Ide.Gui.Dialogs/WordCountDialog.cs:102
#: ../src/core/MonoDevelop.Ide/MonoDevelop.Ide.Gui.Dialogs/WordCountDialog.cs:117
msgid "You must save the file"
msgstr "Вы должны сохранить файл"

#: ../src/core/MonoDevelop.Ide/MonoDevelop.Ide.Gui.Dialogs/WordCountDialog.cs:114
#: ../src/core/MonoDevelop.Ide/MonoDevelop.Ide.Gui.Dialogs/WordCountDialog.cs:140
msgid "total"
msgstr "всего"

#: ../src/core/MonoDevelop.Ide/MonoDevelop.Ide.Gui.Dialogs/WordCountDialog.cs:130
msgid "Unsaved changed to open files were not included in counting"
msgstr ""
"Несохранённые изменения в открытых файлах не будут приниматься в расчёт"

#: ../src/core/MonoDevelop.Ide/MonoDevelop.Ide.Gui.Dialogs/WordCountDialog.cs:137
msgid "You must be in project mode"
msgstr "Вы должны быть в режиме работы с проектом"

#: ../src/core/MonoDevelop.Ide/MonoDevelop.Ide.Gui.Dialogs/WordCountDialog.cs:202
msgid "Word Count"
msgstr "Количество слов"

#: ../src/core/MonoDevelop.Ide/MonoDevelop.Ide.Gui.Dialogs/WordCountDialog.cs:219
#: ../src/core/MonoDevelop.Ide/MonoDevelop.Ide.Gui.Pads/SearchResultPad.cs:354
#: ../src/core/MonoDevelop.Ide/MonoDevelop.Ide.addin.xml:450
#: ../src/core/MonoDevelop.Ide/MonoDevelop.Ide.Gui.Pads/ErrorListPad.cs:271
#: ../src/core/MonoDevelop.Ide/MonoDevelop.Ide.Gui.Pads/ErrorListPad.cs:425
#: ../src/core/MonoDevelop.Ide/MonoDevelop.Ide.Tasks/CommentTasksView.cs:98
#: ../src/core/MonoDevelop.Ide/MonoDevelop.Ide.Tasks/CommentTasksView.cs:260
#: ../src/addins/VersionControl/MonoDevelop.VersionControl/MonoDevelop.VersionControl.Views/Statuses.cs:176
#: ../src/addins/VersionControl/MonoDevelop.VersionControl/MonoDevelop.VersionControl.Dialogs/CommitDialog.cs:40
msgid "File"
msgstr "Файл"

#: ../src/core/MonoDevelop.Ide/MonoDevelop.Ide.Gui.Dialogs/WordCountDialog.cs:224
msgid "Chars"
msgstr "Знаки"

#: ../src/core/MonoDevelop.Ide/MonoDevelop.Ide.Gui.Dialogs/WordCountDialog.cs:229
msgid "Words"
msgstr "Слов"

#: ../src/core/MonoDevelop.Ide/MonoDevelop.Ide.Gui.Dialogs/WordCountDialog.cs:234
msgid "Lines"
msgstr "Строк"

#: ../src/core/MonoDevelop.Ide/MonoDevelop.Ide.Gui.Dialogs/WordCountDialog.cs:243
msgid "_Count where"
msgstr "_Считать в"

#: ../src/core/MonoDevelop.Ide/MonoDevelop.Ide.Gui.Dialogs/WordCountDialog.cs:247
msgid "Current file"
msgstr "Текущий файл"

#: ../src/core/MonoDevelop.Ide/MonoDevelop.Ide.Gui.Dialogs/WordCountDialog.cs:249
msgid "Whole solution"
msgstr "Всё решение"

#: ../src/core/MonoDevelop.Ide/MonoDevelop.Ide.Gui.OptionPanels/ExternalToolPanel.cs:58
msgid "Item Path"
msgstr "Путь"

#: ../src/core/MonoDevelop.Ide/MonoDevelop.Ide.Gui.OptionPanels/ExternalToolPanel.cs:59
#: ../src/core/MonoDevelop.Ide/MonoDevelop.Ide.Gui.OptionPanels/ExternalToolPanel.cs:82
msgid "_Item Directory"
msgstr "_Каталог"

#: ../src/core/MonoDevelop.Ide/MonoDevelop.Ide.Gui.OptionPanels/ExternalToolPanel.cs:60
msgid "Item file name"
msgstr "Имя файла"

#: ../src/core/MonoDevelop.Ide/MonoDevelop.Ide.Gui.OptionPanels/ExternalToolPanel.cs:61
msgid "Item extension"
msgstr "Расширение"

#: ../src/core/MonoDevelop.Ide/MonoDevelop.Ide.Gui.OptionPanels/ExternalToolPanel.cs:63
msgid "Current line"
msgstr "Текущая строка"

#: ../src/core/MonoDevelop.Ide/MonoDevelop.Ide.Gui.OptionPanels/ExternalToolPanel.cs:64
msgid "Current column"
msgstr "Текущий столбец"

#: ../src/core/MonoDevelop.Ide/MonoDevelop.Ide.Gui.OptionPanels/ExternalToolPanel.cs:65
msgid "Current text"
msgstr "Текущий текст"

#: ../src/core/MonoDevelop.Ide/MonoDevelop.Ide.Gui.OptionPanels/ExternalToolPanel.cs:67
msgid "Target Path"
msgstr "Целевой путь"

#: ../src/core/MonoDevelop.Ide/MonoDevelop.Ide.Gui.OptionPanels/ExternalToolPanel.cs:68
#: ../src/core/MonoDevelop.Ide/MonoDevelop.Ide.Gui.OptionPanels/ExternalToolPanel.cs:84
#: ../src/core/MonoDevelop.Projects.Gui/MonoDevelop.Projects.Gui.Dialogs.OptionPanels/CustomCommandWidget.cs:69
msgid "_Target Directory"
msgstr "_Целевой каталог"

#: ../src/core/MonoDevelop.Ide/MonoDevelop.Ide.Gui.OptionPanels/ExternalToolPanel.cs:69
#: ../src/core/MonoDevelop.Ide/MonoDevelop.Ide.Gui.OptionPanels/ExternalToolPanel.cs:85
#: ../src/core/MonoDevelop.Projects.Gui/MonoDevelop.Projects.Gui.Dialogs.OptionPanels/CustomCommandWidget.cs:70
msgid "Target Name"
msgstr "Имя цели"

#: ../src/core/MonoDevelop.Ide/MonoDevelop.Ide.Gui.OptionPanels/ExternalToolPanel.cs:70
msgid "Target Extension"
msgstr "Расширение цели"

#: ../src/core/MonoDevelop.Ide/MonoDevelop.Ide.Gui.OptionPanels/ExternalToolPanel.cs:72
#: ../src/core/MonoDevelop.Ide/MonoDevelop.Ide.Gui.OptionPanels/ExternalToolPanel.cs:87
#: ../src/core/MonoDevelop.Projects.Gui/MonoDevelop.Projects.Gui.Dialogs.OptionPanels/CustomCommandWidget.cs:72
#: ../src/core/MonoDevelop.Projects.Gui/MonoDevelop.Projects.Gui.Dialogs.OptionPanels/CustomCommandWidget.cs:78
msgid "_Project Directory"
msgstr "Каталог _проекта"

#: ../src/core/MonoDevelop.Ide/MonoDevelop.Ide.Gui.OptionPanels/ExternalToolPanel.cs:73
msgid "Project file name"
msgstr "Имя файла проекта"

#: ../src/core/MonoDevelop.Ide/MonoDevelop.Ide.Gui.OptionPanels/ExternalToolPanel.cs:75
#: ../src/core/MonoDevelop.Ide/MonoDevelop.Ide.Gui.OptionPanels/ExternalToolPanel.cs:89
msgid "_Solution Directory"
msgstr "Каталог _решения"

#: ../src/core/MonoDevelop.Ide/MonoDevelop.Ide.Gui.OptionPanels/ExternalToolPanel.cs:76
msgid "Solution File Name"
msgstr "Имя файла решения"

#: ../src/core/MonoDevelop.Ide/MonoDevelop.Ide.Gui.OptionPanels/ExternalToolPanel.cs:78
#: ../src/core/MonoDevelop.Ide/MonoDevelop.Ide.Gui.OptionPanels/ExternalToolPanel.cs:91
msgid "MonoDevelop Startup Directory"
msgstr "Каталог запуска MonoDevelop"

#: ../src/core/MonoDevelop.Ide/MonoDevelop.Ide.Gui.OptionPanels/ExternalToolPanel.cs:126
#: ../src/core/MonoDevelop.Ide/MonoDevelop.Ide.addin.xml:1283
msgid "_Tools"
msgstr "_Утилиты"

#: ../src/core/MonoDevelop.Ide/MonoDevelop.Ide.Gui.OptionPanels/ExternalToolPanel.cs:324
#: ../src/core/MonoDevelop.Ide/MonoDevelop.Ide.CodeTemplates/CodeTemplatePanel.cs:157
msgid "Control not found!"
msgstr "Компонент не обнаружен!"

#: ../src/core/MonoDevelop.Ide/MonoDevelop.Ide.Gui.OptionPanels/ExternalToolPanel.cs:345
msgid "The command of tool \"{0}\" is invalid."
msgstr "Команда запуска утилиты \"{0}\" некорректна."

#: ../src/core/MonoDevelop.Ide/MonoDevelop.Ide.Gui.OptionPanels/ExternalToolPanel.cs:351
msgid "The working directory of tool \"{0}\" is invalid."
msgstr "Рабочий каталог утилиты \"{0}\" некорректен."

#: ../src/core/MonoDevelop.Ide/MonoDevelop.Ide.Gui.Dialogs/AssemblyReferencePanel.cs:47
#: ../src/addins/CSharpBinding/CSharpBinding.addin.xml:45
msgid "Assemblies"
msgstr "Сборки"

#: ../src/core/MonoDevelop.Ide/MonoDevelop.Ide.Gui.Dialogs/AssemblyReferencePanel.cs:89
msgid "File '{0}' is not a valid .Net Assembly"
msgstr "Файл {0} не является сборкой .NET"

#: ../src/core/MonoDevelop.Ide/MonoDevelop.Ide.Gui.Dialogs/GacReferencePanel.cs:54
#: ../src/core/MonoDevelop.Ide/MonoDevelop.Ide.Gui.Dialogs/SelectReferenceDialog.cs:183
#: ../src/addins/MonoDevelop.DesignerSupport/MonoDevelop.DesignerSupport.Projects/ProjectReferenceDescriptor.cs:52
msgid "Assembly"
msgstr "Сборка"

#: ../src/core/MonoDevelop.Ide/MonoDevelop.Ide.Gui.Dialogs/GacReferencePanel.cs:66
#: ../src/core/MonoDevelop.Ide/MonoDevelop.Ide.Gui.Dialogs/SelectReferenceDialog.cs:182
#: ../src/addins/MonoDevelop.DesignerSupport/MonoDevelop.DesignerSupport.Projects/ProjectReferenceDescriptor.cs:54
#: ../src/addins/Deployment/MonoDevelop.Deployment/MonoDevelop.Deployment/PackageBuilder.cs:62
msgid "Package"
msgstr "Пакет"

#: ../src/core/MonoDevelop.Ide/MonoDevelop.Ide.Gui.Dialogs/ProjectReferencePanel.cs:55
#: ../src/core/MonoDevelop.Ide/MonoDevelop.Ide.Gui.Dialogs/SelectReferenceDialog.cs:184
#: ../src/core/MonoDevelop.Ide/MonoDevelop.Ide.addin.xml:325
#: ../src/addins/MonoDevelop.DesignerSupport/MonoDevelop.DesignerSupport.Projects/ProjectReferenceDescriptor.cs:56
msgid "Project"
msgstr "Проект"

#: ../src/core/MonoDevelop.Ide/MonoDevelop.Ide.Gui.Dialogs/ProjectReferencePanel.cs:67
#: ../src/addins/Deployment/MonoDevelop.Deployment.Linux/gtk-gui/MonoDevelop.Deployment.Linux.DotDesktopViewWidget.cs:196
msgid "Directory"
msgstr "Каталог"

#: ../src/core/MonoDevelop.Ide/MonoDevelop.Ide.Gui.Dialogs/ProjectReferencePanel.cs:154
msgid ""
"(Projects referencing '{0}' are not shown,\n"
"since cyclic dependencies are not allowed)"
msgstr ""
"(Проекты, ссылающиеся на '{0}' не показаны,\n"
"так как циклические зависимости запрещены)"

#: ../src/core/MonoDevelop.Ide/MonoDevelop.Ide.Gui.Dialogs/SelectReferenceDialog.cs:145
msgid "Reference"
msgstr "Ссылка"

#: ../src/core/MonoDevelop.Ide/MonoDevelop.Ide.Gui.Dialogs/SelectReferenceDialog.cs:154
#: ../src/core/MonoDevelop.Ide/MonoDevelop.Ide.Gui.Pads/ErrorListPad.cs:247
msgid "Type"
msgstr "Тип"

#: ../src/core/MonoDevelop.Ide/MonoDevelop.Ide.Gui.Dialogs/SelectReferenceDialog.cs:162
#: ../src/addins/Deployment/MonoDevelop.Deployment/gtk-gui/MonoDevelop.Deployment.Gui.DeployDialog.cs:468
msgid "Packages"
msgstr "Пакеты"

#: ../src/core/MonoDevelop.Ide/MonoDevelop.Ide.Gui.Dialogs/SelectReferenceDialog.cs:163
msgid "Projects"
msgstr "Проекты"

#: ../src/core/MonoDevelop.Ide/MonoDevelop.Ide.Gui.Dialogs/SelectReferenceDialog.cs:164
msgid ".Net Assembly"
msgstr "Сборка .NET"

#: ../src/core/MonoDevelop.Ide/MonoDevelop.Ide.Gui.Pads/DefaultMonitorPad.cs:100
#: ../src/core/MonoDevelop.Ide/MonoDevelop.Ide.Gui.Pads/SearchResultPad.cs:81
#: ../src/core/MonoDevelop.Ide/MonoDevelop.Ide.addin.xml:431
msgid "Stop"
msgstr "Остановить"

#: ../src/core/MonoDevelop.Ide/MonoDevelop.Ide.Gui.Pads/DefaultMonitorPad.cs:105
msgid "Clear console"
msgstr "Очистить консоль"

#: ../src/core/MonoDevelop.Ide/MonoDevelop.Ide.Gui.Pads/DefaultMonitorPad.cs:110
msgid "Pin output pad"
msgstr "Показывать панель вывода"

#: ../src/core/MonoDevelop.Ide/MonoDevelop.Ide.Gui.Pads.ClassPad/CombineNodeBuilder.cs:66
#: ../src/core/MonoDevelop.Ide/MonoDevelop.Ide.Gui.Pads.ProjectPad/CombineNodeBuilder.cs:84
msgid "Solution {0}"
msgstr "Решение {0}"

#: ../src/core/MonoDevelop.Ide/MonoDevelop.Ide.Gui.Pads/FileList.cs:49
#: ../src/core/MonoDevelop.Ide/MonoDevelop.Ide.addin.xml:997
#: ../src/addins/MonoDevelop.GtkCore/lib/stetic/libstetic/stetic.glade:470
#: ../src/addins/MonoDevelop.Autotools/gtk-gui/MonoDevelop.Autotools.MakefileOptionPanelWidget.cs:672
#: ../src/addins/Deployment/MonoDevelop.Deployment/gtk-gui/MonoDevelop.Deployment.Gui.EditPackageDialog.cs:172
msgid "Files"
msgstr "Файлы"

#: ../src/core/MonoDevelop.Ide/MonoDevelop.Ide.Gui.Pads/FileList.cs:52
#: ../src/addins/MonoDevelop.GtkCore/lib/stetic/libstetic/editor/EditIconDialog.cs:80
msgid "Size"
msgstr "Размер"

#: ../src/core/MonoDevelop.Ide/MonoDevelop.Ide.Gui.Pads/FileList.cs:55
msgid "Last modified"
msgstr "Изменён"

#: ../src/core/MonoDevelop.Ide/MonoDevelop.Ide.Gui.Pads/FileList.cs:163
msgid "Are you sure you want to delete this file?"
msgstr "Вы действительно хотите удалить этот файл?"

#: ../src/core/MonoDevelop.Ide/MonoDevelop.Ide.Gui.Pads/FileList.cs:163
msgid "Delete files"
msgstr "Удалить файлы"

#: ../src/core/MonoDevelop.Ide/MonoDevelop.Ide.Gui.Pads/FileList.cs:192
msgid "Delete file"
msgstr "Удалить файл"

#: ../src/core/MonoDevelop.Ide/MonoDevelop.Ide.Gui.Pads/FileList.cs:195
msgid "Rename file"
msgstr "Переименовать файл"

#: ../src/core/MonoDevelop.Ide/MonoDevelop.Ide.Gui/HelpViewer.cs:55
msgid "Documentation"
msgstr "Документация"

#: ../src/core/MonoDevelop.Ide/MonoDevelop.Ide.Gui/HelpViewer.cs:76
msgid ""
"The help viewer could not be loaded, because an embedded web browser is not "
"available."
msgstr ""

#: ../src/core/MonoDevelop.Ide/MonoDevelop.Ide.Gui/HelpViewer.cs:108
#, fuzzy
msgid "{0}Error: the help topic '{2}' could not be loaded.{1}"
msgstr "Не удалось загрузить файл {0}."

#: ../src/core/MonoDevelop.Ide/MonoDevelop.Ide.Gui.Pads/MonodocTreePad.cs:48
#: ../src/core/MonoDevelop.Ide/MonoDevelop.Ide.addin.xml:671
#: ../src/core/MonoDevelop.Ide/MonoDevelop.Ide.addin.xml:674
#: ../src/core/MonoDevelop.Ide/MonoDevelop.Ide.addin.xml:1001
msgid "Help"
msgstr "Справка"

#: ../src/core/MonoDevelop.Ide/MonoDevelop.Ide.Gui.Pads/MonodocTreePad.cs:57
msgid "Mono Documentation"
msgstr "Документация Mono"

#: ../src/core/MonoDevelop.Ide/MonoDevelop.Ide.Gui.Pads.ProjectPad/CombineNodeBuilder.cs:87
msgid "Solution {0} (1 entry)"
msgstr "Решение {0} (1 элемент)"

#: ../src/core/MonoDevelop.Ide/MonoDevelop.Ide.Gui.Pads.ProjectPad/CombineNodeBuilder.cs:90
msgid "Solution {0} ({1} entries)"
msgstr "Решение {0} ({1} элементов)"

#: ../src/core/MonoDevelop.Ide/MonoDevelop.Ide.Gui.Pads.ProjectPad/CombineNodeBuilder.cs:178
msgid "Solution name may not contain any of the following characters: {0}"
msgstr "Название решения не может содержать в себе следующие знаки: {0}"

#: ../src/core/MonoDevelop.Ide/MonoDevelop.Ide.Gui.Pads.ProjectPad/CombineNodeBuilder.cs:215
msgid "Do you really want to remove solution {0} from solution {1}?"
msgstr "Удалить решение {0} из решения {1}?"

#: ../src/core/MonoDevelop.Ide/MonoDevelop.Ide.Gui.Pads.ProjectPad/FolderNodeBuilder.cs:170
msgid ""
"Do you really want to move the folder '{0}' to the root folder of project "
"'{1}'?"
msgstr "Перенести каталог '{0}' в корневой каталог проекта '{1}'?"

#: ../src/core/MonoDevelop.Ide/MonoDevelop.Ide.Gui.Pads.ProjectPad/FolderNodeBuilder.cs:172
msgid "Do you really want to move the folder '{0}' to the folder '{1}'?"
msgstr "Перенести каталог '{0}' в каталог '{1}'?"

#: ../src/core/MonoDevelop.Ide/MonoDevelop.Ide.Gui.Pads.ProjectPad/FolderNodeBuilder.cs:176
msgid ""
"Do you really want to copy the folder '{0}' to the root folder of project "
"'{1}'?"
msgstr "Скопировать каталог '{0}' в корневой каталог проекта '{1}'?"

#: ../src/core/MonoDevelop.Ide/MonoDevelop.Ide.Gui.Pads.ProjectPad/FolderNodeBuilder.cs:178
msgid "Do you really want to copy the folder '{0}' to the folder '{1}'?"
msgstr "Скопировать каталог '{0}' в каталог '{1}'?"

#: ../src/core/MonoDevelop.Ide/MonoDevelop.Ide.Gui.Pads.ProjectPad/FolderNodeBuilder.cs:202
msgid "Do you want to save the file '{0}' before the move operation?"
msgstr "Сохранить файл '{0}' перед перемещением?"

#: ../src/core/MonoDevelop.Ide/MonoDevelop.Ide.Gui.Pads.ProjectPad/FolderNodeBuilder.cs:204
msgid ""
"Do you want to save the following files before the move operation?\n"
"\n"
"{0}"
msgstr ""
"Сохранить перед перемещением следующие файлы?\n"
"\n"
"{0}"

#: ../src/core/MonoDevelop.Ide/MonoDevelop.Ide.Gui.Pads.ProjectPad/FolderNodeBuilder.cs:207
msgid "Do you want to save the file '{0}' before the copy operation?"
msgstr "Сохранить файл '{0}' перед копированием?"

#: ../src/core/MonoDevelop.Ide/MonoDevelop.Ide.Gui.Pads.ProjectPad/FolderNodeBuilder.cs:209
msgid ""
"Do you want to save the following files before the copy operation?\n"
"\n"
"{0}"
msgstr ""
"Сохранить следующие файлы перед копированием?\n"
"\n"
"{0}"

#: ../src/core/MonoDevelop.Ide/MonoDevelop.Ide.Gui.Pads.ProjectPad/FolderNodeBuilder.cs:221
msgid "Save operation failed."
msgstr "Запись завершилась неудачно."

#: ../src/core/MonoDevelop.Ide/MonoDevelop.Ide.Gui.Pads.ProjectPad/FolderNodeBuilder.cs:228
#: ../src/core/MonoDevelop.Ide/MonoDevelop.Ide.Gui.Pads.ProjectPad/ShowAllFilesBuilderExtension.cs:344
#: ../src/core/MonoDevelop.Ide/MonoDevelop.Ide.Gui/ProjectOperations.cs:1414
msgid "Copying files..."
msgstr "Копируются файлы..."

#: ../src/core/MonoDevelop.Ide/MonoDevelop.Ide.Gui.Pads.ProjectPad/FolderNodeBuilder.cs:241
#: ../src/addins/NUnit/Gui/NUnitAssemblyGroupConfigurationNodeBuilder.cs:116
msgid "Add files"
msgstr "Добавить файлы"

#: ../src/core/MonoDevelop.Ide/MonoDevelop.Ide.Gui.Pads.ProjectPad/FolderNodeBuilder.cs:285
#: ../src/core/MonoDevelop.Ide/MonoDevelop.Ide.addin.xml:363
msgid "New Folder"
msgstr "Новая папка"

#: ../src/core/MonoDevelop.Ide/MonoDevelop.Ide.Gui.Pads.ProjectPad/ProjectFileNodeBuilder.cs:121
#: ../src/core/MonoDevelop.Ide/MonoDevelop.Ide.Gui.Pads.ProjectPad/ProjectFolderNodeBuilder.cs:162
#, fuzzy
msgid ""
"File or directory name is already in use. Please choose a different one."
msgstr "Имя файла или каталога уже используется, выберите другое."

#: ../src/core/MonoDevelop.Ide/MonoDevelop.Ide.Gui.Pads.ProjectPad/ProjectFileNodeBuilder.cs:123
#: ../src/core/MonoDevelop.Ide/MonoDevelop.Ide.Gui.Pads.ProjectPad/ProjectFolderNodeBuilder.cs:164
#: ../src/core/MonoDevelop.Ide/MonoDevelop.Ide.Gui.Pads.ProjectPad/SystemFileNodeBuilder.cs:112
msgid ""
"The file name you have chosen contains illegal characters. Please choose a "
"different file name."
msgstr ""
"Выбранное название файла содержит некорректные символы. Выберите другое "
"название."

#: ../src/core/MonoDevelop.Ide/MonoDevelop.Ide.Gui.Pads.ProjectPad/ProjectFileNodeBuilder.cs:162
msgid "Are you sure you want to remove file {0} from project {1}?"
msgstr "Вы действительно хотите удалить файл {0} из проекта {1}?"

#: ../src/core/MonoDevelop.Ide/MonoDevelop.Ide.Gui.Pads.ProjectPad/ProjectFileNodeBuilder.cs:192
#: ../src/core/MonoDevelop.Projects.Gui/MonoDevelop.Projects.Gui.Dialogs/ProjectOptionsDialog.cs:306
#: ../src/addins/VersionControl/MonoDevelop.VersionControl/VersionControl.addin.xml:67
#: ../src/addins/CBinding/gtk-gui/CBinding.CodeGenerationPanel.cs:469
#: ../src/addins/CBinding/gtk-gui/CBinding.CodeGenerationPanel.cs:571
#: ../src/addins/CBinding/gtk-gui/CBinding.CodeGenerationPanel.cs:662
msgid "Remove"
msgstr "Удалить"

#: ../src/core/MonoDevelop.Ide/MonoDevelop.Ide.Gui.Pads.ProjectPad/ProjectFolderNodeBuilder.cs:177
msgid "Are you sure you want to permanently delete the folder {0}?"
msgstr "Вы действительно хотите удалить каталог {0}?"

#: ../src/core/MonoDevelop.Ide/MonoDevelop.Ide.Gui.Pads.ProjectPad/ProjectFolderNodeBuilder.cs:183
msgid "The folder {0} could not be deleted"
msgstr "Не удалось удалить каталог {0}"

#: ../src/core/MonoDevelop.Ide/MonoDevelop.Ide.Gui.Pads.ProjectPad/ProjectFolderNodeBuilder.cs:187
msgid "Do you really want to remove folder {0}?"
msgstr "Удалить каталог {0}?"

#: ../src/core/MonoDevelop.Ide/MonoDevelop.Ide.Gui.Pads.ProjectPad/ProjectNodeBuilder.cs:116
msgid "{0} <span foreground='red' size='small'>(Unknown language '{1}')</span>"
msgstr ""
"{0} <span·foreground='red'·size='small'>(Неизвестный язык '{1}')</span>"

#: ../src/core/MonoDevelop.Ide/MonoDevelop.Ide.Gui.Pads.ProjectPad/ProjectNodeBuilder.cs:300
msgid "Project name may not contain any of the following characters: {0}"
msgstr "Название проекта не должно содержать следующих символов: {0}"

#: ../src/core/MonoDevelop.Ide/MonoDevelop.Ide.Gui.Pads.ProjectPad/ProjectNodeBuilder.cs:333
msgid "Do you really want to remove project {0} from solution {1}?"
msgstr "Удалить проект {0} из решения {1}?"

#: ../src/core/MonoDevelop.Ide/MonoDevelop.Ide.Gui.Pads.ProjectPad/ProjectReferenceFolderNodeBuilder.cs:79
#: ../src/addins/MonoDevelop.Autotools/gtk-gui/MonoDevelop.Autotools.MakefileOptionPanelWidget.cs:907
msgid "References"
msgstr "Ссылки"

#: ../src/core/MonoDevelop.Ide/MonoDevelop.Ide.Gui.Pads.ProjectPad/ProjectReferenceFolderNodeBuilder.cs:200
msgid "Cyclic project references are not allowed."
msgstr "Циклические ссылки запрещены."

#: ../src/core/MonoDevelop.Ide/MonoDevelop.Ide.Gui.Pads.ProjectPad/ResourceFolderNodeBuilder.cs:64
#: ../src/addins/MonoDevelop.GtkCore/lib/stetic/libstetic/stetic.glade:432
#: ../src/addins/MonoDevelop.Autotools/gtk-gui/MonoDevelop.Autotools.MakefileOptionPanelWidget.cs:508
msgid "Resources"
msgstr "Ресурсы"

#: ../src/core/MonoDevelop.Ide/MonoDevelop.Ide.Gui.Pads.ProjectPad/ResourceFolderNodeBuilder.cs:124
#: ../src/core/MonoDevelop.Ide/MonoDevelop.Ide.addin.xml:352
msgid "Add Resource"
msgstr "Добавить ресурс"

#: ../src/core/MonoDevelop.Ide/MonoDevelop.Ide.Gui.Pads.ProjectPad/ResourceFolderNodeBuilder.cs:146
msgid "Resource file '{0}' does not exist"
msgstr "Файл ресурсов '{0}' не найден"

#: ../src/core/MonoDevelop.Ide/MonoDevelop.Ide.Gui.Pads.ProjectPad/SystemFileNodeBuilder.cs:110
msgid "File or directory name is already in use, choose a different one."
msgstr "Имя файла или каталога уже используется, выберите другое."

#: ../src/core/MonoDevelop.Ide/MonoDevelop.Ide.Gui.Pads.ProjectPad/SystemFileNodeBuilder.cs:128
msgid "Are you sure you want to permanently delete the file {0}?"
msgstr "Вы точно хотите удалить файл {0}?"

#: ../src/core/MonoDevelop.Ide/MonoDevelop.Ide.Gui.Pads.ProjectPad/SystemFileNodeBuilder.cs:134
msgid "The file {0} could not be deleted"
msgstr "Не удалось удалить файл {0}."

#: ../src/core/MonoDevelop.Ide/MonoDevelop.Ide.Gui.Pads/TreeViewPad.cs:1135
msgid "Display Options"
msgstr "Параметры отображения"

#: ../src/core/MonoDevelop.Ide/MonoDevelop.Ide.Gui.Search/SearchReplaceInFilesManager.cs:85
msgid "Match at offset {0}"
msgstr "По смещению {0}"

#: ../src/core/MonoDevelop.Ide/MonoDevelop.Ide.Gui.Search/SearchReplaceInFilesManager.cs:105
#: ../src/core/MonoDevelop.Ide/MonoDevelop.Ide.Gui.Search/SearchReplaceManager.cs:130
#: ../src/core/MonoDevelop.Ide/MonoDevelop.Ide.Gui.Search/SearchReplaceManager.cs:155
#: ../src/core/MonoDevelop.Ide/MonoDevelop.Ide.Gui.Search/SearchReplaceManager.cs:210
#: ../src/core/MonoDevelop.Ide/MonoDevelop.Ide.Gui.Search/SearchReplaceManager.cs:222
msgid "Search pattern is invalid"
msgstr "Некорректный шаблон поиска "

#: ../src/core/MonoDevelop.Ide/MonoDevelop.Ide.Gui.Search/SearchReplaceInFilesManager.cs:120
msgid "The search could not be finished: {0}"
msgstr "Не удалось завершить поиск: {0}"

#: ../src/core/MonoDevelop.Ide/MonoDevelop.Ide.Gui.Search/SearchReplaceInFilesManager.cs:122
msgid "Search cancelled."
msgstr "Поиск отменён."

#: ../src/core/MonoDevelop.Ide/MonoDevelop.Ide.Gui.Search/SearchReplaceInFilesManager.cs:127
msgid "Search completed. "
msgstr "Поиск завершён. "

#: ../src/core/MonoDevelop.Ide/MonoDevelop.Ide.Gui.Search/SearchReplaceInFilesManager.cs:133
msgid "Search time: {0} seconds."
msgstr "Время поиска: {0} секунд."

#: ../src/core/MonoDevelop.Ide/MonoDevelop.Ide.Gui.Search/SearchReplaceInFilesManager.cs:146
#: ../src/core/MonoDevelop.Ide/MonoDevelop.Ide.Gui.Search/SearchReplaceInFilesManager.cs:192
msgid "There is a search already in progress. Do you want to cancel it?"
msgstr "Уже выполняется процедура поиска. Отменить её?"

#: ../src/core/MonoDevelop.Ide/MonoDevelop.Ide.Gui.Search/SearchReplaceInFilesManager.cs:155
msgid "Replacing '{0}' in {1}."
msgstr "Замена '{0}' в {1}."

#: ../src/core/MonoDevelop.Ide/MonoDevelop.Ide.Gui.Search/SearchReplaceInFilesManager.cs:201
msgid "Looking for '{0}' in {1}."
msgstr "Поиск '{0}' в {1}."

#: ../src/core/MonoDevelop.Ide/MonoDevelop.Ide.Gui.Search/SearchReplaceInFilesManager.cs:125
msgid "{0} match found "
msgid_plural "{0} matches found "
msgstr[0] "найдено {0} совпадение"
msgstr[1] "найдено {0} совпадения"
msgstr[2] "найдено {0} совпадений"

#: ../src/core/MonoDevelop.Ide/MonoDevelop.Ide.Gui.Search/SearchReplaceInFilesManager.cs:126
msgid "in {0} file."
msgid_plural "in {0} files."
msgstr[0] "в {0} файле."
msgstr[1] "в {0} файлах."
msgstr[2] "в {0} файлах."

#: ../src/core/MonoDevelop.Ide/MonoDevelop.Ide.Gui.Search/SearchReplaceManager.cs:137
msgid "Mark all completed"
msgstr "Все вхождения выделены"

#: ../src/core/MonoDevelop.Ide/MonoDevelop.Ide.Gui.Search/SearchReplaceManager.cs:235
msgid "Search string not found:"
msgstr "Искомая строка не найдена:"

#: ../src/core/MonoDevelop.Ide/MonoDevelop.Ide.Gui.Search/SearchReplaceManager.cs:163
msgid "Replace all finished. {0} match found."
msgid_plural "Replace all finished. {0} matches found."
msgstr[0] "Поиск окончен. Была совершена {0} замена."
msgstr[1] "Поиск окончен. Было совершено {0} замены."
msgstr[2] "Поиск окончен. Было совершено {0} замен."

#: ../src/core/MonoDevelop.Ide/MonoDevelop.Ide.Gui/SdiWorkspaceLayout.cs:60
#: ../src/core/MonoDevelop.Ide/MonoDevelop.Ide.addin.xml:833
#: ../src/addins/AspNetAddIn/Gui/XspOptionsPanelWidget.cs:54
#: ../src/addins/CSharpBinding/Gui/CompilerOptionsPanelWidget.cs:90
msgid "Default"
msgstr "По умолчанию"

#: ../src/core/MonoDevelop.Ide/MonoDevelop.Ide.Gui/SdiWorkspaceLayout.cs:164
#, fuzzy
msgid "Documents"
msgstr "Документация"

#: ../src/core/MonoDevelop.Ide/MonoDevelop.Ide.Gui/Document.cs:207
msgid "Save as..."
msgstr "Сохранить как..."

#: ../src/core/MonoDevelop.Ide/MonoDevelop.Ide.Gui/Document.cs:228
msgid "File name {0} is invalid"
msgstr "Некорректное имя файла: {0}"

#: ../src/core/MonoDevelop.Ide/MonoDevelop.Ide.Gui/Document.cs:233
msgid "File {0} already exists.  Overwrite?"
msgstr "Переписать существующий файл {0}?"

#: ../src/core/MonoDevelop.Ide/MonoDevelop.Ide.Gui/HelpOperations.cs:90
msgid ""
"You need a newer monodoc to use it externally from monodevelop. Using the "
"integrated help viewer now."
msgstr ""

#: ../src/core/MonoDevelop.Ide/MonoDevelop.Ide.Gui/Ide.cs:110
msgid "Loading Workbench"
msgstr "Загружается среда разработки"

#: ../src/core/MonoDevelop.Ide/MonoDevelop.Ide.Gui/ProjectOperations.cs:359
#: ../src/core/MonoDevelop.Ide/MonoDevelop.Ide.Gui/Workbench.cs:626
msgid "File not found: {0}"
msgstr "Файл не найден: {0}"

#: ../src/core/MonoDevelop.Ide/MonoDevelop.Ide.Gui/ProjectOperations.cs:413
msgid "Solution loaded."
msgstr "Решение загружено."

#: ../src/core/MonoDevelop.Ide/MonoDevelop.Ide.Gui/ProjectOperations.cs:457
msgid ""
"The project '{0}' has been modified by an external application. Do you want "
"to reload it? All project files will be closed."
msgstr ""
"Проект '{0}'  был изменён внешним приложением. Загрузить его заново? Все "
"файлы проекта будут закрыты."

#: ../src/core/MonoDevelop.Ide/MonoDevelop.Ide.Gui/ProjectOperations.cs:575
#: ../src/core/MonoDevelop.Ide/gtk-gui/MonoDevelop.Ide.Gui.Dialogs.ExportProjectDialog.cs:36
msgid "Export Project"
msgstr "Экспортировать проект"

#: ../src/core/MonoDevelop.Ide/MonoDevelop.Ide.Gui/ProjectOperations.cs:591
msgid "Solution saved."
msgstr "Решение сохранено."

#: ../src/core/MonoDevelop.Ide/MonoDevelop.Ide.Gui/ProjectOperations.cs:593
#: ../src/core/MonoDevelop.Ide/MonoDevelop.Ide.Gui/ProjectOperations.cs:606
#: ../src/core/MonoDevelop.Ide/MonoDevelop.Ide.Gui/ProjectOperations.cs:619
msgid "Save failed."
msgstr "Сохранение завершилось неудачно."

#: ../src/core/MonoDevelop.Ide/MonoDevelop.Ide.Gui/ProjectOperations.cs:604
#: ../src/core/MonoDevelop.Ide/MonoDevelop.Ide.Gui/ProjectOperations.cs:617
msgid "Project saved."
msgstr "Проект сохранён."

#: ../src/core/MonoDevelop.Ide/MonoDevelop.Ide.Gui/ProjectOperations.cs:716
msgid "Add to Solution"
msgstr "Добавить в решение"

#: ../src/core/MonoDevelop.Ide/MonoDevelop.Ide.Gui/ProjectOperations.cs:995
#: ../src/core/MonoDevelop.Ide/MonoDevelop.Ide.Gui/ProjectOperations.cs:1028
msgid "Execution failed."
msgstr "Исполнение завершилось неудачно."

#: ../src/core/MonoDevelop.Ide/MonoDevelop.Ide.Gui/ProjectOperations.cs:1045
#: ../src/core/MonoDevelop.Ide/MonoDevelop.Ide.Gui/ProjectOperations.cs:1109
#: ../src/core/MonoDevelop.Ide/MonoDevelop.Ide.Gui/ProjectOperations.cs:1124
msgid "No runnable executable found."
msgstr "Не найден исполняемый файл."

#: ../src/core/MonoDevelop.Ide/MonoDevelop.Ide.Gui/ProjectOperations.cs:1094
msgid "The file {0} can't be compiled."
msgstr "Не удалось скомпилировать файл {0}."

#: ../src/core/MonoDevelop.Ide/MonoDevelop.Ide.Gui/ProjectOperations.cs:1160
#: ../src/core/MonoDevelop.Ide/MonoDevelop.Ide.Gui/ProjectOperations.cs:1230
msgid "Build failed."
msgstr "Построение завершилось неудачно."

#: ../src/core/MonoDevelop.Ide/MonoDevelop.Ide.Gui/ProjectOperations.cs:1178
msgid "Save changed files?"
msgstr "Сохранить изменённые файлы?"

#: ../src/core/MonoDevelop.Ide/MonoDevelop.Ide.Gui/ProjectOperations.cs:1212
#: ../src/addins/MonoDevelop.Gettext/MonoDevelop.Gettext.NodeBuilders/TranslationProjectNodeBuilder.cs:198
msgid "---------------------- Done ----------------------"
msgstr "--------------------- Готово ---------------------"

#: ../src/core/MonoDevelop.Ide/MonoDevelop.Ide.Gui/ProjectOperations.cs:1224
msgid "Build successful."
msgstr "Построение завершено успешно."

#: ../src/core/MonoDevelop.Ide/MonoDevelop.Ide.Gui/ProjectOperations.cs:1226
#: ../src/core/MonoDevelop.Ide/MonoDevelop.Ide.Gui/ProjectOperations.cs:1228
msgid "Build: "
msgstr "Построение: "

#: ../src/core/MonoDevelop.Ide/MonoDevelop.Ide.Gui/ProjectOperations.cs:1259
msgid "Adding files..."
msgstr "Добавляются файлы..."

#: ../src/core/MonoDevelop.Ide/MonoDevelop.Ide.Gui/ProjectOperations.cs:1276
msgid "{0} is outside the project directory, what should I do?"
msgstr "{0} находится вне каталога проекта, что будем делать?"

#: ../src/core/MonoDevelop.Ide/MonoDevelop.Ide.Gui/ProjectOperations.cs:1281
msgid "Use the same action for all selected files."
msgstr "Применить это же действие ко всем выбранным файлам."

#: ../src/core/MonoDevelop.Ide/MonoDevelop.Ide.Gui/ProjectOperations.cs:1289
msgid "_Link"
msgstr "_Ссылка"

#: ../src/core/MonoDevelop.Ide/MonoDevelop.Ide.Gui/ProjectOperations.cs:1291
msgid "_Move"
msgstr "Пере_местить"

#: ../src/core/MonoDevelop.Ide/MonoDevelop.Ide.Gui/ProjectOperations.cs:1311
msgid ""
"An error occurred while attempt to move/copy that file. Please check your "
"permissions."
msgstr ""
"Произошла ошибка во время копирования или перемещения файла. Проверьте, "
"пожалуйста, права доступа."

#: ../src/core/MonoDevelop.Ide/MonoDevelop.Ide.Gui/ProjectOperations.cs:1335
msgid "The file '{0}' already exists. Do you want to replace it?"
msgstr "Файл {0} уже существует. Заменить?"

#: ../src/core/MonoDevelop.Ide/MonoDevelop.Ide.Gui/ProjectOperations.cs:1386
msgid "Could not get any file from '{0}'."
msgstr "Не удалось получить файлы из '{0}'."

#: ../src/core/MonoDevelop.Ide/MonoDevelop.Ide.Gui/ProjectOperations.cs:1398
msgid "Could not create directory '{0}'."
msgstr "Не удалось создать каталог '{0}'."

#: ../src/core/MonoDevelop.Ide/MonoDevelop.Ide.Gui/ProjectOperations.cs:1409
msgid "Directory '{0}' could not be deleted."
msgstr "Не удалось удалить каталог '{0}'."

#: ../src/core/MonoDevelop.Ide/MonoDevelop.Ide.Gui/ProjectOperations.cs:1432
msgid "File '{0}' could not be created."
msgstr "Не удалось создать файл '{0}'."

#: ../src/core/MonoDevelop.Ide/MonoDevelop.Ide.Gui/ProjectOperations.cs:1220
#: ../src/core/MonoDevelop.Projects/MonoDevelop.Projects/Project.cs:408
#: ../src/addins/prj2make-sharp-lib/MSBuildProjectServiceExtension.cs:66
msgid "{0} error"
msgid_plural "{0} errors"
msgstr[0] "{0} ошибка"
msgstr[1] "{0} ошибки"
msgstr[2] "{0} ошибок"

#: ../src/core/MonoDevelop.Ide/MonoDevelop.Ide.Gui/ProjectOperations.cs:1221
#: ../src/core/MonoDevelop.Projects/MonoDevelop.Projects/Project.cs:409
#: ../src/addins/prj2make-sharp-lib/MSBuildProjectServiceExtension.cs:67
msgid "{0} warning"
msgid_plural "{0} warnings"
msgstr[0] "{0} предупреждение"
msgstr[1] "{0} предупреждения"
msgstr[2] "{0} предупреждений"

#: ../src/core/MonoDevelop.Ide/MonoDevelop.Ide.Gui/Workbench.cs:64
msgid "Initializing Main Window"
msgstr "Инициализация главного окна"

#: ../src/core/MonoDevelop.Ide/MonoDevelop.Ide.Gui/Workbench.cs:364
msgid "Opening {0}"
msgstr "Открытие {0}"

#: ../src/core/MonoDevelop.Ide/MonoDevelop.Ide.Gui/Workbench.cs:543
msgid "Do you want to save the current changes?"
msgstr "Хотите сохранить внесённые изменения?"

#: ../src/core/MonoDevelop.Ide/MonoDevelop.Ide.Gui/Workbench.cs:555
msgid "Do you really want to discard your changes?"
msgstr "Вы хотите отказаться от изменений?"

#: ../src/core/MonoDevelop.Ide/MonoDevelop.Ide.Gui/Workbench.cs:572
msgid "The document could not be saved."
msgstr "Не удалось сохранить документ."

#: ../src/core/MonoDevelop.Ide/MonoDevelop.Ide.Gui/Workbench.cs:596
msgid "Invalid file name"
msgstr "Недопустимое имя файла"

#: ../src/core/MonoDevelop.Ide/MonoDevelop.Ide.Gui/Workbench.cs:610
msgid "{0} is a directory"
msgstr "{0} является каталогом"

#: ../src/core/MonoDevelop.Ide/MonoDevelop.Ide.Gui/Workbench.cs:740
#: ../src/core/MonoDevelop.Ide/MonoDevelop.Ide.Gui/Workbench.cs:750
msgid "The file '{0}' could not be opened."
msgstr "Не удалось открыть файл {0}"

#: ../src/core/MonoDevelop.Ide/MonoDevelop.Ide.Gui/SdStatusBar.cs:115
#: ../src/core/MonoDevelop.Ide/MonoDevelop.Ide.Gui/SdStatusBar.cs:120
msgid "Error : {0}"
msgstr "Ошибка : {0}"

#: ../src/core/MonoDevelop.Ide/MonoDevelop.Ide.Gui/SdStatusBar.cs:126
msgid ""
" ln <span font_family='fixed'>{0,-4}</span>  col <span font_family='fixed'>"
"{1,-3}</span>  ch <span font_family='fixed'>{2,-3}</span> "
msgstr ""
" стр <span font_family='fixed'>{0,-4}</span>  стл <span font_family='fixed'>"
"{1,-3}</span>  зн <span font_family='fixed'>{2,-3}</span> "

#: ../src/core/MonoDevelop.Ide/MonoDevelop.Ide.Gui/ProgressMonitors.cs:52
msgid "Build Output"
msgstr "Вывод построения"

#: ../src/core/MonoDevelop.Ide/MonoDevelop.Ide.Gui/ProgressMonitors.cs:53
msgid "Building..."
msgstr "Сборка..."

#: ../src/core/MonoDevelop.Ide/MonoDevelop.Ide.Gui/ProgressMonitors.cs:59
#: ../src/core/MonoDevelop.Ide/MonoDevelop.Ide.Gui/ProgressMonitors.cs:74
msgid "Application Output"
msgstr "Вывод приложения"

#: ../src/core/MonoDevelop.Ide/MonoDevelop.Ide.Gui/ProgressMonitors.cs:69
msgid "Saving..."
msgstr "Сохраняется..."

#: ../src/core/MonoDevelop.Ide/MonoDevelop.Ide.Gui/ProgressMonitors.cs:152
msgid "Search Results"
msgstr "Результаты поиска"

#: ../src/core/MonoDevelop.Ide/MonoDevelop.Ide.Gui/IdeStartup.cs:115
msgid "MonoDevelop failed to start. Local hostname cannot be resolved."
msgstr ""
"MonoDevelop не удалось запуститься: не распознать сетевое имя компьютера."

#: ../src/core/MonoDevelop.Ide/MonoDevelop.Ide.Gui/IdeStartup.cs:116
msgid ""
"Your network may be misconfigured. Make sure the hostname of your system is "
"added to the /etc/hosts file."
msgstr ""
"Вероятно, ваша сеть настроена некорректно. Убедитесь, что вы добавили "
"сетевое имя компьютера в файл /etc/hosts."

#: ../src/core/MonoDevelop.Ide/MonoDevelop.Ide.Gui/IdeStartup.cs:159
msgid "MonoDevelop failed to start. The following error has been reported: "
msgstr "MonoDevelop не удалось запуститься из-за следующей ошибки: "

#: ../src/core/MonoDevelop.Ide/MonoDevelop.Ide.Gui/IdeStartup.cs:310
msgid ""
"Some packages installed in your system are not compatible with MonoDevelop:\n"
msgstr ""
"Некоторые пакеты, установленные на вашей системе, несовместимы с  "
"MonoDevelop:\n"

#: ../src/core/MonoDevelop.Ide/MonoDevelop.Ide.Gui/IdeStartup.cs:312
#: ../src/core/MonoDevelop.Ide/MonoDevelop.Ide.Gui/IdeStartup.cs:314
msgid "version required: {0}"
msgstr "необходима версия: {0}"

#: ../src/core/MonoDevelop.Ide/MonoDevelop.Ide.Gui/IdeStartup.cs:316
msgid "You need to upgrade the previous packages to start using MonoDevelop."
msgstr "Вам необходимо обновить пакеты для запуска MonoDevelop."

#: ../src/core/MonoDevelop.Ide/MonoDevelop.Ide.Gui/AddinUpdateHandler.cs:109
msgid "New add-in updates are available:"
msgstr "Доступны обновления для следующих дополнений:"

#: ../src/core/MonoDevelop.Ide/MonoDevelop.Ide.Gui.Pads/SearchResultPad.cs:86
msgid "Clear results"
msgstr "Очистить результаты"

#: ../src/core/MonoDevelop.Ide/MonoDevelop.Ide.Gui.Pads/SearchResultPad.cs:91
msgid "Show output"
msgstr "Показывать вывод"

#: ../src/core/MonoDevelop.Ide/MonoDevelop.Ide.Gui.Pads/SearchResultPad.cs:96
msgid "Pin results pad"
msgstr "Покывазать панель результатов"

#: ../src/core/MonoDevelop.Ide/MonoDevelop.Ide.Gui.Pads/SearchResultPad.cs:181
#, fuzzy
msgid "Searching..."
msgstr "Сохраняется..."

#: ../src/core/MonoDevelop.Ide/MonoDevelop.Ide.Gui.Pads/SearchResultPad.cs:191
#, fuzzy
msgid "Search completed"
msgstr "Поиск завершён. "

#: ../src/core/MonoDevelop.Ide/MonoDevelop.Ide.Gui.Pads/SearchResultPad.cs:352
#: ../src/core/MonoDevelop.Ide/MonoDevelop.Ide.Gui.Pads/ErrorListPad.cs:259
#: ../src/core/MonoDevelop.Ide/MonoDevelop.Ide.Gui.Pads/ErrorListPad.cs:422
#: ../src/core/MonoDevelop.Ide/MonoDevelop.Ide.Tasks/CommentTasksView.cs:89
#: ../src/core/MonoDevelop.Ide/MonoDevelop.Ide.Tasks/CommentTasksView.cs:248
msgid "Line"
msgstr "Строка"

#: ../src/core/MonoDevelop.Ide/MonoDevelop.Ide.Gui.Pads/SearchResultPad.cs:357
#: ../src/addins/MonoDevelop.GtkCore/lib/stetic/libstetic/stetic.glade:600
msgid "Text"
msgstr "Текст"

#: ../src/core/MonoDevelop.Ide/MonoDevelop.Ide.Gui.Pads/SearchResultPad.cs:192
#: ../src/core/MonoDevelop.Ide/MonoDevelop.Ide.Gui.Pads/SearchResultPad.cs:423
#, fuzzy
msgid "{0} match."
msgid_plural "{0} matches."
msgstr[0] "{0} совпадение"
msgstr[1] "{0} совпадения"
msgstr[2] "{0} совпадений"

#: ../src/core/MonoDevelop.Ide/MonoDevelop.Ide.Gui.Dialogs/FileSelectorDialog.cs:90
#: ../src/core/MonoDevelop.Ide/MonoDevelop.Ide.Gui.Dialogs/FileSelectorDialog.cs:92
#: ../src/core/MonoDevelop.Ide/gtk-gui/MonoDevelop.Ide.Gui.Dialogs.IncludeFilesDialog.cs:139
msgid "All Files"
msgstr "Все файлы"

#: ../src/core/MonoDevelop.Ide/MonoDevelop.Ide.Gui.Dialogs/FileSelectorDialog.cs:112
msgid "_Character Coding:"
msgstr "_Кодировка символов:"

#: ../src/core/MonoDevelop.Ide/MonoDevelop.Ide.Gui.Dialogs/FileSelectorDialog.cs:124
msgid "Open With:"
msgstr "Открывать в:"

#: ../src/core/MonoDevelop.Ide/MonoDevelop.Ide.Gui.Dialogs/FileSelectorDialog.cs:191
msgid "Auto Detected"
msgstr "Автоопределение"

#: ../src/core/MonoDevelop.Ide/MonoDevelop.Ide.Gui.Dialogs/FileSelectorDialog.cs:218
msgid "Add or _Remove..."
msgstr "Добавить или _удалить..."

#: ../src/core/MonoDevelop.Ide/MonoDevelop.Ide.Gui.Dialogs/FileSelectorDialog.cs:249
msgid "Solution Workbench"
msgstr "Инструментарий решения"

#: ../src/core/MonoDevelop.Ide/MonoDevelop.Ide.addin.xml:236
msgid "Edit"
msgstr "Правка"

#: ../src/core/MonoDevelop.Ide/MonoDevelop.Ide.addin.xml:239
#: ../src/core/MonoDevelop.Ide/MonoDevelop.Ide.Gui.Pads/ErrorListPad.cs:234
#: ../src/core/MonoDevelop.Ide/MonoDevelop.Ide.Tasks/CommentTasksView.cs:230
msgid "_Copy"
msgstr "_Копировать"

#: ../src/core/MonoDevelop.Ide/MonoDevelop.Ide.addin.xml:241
msgid "Copy the selection"
msgstr "Копировать выделенный текст"

#: ../src/core/MonoDevelop.Ide/MonoDevelop.Ide.addin.xml:245
msgid "Cu_t"
msgstr "Вы_резать"

#: ../src/core/MonoDevelop.Ide/MonoDevelop.Ide.addin.xml:247
msgid "Cut the selection"
msgstr "Вырезать выделенный текст"

#: ../src/core/MonoDevelop.Ide/MonoDevelop.Ide.addin.xml:251
msgid "_Paste"
msgstr "Вст_авить"

#: ../src/core/MonoDevelop.Ide/MonoDevelop.Ide.addin.xml:253
msgid "Paste"
msgstr "Вставить"

#: ../src/core/MonoDevelop.Ide/MonoDevelop.Ide.addin.xml:257
#: ../src/core/MonoDevelop.Ide/MonoDevelop.Ide.Tasks/CommentTasksView.cs:240
msgid "_Delete"
msgstr "_Удалить"

#: ../src/core/MonoDevelop.Ide/MonoDevelop.Ide.addin.xml:258
msgid "Delete the selection"
msgstr "Удалить выделенный текст"

#: ../src/core/MonoDevelop.Ide/MonoDevelop.Ide.addin.xml:263
msgid "Re_name"
msgstr "Пере_именовать"

#: ../src/core/MonoDevelop.Ide/MonoDevelop.Ide.addin.xml:266
msgid "_Undo"
msgstr "_Отменить"

#: ../src/core/MonoDevelop.Ide/MonoDevelop.Ide.addin.xml:268
msgid "Undo last action"
msgstr "Отменить последнее действие"

#: ../src/core/MonoDevelop.Ide/MonoDevelop.Ide.addin.xml:271
msgid "_Redo"
msgstr "_Вернуть"

#: ../src/core/MonoDevelop.Ide/MonoDevelop.Ide.addin.xml:273
msgid "Redo last undone action"
msgstr "Повторить последнее действие"

#: ../src/core/MonoDevelop.Ide/MonoDevelop.Ide.addin.xml:284
msgid "C_omment Line(s)"
msgstr "Зако_мментировать строки"

#: ../src/core/MonoDevelop.Ide/MonoDevelop.Ide.addin.xml:289
msgid "_Uncomment Line(s)"
msgstr "_Раскомментировать строки"

#: ../src/core/MonoDevelop.Ide/MonoDevelop.Ide.addin.xml:294
msgid "_Indent Selection"
msgstr "_Добавить отступы"

#: ../src/core/MonoDevelop.Ide/MonoDevelop.Ide.addin.xml:299
msgid "_Unindent Selection"
msgstr "Убрать _отступы"

#: ../src/core/MonoDevelop.Ide/MonoDevelop.Ide.addin.xml:304
msgid "_Uppercase Selection"
msgstr "Сделать все буквы _прописными"

#: ../src/core/MonoDevelop.Ide/MonoDevelop.Ide.addin.xml:308
msgid "_Lowercase Selection"
msgstr "Сделать все буквы _строчными"

#: ../src/core/MonoDevelop.Ide/MonoDevelop.Ide.addin.xml:310
msgid "_Word Count..."
msgstr "Количество слов..."

#: ../src/core/MonoDevelop.Ide/MonoDevelop.Ide.addin.xml:314
msgid "Pre_ferences"
msgstr "_Настройки"

#: ../src/core/MonoDevelop.Ide/MonoDevelop.Ide.addin.xml:318
#, fuzzy
msgid "Insert Standard Header"
msgstr "Стандартный заголовок"

#: ../src/core/MonoDevelop.Ide/MonoDevelop.Ide.addin.xml:328
msgid "Add New Project..."
msgstr "Добавить новый проект..."

#: ../src/core/MonoDevelop.Ide/MonoDevelop.Ide.addin.xml:332
msgid "Add New Solution..."
msgstr "Добавить новое решение..."

#: ../src/core/MonoDevelop.Ide/MonoDevelop.Ide.addin.xml:337
msgid "Add existing _Project"
msgstr "Добавить существующий _проект"

#: ../src/core/MonoDevelop.Ide/MonoDevelop.Ide.addin.xml:340
msgid "Add existing Solution"
msgstr "Добавить существующее решение"

#: ../src/core/MonoDevelop.Ide/MonoDevelop.Ide.addin.xml:342
msgid "_Remove From Project"
msgstr "_Удалить из проекта"

#: ../src/core/MonoDevelop.Ide/MonoDevelop.Ide.addin.xml:355
msgid "Edit References..."
msgstr "Редактировать ссылки..."

#: ../src/core/MonoDevelop.Ide/MonoDevelop.Ide.addin.xml:357
msgid "New _File..."
msgstr "_Новый файл..."

#: ../src/core/MonoDevelop.Ide/MonoDevelop.Ide.addin.xml:361
msgid "Add Files..."
msgstr "Добавить файлы..."

#: ../src/core/MonoDevelop.Ide/MonoDevelop.Ide.addin.xml:367
msgid "Include To Project"
msgstr "Включить в проект"

#: ../src/core/MonoDevelop.Ide/MonoDevelop.Ide.addin.xml:370
msgid "Buil_d Solution"
msgstr "Построить _всё решение"

#: ../src/core/MonoDevelop.Ide/MonoDevelop.Ide.addin.xml:372
msgid "Build the solution"
msgstr "Построить всё решение"

#: ../src/core/MonoDevelop.Ide/MonoDevelop.Ide.addin.xml:376
msgid "Buil_d"
msgstr "_Построить проект"

#: ../src/core/MonoDevelop.Ide/MonoDevelop.Ide.addin.xml:382
msgid "Rebuild Solution"
msgstr "Построить решение заново"

#: ../src/core/MonoDevelop.Ide/MonoDevelop.Ide.addin.xml:386
msgid "Rebuild"
msgstr "Построить проект заново"

#: ../src/core/MonoDevelop.Ide/MonoDevelop.Ide.addin.xml:388
msgid "Set As Startup Project"
msgstr "Сделать основным проектом"

#: ../src/core/MonoDevelop.Ide/MonoDevelop.Ide.addin.xml:393
#: ../src/core/MonoDevelop.Ide/MonoDevelop.Ide.addin.xml:394
#: ../src/core/MonoDevelop.Ide/MonoDevelop.Ide.addin.xml:399
msgid "Run"
msgstr "Запустить"

#: ../src/core/MonoDevelop.Ide/MonoDevelop.Ide.addin.xml:405
#: ../src/core/MonoDevelop.Ide/MonoDevelop.Ide.addin.xml:410
#: ../src/core/MonoDevelop.Ide/MonoDevelop.Ide.addin.xml:692
msgid "Debug"
msgstr "Отладка"

#: ../src/core/MonoDevelop.Ide/MonoDevelop.Ide.addin.xml:413
#: ../src/core/MonoDevelop.Projects.Gui/gtk-gui/MonoDevelop.Projects.Gui.Dialogs.OptionPanels.CustomCommandWidget.cs:86
msgid "Clean"
msgstr "Очистить проект"

#: ../src/core/MonoDevelop.Ide/MonoDevelop.Ide.addin.xml:416
msgid "Clean Solution"
msgstr "Очистить всё решение"

#: ../src/core/MonoDevelop.Ide/MonoDevelop.Ide.addin.xml:419
#: ../src/core/MonoDevelop.Ide/MonoDevelop.Ide.addin.xml:1079
#: ../src/core/MonoDevelop.Ide/MonoDevelop.Ide.addin.xml:1138
#: ../src/core/MonoDevelop.Projects.Gui/MonoDevelop.Projects.Gui.Dialogs.OptionPanels/CombineConfigurationPanel.cs:80
#: ../src/core/MonoDevelop.Projects.Gui/gtk-gui/MonoDevelop.Projects.Gui.Dialogs.OptionPanels.CustomCommandWidget.cs:80
msgid "Build"
msgstr "Построение"

#: ../src/core/MonoDevelop.Ide/MonoDevelop.Ide.addin.xml:422
#: ../src/addins/Deployment/MonoDevelop.Deployment/MonoDevelop.Deployment.addin.xml:21
#: ../src/addins/Deployment/MonoDevelop.Deployment/MonoDevelop.Deployment.addin.xml:175
#: ../src/addins/Deployment/MonoDevelop.Deployment/MonoDevelop.Deployment.addin.xml:179
#: ../src/addins/Deployment/MonoDevelop.Deployment.Linux/app.desktop.xft.xml:6
msgid "Deployment"
msgstr "Развёртывание"

#: ../src/core/MonoDevelop.Ide/MonoDevelop.Ide.addin.xml:425
msgid "Local Copy Reference"
msgstr "Ссылка на локальную копию"

#: ../src/core/MonoDevelop.Ide/MonoDevelop.Ide.addin.xml:430
msgid "Stop current build or application execution"
msgstr "Прекратить построение или выполнение приложения"

#: ../src/core/MonoDevelop.Ide/MonoDevelop.Ide.addin.xml:435
msgid "Active Configuration"
msgstr "Активная конфигурация"

#: ../src/core/MonoDevelop.Ide/MonoDevelop.Ide.addin.xml:439
msgid "Custom command list"
msgstr "Пользовательский список команд"

#: ../src/core/MonoDevelop.Ide/MonoDevelop.Ide.addin.xml:441
#: ../src/addins/MonoDevelop.SourceEditor/MonoDevelop.SourceEditor.Gui/SourceEditorDisplayBinding.cs:809
msgid "Reload"
msgstr "Перезагрузить"

#: ../src/core/MonoDevelop.Ide/MonoDevelop.Ide.addin.xml:444
msgid "Export..."
msgstr "Экспорт..."

#: ../src/core/MonoDevelop.Ide/MonoDevelop.Ide.addin.xml:454
msgid "O_pen..."
msgstr "_Открыть..."

#: ../src/core/MonoDevelop.Ide/MonoDevelop.Ide.addin.xml:456
msgid "Open file or solution"
msgstr "Открыть файл или решение"

#: ../src/core/MonoDevelop.Ide/MonoDevelop.Ide.addin.xml:460
msgid "Open File in Solution..."
msgstr "Открыть файл в решении..."

#: ../src/core/MonoDevelop.Ide/MonoDevelop.Ide.addin.xml:462
msgid "Open a file in the current solution..."
msgstr "Открыть файл в текущем решении..."

#: ../src/core/MonoDevelop.Ide/MonoDevelop.Ide.addin.xml:466
msgid "New File..."
msgstr "Новый файл..."

#: ../src/core/MonoDevelop.Ide/MonoDevelop.Ide.addin.xml:468
msgid "Create a new file"
msgstr "Создать новый файл"

#: ../src/core/MonoDevelop.Ide/MonoDevelop.Ide.addin.xml:473
msgid "Save the active document"
msgstr "Сохранить активный документ"

#: ../src/core/MonoDevelop.Ide/MonoDevelop.Ide.addin.xml:474
msgid "Save"
msgstr "Сохранить"

#: ../src/core/MonoDevelop.Ide/MonoDevelop.Ide.addin.xml:478
msgid "Save all open files"
msgstr "Сохранить все открытые файлы"

#: ../src/core/MonoDevelop.Ide/MonoDevelop.Ide.addin.xml:479
msgid "Save All"
msgstr "Сохранить всё"

#: ../src/core/MonoDevelop.Ide/MonoDevelop.Ide.addin.xml:482
#, fuzzy
msgid "N_ew Solution..."
msgstr "Добавить новое решение..."

#: ../src/core/MonoDevelop.Ide/MonoDevelop.Ide.addin.xml:487
msgid "_Close File"
msgstr "_Закрыть файл"

#: ../src/core/MonoDevelop.Ide/MonoDevelop.Ide.addin.xml:493
msgid "Close All"
msgstr "Закрыть все окна"

#: ../src/core/MonoDevelop.Ide/MonoDevelop.Ide.addin.xml:499
msgid "Close Sol_ution"
msgstr "Закрыть ре_шение"

#: ../src/core/MonoDevelop.Ide/MonoDevelop.Ide.addin.xml:503
msgid "_Reload File"
msgstr "_Перезагрузить файл"

#: ../src/core/MonoDevelop.Ide/MonoDevelop.Ide.addin.xml:508
msgid "Save _As..."
msgstr "Сохранить _как..."

#: ../src/core/MonoDevelop.Ide/MonoDevelop.Ide.addin.xml:515
msgid "Recent Files"
msgstr "Последние файлы"

#: ../src/core/MonoDevelop.Ide/MonoDevelop.Ide.addin.xml:518
msgid "_Clear Recent Files"
msgstr "_Очистить список последних файлов"

#: ../src/core/MonoDevelop.Ide/MonoDevelop.Ide.addin.xml:523
msgid "Recent Projects"
msgstr "Последние проекты"

#: ../src/core/MonoDevelop.Ide/MonoDevelop.Ide.addin.xml:526
msgid "_Clear Recent Solutions"
msgstr "_Очистить список последних решений"

#: ../src/core/MonoDevelop.Ide/MonoDevelop.Ide.addin.xml:530
msgid "_Quit"
msgstr "Вы_ход"

#: ../src/core/MonoDevelop.Ide/MonoDevelop.Ide.addin.xml:535
msgid "_Open in Terminal"
msgstr "Открыть в терминале"

#: ../src/core/MonoDevelop.Ide/MonoDevelop.Ide.addin.xml:538
msgid "_Open Folder"
msgstr "Открыть папку"

#: ../src/core/MonoDevelop.Ide/MonoDevelop.Ide.addin.xml:541
msgid "_Open Containing Folder"
msgstr "Открыть _папку, содержащую файл"

#: ../src/core/MonoDevelop.Ide/MonoDevelop.Ide.addin.xml:545
msgid "Close all but this"
msgstr "Закрыть все кроме данного"

#: ../src/core/MonoDevelop.Ide/MonoDevelop.Ide.addin.xml:546
msgid "Closes all opened files except for the active file"
msgstr ""

#: ../src/core/MonoDevelop.Ide/MonoDevelop.Ide.addin.xml:549
msgid "Copy file path/name"
msgstr "Копировать полное имя файла"

#: ../src/core/MonoDevelop.Ide/MonoDevelop.Ide.addin.xml:552
msgid "Switch maximize/normal view"
msgstr "Развернуть/нормализовать"

#: ../src/core/MonoDevelop.Ide/MonoDevelop.Ide.addin.xml:556
msgid "View"
msgstr "Вид"

#: ../src/core/MonoDevelop.Ide/MonoDevelop.Ide.addin.xml:561
msgid "View List"
msgstr "Просмотреть список"

#: ../src/core/MonoDevelop.Ide/MonoDevelop.Ide.addin.xml:565
msgid "Layout List"
msgstr "Список конфигураций окон"

#: ../src/core/MonoDevelop.Ide/MonoDevelop.Ide.addin.xml:568
msgid "_New Layout..."
msgstr "_Новая конфигурация окон..."

#: ../src/core/MonoDevelop.Ide/MonoDevelop.Ide.addin.xml:570
msgid "Create new layout"
msgstr "Создать новую конфигурацию окон"

#: ../src/core/MonoDevelop.Ide/MonoDevelop.Ide.addin.xml:573
msgid "_Delete Current Layout"
msgstr "Удалить текущую конфигурацию окон"

#: ../src/core/MonoDevelop.Ide/MonoDevelop.Ide.addin.xml:575
msgid "Delete Current layout"
msgstr "Удалить текущую конфигурацию окон"

#: ../src/core/MonoDevelop.Ide/MonoDevelop.Ide.addin.xml:579
msgid "Active Layout"
msgstr "Активная конфигурация окон"

#: ../src/core/MonoDevelop.Ide/MonoDevelop.Ide.addin.xml:580
msgid "Switch Active Layout"
msgstr "Сменить активную конфигурацию окон"

#: ../src/core/MonoDevelop.Ide/MonoDevelop.Ide.addin.xml:583
msgid "_Full Screen"
msgstr "Развернуть на полный _экран"

#: ../src/core/MonoDevelop.Ide/MonoDevelop.Ide.addin.xml:585
msgid "Full Screen"
msgstr "Развернуть на весь экран"

#: ../src/core/MonoDevelop.Ide/MonoDevelop.Ide.addin.xml:587
msgid "Open"
msgstr "Открыть"

#: ../src/core/MonoDevelop.Ide/MonoDevelop.Ide.addin.xml:590
msgid "Display Options List"
msgstr "Отобразить список настроек"

#: ../src/core/MonoDevelop.Ide/MonoDevelop.Ide.addin.xml:592
msgid "Reset Options"
msgstr "Сбросить настройки"

#: ../src/core/MonoDevelop.Ide/MonoDevelop.Ide.addin.xml:594
msgid "Refresh"
msgstr "Обновить"

#: ../src/core/MonoDevelop.Ide/MonoDevelop.Ide.addin.xml:596
msgid "Collapse All Nodes"
msgstr "Свернуть все группы"

#: ../src/core/MonoDevelop.Ide/MonoDevelop.Ide.addin.xml:599
msgid "List of programs to open with"
msgstr "Список программ, с помощью которых можно открыть файл"

#: ../src/core/MonoDevelop.Ide/MonoDevelop.Ide.addin.xml:602
msgid "Browse Next"
msgstr "Вперёд"

#: ../src/core/MonoDevelop.Ide/MonoDevelop.Ide.addin.xml:607
msgid "Browse Previous"
msgstr "Назад"

#: ../src/core/MonoDevelop.Ide/MonoDevelop.Ide.addin.xml:613
#: ../src/core/MonoDevelop.Ide/MonoDevelop.Ide.addin.xml:621
msgid "Navigate _Back"
msgstr "Назад"

#: ../src/core/MonoDevelop.Ide/MonoDevelop.Ide.addin.xml:614
#: ../src/core/MonoDevelop.Ide/MonoDevelop.Ide.addin.xml:625
msgid "Navigate Back"
msgstr "Назад"

#: ../src/core/MonoDevelop.Ide/MonoDevelop.Ide.addin.xml:618
#: ../src/core/MonoDevelop.Ide/MonoDevelop.Ide.addin.xml:627
msgid "Navigate _Forward"
msgstr "_Вперёд"

#: ../src/core/MonoDevelop.Ide/MonoDevelop.Ide.addin.xml:619
#: ../src/core/MonoDevelop.Ide/MonoDevelop.Ide.addin.xml:631
msgid "Navigate Forward"
msgstr "Вперёд"

#: ../src/core/MonoDevelop.Ide/MonoDevelop.Ide.addin.xml:636
#: ../src/core/MonoDevelop.Ide/MonoDevelop.Ide.addin.xml:844
#: ../src/core/MonoDevelop.Ide/MonoDevelop.Ide.addin.xml:948
#: ../src/core/MonoDevelop.Ide/MonoDevelop.Ide.addin.xml:1099
msgid "Tools"
msgstr "Действия"

#: ../src/core/MonoDevelop.Ide/MonoDevelop.Ide.addin.xml:641
msgid "_Add-in Manager"
msgstr "_Менеджер дополнений..."

#: ../src/core/MonoDevelop.Ide/MonoDevelop.Ide.addin.xml:645
msgid "Tool List"
msgstr "Список утилит"

#: ../src/core/MonoDevelop.Ide/MonoDevelop.Ide.addin.xml:650
#: ../src/addins/MonoDevelop.GtkCore/templates/Window.xft.xml:4
#: ../src/addins/MonoDevelop.GtkCore/templates/WindowPartial.xft.xml:4
msgid "Window"
msgstr "Окно"

#: ../src/core/MonoDevelop.Ide/MonoDevelop.Ide.addin.xml:654
msgid "_Next Window"
msgstr "_Следующее окно"

#: ../src/core/MonoDevelop.Ide/MonoDevelop.Ide.addin.xml:660
msgid "_Previous Window"
msgstr "_Предыдущее окно"

#: ../src/core/MonoDevelop.Ide/MonoDevelop.Ide.addin.xml:667
msgid "Window List"
msgstr "Список окон"

#: ../src/core/MonoDevelop.Ide/MonoDevelop.Ide.addin.xml:681
msgid "_Tip of the Day"
msgstr "_Совет дня..."

#: ../src/core/MonoDevelop.Ide/MonoDevelop.Ide.addin.xml:686
msgid "_About"
msgstr "_О программе..."

#: ../src/core/MonoDevelop.Ide/MonoDevelop.Ide.addin.xml:696
msgid "Debug Application..."
msgstr "Подключить отладчик к приложению..."

#: ../src/core/MonoDevelop.Ide/MonoDevelop.Ide.addin.xml:699
msgid "Pause"
msgstr "Пауза"

#: ../src/core/MonoDevelop.Ide/MonoDevelop.Ide.addin.xml:703
msgid "Step Over"
msgstr "Шаг через"

#: ../src/core/MonoDevelop.Ide/MonoDevelop.Ide.addin.xml:707
msgid "Step Into"
msgstr "Шаг внутрь"

#: ../src/core/MonoDevelop.Ide/MonoDevelop.Ide.addin.xml:711
msgid "Step Out"
msgstr "Шаг наружу"

#: ../src/core/MonoDevelop.Ide/MonoDevelop.Ide.addin.xml:714
msgid "Toggle Breakpoint"
msgstr "Установить контрольную точку"

#: ../src/core/MonoDevelop.Ide/MonoDevelop.Ide.addin.xml:718
msgid "Clear All Breakpoints"
msgstr "Убрать все контрольные точки"

#: ../src/core/MonoDevelop.Ide/MonoDevelop.Ide.addin.xml:722
#: ../src/addins/MonoDevelop.SourceEditor/MonoDevelop.SourceEditor.addin.xml:114
msgid "Search"
msgstr "Поиск"

#: ../src/core/MonoDevelop.Ide/MonoDevelop.Ide.addin.xml:725
msgid "_Find..."
msgstr "_Найти..."

#: ../src/core/MonoDevelop.Ide/MonoDevelop.Ide.addin.xml:730
msgid "Find _Next"
msgstr "Найти _далее"

#: ../src/core/MonoDevelop.Ide/MonoDevelop.Ide.addin.xml:732
msgid "Find next"
msgstr "Найти далее"

#: ../src/core/MonoDevelop.Ide/MonoDevelop.Ide.addin.xml:735
msgid "Find Next Selection"
msgstr "Найти выделенный текст далее"

#: ../src/core/MonoDevelop.Ide/MonoDevelop.Ide.addin.xml:739
msgid "Find _Previous"
msgstr "Найти _ранее"

#: ../src/core/MonoDevelop.Ide/MonoDevelop.Ide.addin.xml:743
msgid "Find _Previous Selection"
msgstr "Найти выделенный текст _ранее"

#: ../src/core/MonoDevelop.Ide/MonoDevelop.Ide.addin.xml:747
msgid "_Replace..."
msgstr "За_менить..."

#: ../src/core/MonoDevelop.Ide/MonoDevelop.Ide.addin.xml:753
msgid "F_ind in Files..."
msgstr "На_йти в файлах..."

#: ../src/core/MonoDevelop.Ide/MonoDevelop.Ide.addin.xml:759
msgid "R_eplace in Files..."
msgstr "Зам_енить в файлах..."

#: ../src/core/MonoDevelop.Ide/MonoDevelop.Ide.addin.xml:764
msgid "Go to Type..."
msgstr "Перейти к описанию типа..."

#: ../src/core/MonoDevelop.Ide/MonoDevelop.Ide.addin.xml:769
msgid "Refactory"
msgstr "Рефакторинг"

#: ../src/core/MonoDevelop.Ide/MonoDevelop.Ide.addin.xml:774
msgid "Refactory Operations"
msgstr "Рефакторинг"

#: ../src/core/MonoDevelop.Ide/MonoDevelop.Ide.addin.xml:778
#: ../src/addins/MonoDevelop.SourceEditor/MonoDevelop.SourceEditor.addin.xml:168
msgid "Text Editor"
msgstr "Текстовый редактор"

#: ../src/core/MonoDevelop.Ide/MonoDevelop.Ide.addin.xml:781
msgid "Show completion window"
msgstr "Показать окно авто-дополнения"

#: ../src/core/MonoDevelop.Ide/MonoDevelop.Ide.addin.xml:784
msgid "Go to end of line"
msgstr "Перейти к концу строки"

#: ../src/core/MonoDevelop.Ide/MonoDevelop.Ide.addin.xml:786
msgid "Go to beginning of line"
msgstr "Перейти к началу строки"

#: ../src/core/MonoDevelop.Ide/MonoDevelop.Ide.addin.xml:788
msgid "Delete left character"
msgstr "Удалить символ слева"

#: ../src/core/MonoDevelop.Ide/MonoDevelop.Ide.addin.xml:790
msgid "Delete right character"
msgstr "Удалить символ справа"

#: ../src/core/MonoDevelop.Ide/MonoDevelop.Ide.addin.xml:792
msgid "Go left one character"
msgstr "Перейти на символ влево"

#: ../src/core/MonoDevelop.Ide/MonoDevelop.Ide.addin.xml:794
msgid "Go right one character"
msgstr "Перейти на символ вправо"

#: ../src/core/MonoDevelop.Ide/MonoDevelop.Ide.addin.xml:796
msgid "Go to previous line"
msgstr "Перейти к предыдущей строке"

#: ../src/core/MonoDevelop.Ide/MonoDevelop.Ide.addin.xml:798
msgid "Go to next line"
msgstr "Перейти к следующей строке"

#: ../src/core/MonoDevelop.Ide/MonoDevelop.Ide.addin.xml:800
msgid "Go to beginning of document"
msgstr "Перейти к началу документа"

#: ../src/core/MonoDevelop.Ide/MonoDevelop.Ide.addin.xml:802
msgid "Go to end of document"
msgstr "Перейти к концу документа"

#: ../src/core/MonoDevelop.Ide/MonoDevelop.Ide.addin.xml:804
msgid "Go up one page"
msgstr "Перейти на страницу наверх"

#: ../src/core/MonoDevelop.Ide/MonoDevelop.Ide.addin.xml:806
msgid "Go down one page"
msgstr "Перейти на страницу вниз"

#: ../src/core/MonoDevelop.Ide/MonoDevelop.Ide.addin.xml:808
msgid "Scroll line up"
msgstr "Прокрутить на строку выше"

#: ../src/core/MonoDevelop.Ide/MonoDevelop.Ide.addin.xml:811
msgid "Scroll line down"
msgstr "Прокрутить на строку ниже"

#: ../src/core/MonoDevelop.Ide/MonoDevelop.Ide.addin.xml:814
msgid "Delete entire line"
msgstr "Удалить строку целиком"

#: ../src/core/MonoDevelop.Ide/MonoDevelop.Ide.addin.xml:816
msgid "Delete to end of line"
msgstr "Удалить отсюда до конца строки"

#: ../src/core/MonoDevelop.Ide/MonoDevelop.Ide.addin.xml:819
msgid "Move the line or highlighted selection up"
msgstr "Переместить строчку или выделенный текст вверх"

#: ../src/core/MonoDevelop.Ide/MonoDevelop.Ide.addin.xml:822
msgid "Move the line or highlighted selection down"
msgstr "Переместить строчку или выделенный текст вниз"

#: ../src/core/MonoDevelop.Ide/MonoDevelop.Ide.addin.xml:825
msgid "Show Parameter List"
msgstr "Показать список параметров"

#: ../src/core/MonoDevelop.Ide/MonoDevelop.Ide.addin.xml:834
msgid "GNU/Emacs"
msgstr "GNU/Emacs"

#: ../src/core/MonoDevelop.Ide/MonoDevelop.Ide.addin.xml:835
msgid "Visual Studio"
msgstr "Visual Studio"

#: ../src/core/MonoDevelop.Ide/MonoDevelop.Ide.addin.xml:852
#: ../src/core/MonoDevelop.Ide/MonoDevelop.Ide.addin.xml:921
#: ../src/core/MonoDevelop.Ide/MonoDevelop.Ide.addin.xml:956
#: ../src/core/MonoDevelop.Projects.Gui/MonoDevelop.Projects.Gui.Dialogs/ProjectOptionsDialog.cs:300
#: ../src/addins/VersionControl/MonoDevelop.VersionControl/VersionControl.addin.xml:63
#: ../src/addins/VersionControl/MonoDevelop.VersionControl/MonoDevelop.VersionControl.Views/Logs.cs:200
#: ../src/addins/VersionControl/MonoDevelop.VersionControl/MonoDevelop.VersionControl/VersionControlService.cs:144
#: ../src/addins/CBinding/gtk-gui/CBinding.CodeGenerationPanel.cs:405
#: ../src/addins/CBinding/gtk-gui/CBinding.CodeGenerationPanel.cs:515
#: ../src/addins/CBinding/gtk-gui/CBinding.CodeGenerationPanel.cs:598
msgid "Add"
msgstr "Добавить"

#: ../src/core/MonoDevelop.Ide/MonoDevelop.Ide.addin.xml:887
#: ../src/core/MonoDevelop.Ide/MonoDevelop.Ide.addin.xml:906
msgid "Open With"
msgstr "Внешний редактор"

#: ../src/core/MonoDevelop.Ide/MonoDevelop.Ide.addin.xml:892
msgid "Include"
msgstr "Включить в"

#: ../src/core/MonoDevelop.Ide/MonoDevelop.Ide.addin.xml:992
msgid "Comments"
msgstr "Комментарии"

#: ../src/core/MonoDevelop.Ide/MonoDevelop.Ide.addin.xml:993
msgid "User Tasks"
msgstr "Задачи пользователя"

#: ../src/core/MonoDevelop.Ide/MonoDevelop.Ide.addin.xml:998
#: ../src/core/MonoDevelop.Ide/MonoDevelop.Ide.Gui.Pads/ErrorListPad.cs:81
msgid "Error List"
msgstr "Список ошибок"

#: ../src/core/MonoDevelop.Ide/MonoDevelop.Ide.addin.xml:999
msgid "Message Log"
msgstr "Лог сообщений"

#: ../src/core/MonoDevelop.Ide/MonoDevelop.Ide.addin.xml:1000
#: ../src/core/MonoDevelop.Ide/MonoDevelop.Ide.addin.xml:1085
msgid "Task List"
msgstr "Список задач"

#: ../src/core/MonoDevelop.Ide/MonoDevelop.Ide.addin.xml:1003
#: ../src/addins/WelcomePage/WelcomePageContent.xml:11
msgid "Solution"
msgstr "Решение"

#: ../src/core/MonoDevelop.Ide/MonoDevelop.Ide.addin.xml:1004
msgid "Show All Files"
msgstr "Показать все файлы"

#: ../src/core/MonoDevelop.Ide/MonoDevelop.Ide.addin.xml:1018
msgid "Classes"
msgstr "Классы"

#: ../src/core/MonoDevelop.Ide/MonoDevelop.Ide.addin.xml:1019
msgid "Nested namespaces"
msgstr "Вложенные пространства имён"

#: ../src/core/MonoDevelop.Ide/MonoDevelop.Ide.addin.xml:1020
msgid "Show project structure"
msgstr "Показать структуру проекта"

#: ../src/core/MonoDevelop.Ide/MonoDevelop.Ide.addin.xml:1021
msgid "Group members by access"
msgstr "Группировать члены по их видимости"

#: ../src/core/MonoDevelop.Ide/MonoDevelop.Ide.addin.xml:1022
msgid "Group members by member type"
msgstr "Группировать члены по их типу"

#: ../src/core/MonoDevelop.Ide/MonoDevelop.Ide.addin.xml:1023
msgid "Show public members only"
msgstr "Показать только общедоступные члены"

#: ../src/core/MonoDevelop.Ide/MonoDevelop.Ide.addin.xml:1064
msgid "Preferences"
msgstr "Настройки"

#: ../src/core/MonoDevelop.Ide/MonoDevelop.Ide.addin.xml:1069
msgid "Visual Style"
msgstr "Стиль отображения"

#: ../src/core/MonoDevelop.Ide/MonoDevelop.Ide.addin.xml:1072
msgid "Key Bindings"
msgstr "Сочетания клавиш"

#: ../src/core/MonoDevelop.Ide/MonoDevelop.Ide.addin.xml:1075
msgid "Load/Save"
msgstr "Загрузка и сохранение"

#: ../src/core/MonoDevelop.Ide/MonoDevelop.Ide.addin.xml:1082
msgid "Add-ins"
msgstr "Дополнения"

#: ../src/core/MonoDevelop.Ide/MonoDevelop.Ide.addin.xml:1089
msgid "Coding"
msgstr "Написание кода"

#: ../src/core/MonoDevelop.Ide/MonoDevelop.Ide.addin.xml:1091
#: ../src/addins/VBNetBinding/VBNetBinding.addin.xml:39
#: ../src/addins/AspNetAddIn/gtk-gui/AspNetAddIn.AspNetConfigurationPanelWidget.cs:40
#: ../src/addins/CBinding/CBinding.addin.xml:94
#: ../src/addins/CBinding/gtk-gui/CBinding.CodeGenerationPanel.cs:390
msgid "Code Generation"
msgstr "Генерация кода"

#: ../src/core/MonoDevelop.Ide/MonoDevelop.Ide.addin.xml:1094
msgid "Standard Header"
msgstr "Стандартный заголовок"

#: ../src/core/MonoDevelop.Ide/MonoDevelop.Ide.addin.xml:1101
msgid "External Tools"
msgstr "Сторонние утилиты"

#: ../src/core/MonoDevelop.Ide/MonoDevelop.Ide.addin.xml:1105
msgid "Other Settings"
msgstr "Другие настройки"

#: ../src/core/MonoDevelop.Ide/MonoDevelop.Ide.addin.xml:1111
msgid "MonoDevelop Solution Files"
msgstr "Файлы решения MonoDevelop"

#: ../src/core/MonoDevelop.Ide/MonoDevelop.Ide.addin.xml:1114
msgid "MonoDevelop Project Files"
msgstr "Файлы проекта MonoDevelop"

#: ../src/core/MonoDevelop.Ide/MonoDevelop.Ide.addin.xml:1124
msgid "Standard"
msgstr "Стандартная"

#: ../src/core/MonoDevelop.Ide/MonoDevelop.Ide.addin.xml:1145
msgid "Layout"
msgstr "Конфигурация окон"

#: ../src/core/MonoDevelop.Ide/MonoDevelop.Ide.addin.xml:1151
msgid "Navigation"
msgstr "Навигация"

#: ../src/core/MonoDevelop.Ide/MonoDevelop.Ide.addin.xml:1160
msgid "_File"
msgstr "_Файл"

#: ../src/core/MonoDevelop.Ide/MonoDevelop.Ide.addin.xml:1177
msgid "Recent _Files"
msgstr "Последние _файлы"

#: ../src/core/MonoDevelop.Ide/MonoDevelop.Ide.addin.xml:1183
msgid "Recent Solu_tions"
msgstr "Последние _решения"

#: ../src/core/MonoDevelop.Ide/MonoDevelop.Ide.addin.xml:1193
msgid "_Edit"
msgstr "Пр_авка"

#: ../src/core/MonoDevelop.Ide/MonoDevelop.Ide.addin.xml:1213
#: ../src/addins/MonoDevelop.SourceEditor/MonoDevelop.SourceEditor.addin.xml:107
msgid "_Advanced"
msgstr "_Дополнительно"

#: ../src/core/MonoDevelop.Ide/MonoDevelop.Ide.addin.xml:1226
msgid "_View"
msgstr "_Вид"

#: ../src/core/MonoDevelop.Ide/MonoDevelop.Ide.addin.xml:1227
msgid "Toolbars"
msgstr "Панели инструментов"

#: ../src/core/MonoDevelop.Ide/MonoDevelop.Ide.addin.xml:1233
msgid "_Layouts"
msgstr "_Конфигурации окон"

#: ../src/core/MonoDevelop.Ide/MonoDevelop.Ide.addin.xml:1249
msgid "_Search"
msgstr "П_оиск"

#: ../src/core/MonoDevelop.Ide/MonoDevelop.Ide.addin.xml:1254
msgid "_Project"
msgstr "_Проект"

#: ../src/core/MonoDevelop.Ide/MonoDevelop.Ide.addin.xml:1289
msgid "_Window"
msgstr "О_кно"

#: ../src/core/MonoDevelop.Ide/MonoDevelop.Ide.addin.xml:1298
msgid "_Help"
msgstr "_Справка"

#: ../src/core/MonoDevelop.Ide/MonoDevelop.Ide.addin.xml:1302
msgid "_Web"
msgstr "_Интернет-ресурсы"

#: ../src/core/MonoDevelop.Ide/MonoDevelop.Ide.addin.xml:1304
msgid "Mono Project"
msgstr "Проект Mono"

#: ../src/core/MonoDevelop.Ide/MonoDevelop.Ide.addin.xml:1305
#: ../src/addins/CSharpBinding/templates/ConsoleProject.xpt.xml:8
#: ../src/addins/CSharpBinding/templates/EmptyProject.xpt.xml:8
#: ../src/addins/CSharpBinding/templates/GtkSharp2Project.xpt.xml:8
#: ../src/addins/CSharpBinding/templates/Library.xpt.xml:8
msgid "C#"
msgstr "C#"

#: ../src/core/MonoDevelop.Ide/MonoDevelop.Ide.addin.xml:1306
msgid "C# Help"
msgstr "Справка по C#"

#: ../src/core/MonoDevelop.Ide/MonoDevelop.Ide.addin.xml:1307
msgid "C# Corner"
msgstr "C# Corner"

#: ../src/core/MonoDevelop.Ide/MonoDevelop.Ide.addin.xml:1308
msgid "GotDotNet"
msgstr "GotDotNet"

#: ../src/core/MonoDevelop.Ide/MonoDevelop.Ide.addin.xml:1367
msgid "Code Templates"
msgstr "Шаблоны кода"

#: ../src/core/MonoDevelop.Ide/MonoDevelop.Ide.Gui.Pads/ErrorListPad.cs:114
msgid "Show Errors"
msgstr "Показать ошибки"

#: ../src/core/MonoDevelop.Ide/MonoDevelop.Ide.Gui.Pads/ErrorListPad.cs:125
msgid "Show Warnings"
msgstr "Показать предупреждения"

#: ../src/core/MonoDevelop.Ide/MonoDevelop.Ide.Gui.Pads/ErrorListPad.cs:136
msgid "Show Messages"
msgstr "Показать сообщения"

#: ../src/core/MonoDevelop.Ide/MonoDevelop.Ide.Gui.Pads/ErrorListPad.cs:229
#: ../src/core/MonoDevelop.Ide/MonoDevelop.Ide.Gui.Pads/ErrorListPad.cs:230
msgid "Show Error Reference"
msgstr "Показать справку об ошибке"

#: ../src/core/MonoDevelop.Ide/MonoDevelop.Ide.Gui.Pads/ErrorListPad.cs:235
msgid "Copy task"
msgstr "Копировать задачу"

#: ../src/core/MonoDevelop.Ide/MonoDevelop.Ide.Gui.Pads/ErrorListPad.cs:239
#: ../src/core/MonoDevelop.Ide/MonoDevelop.Ide.Tasks/CommentTasksView.cs:235
msgid "_Go to"
msgstr "_Перейти к строке"

#: ../src/core/MonoDevelop.Ide/MonoDevelop.Ide.Gui.Pads/ErrorListPad.cs:240
msgid "Go to task"
msgstr "Перейти к заданию"

#: ../src/core/MonoDevelop.Ide/MonoDevelop.Ide.Gui.Pads/ErrorListPad.cs:244
#: ../src/core/MonoDevelop.Ide/MonoDevelop.Ide.Tasks/CommentTasksView.cs:245
msgid "Columns"
msgstr "Колонки"

#: ../src/core/MonoDevelop.Ide/MonoDevelop.Ide.Gui.Pads/ErrorListPad.cs:248
msgid "Toggle visibility of Type column"
msgstr "Показать/спрятать колонку 'Тип'"

#: ../src/core/MonoDevelop.Ide/MonoDevelop.Ide.Gui.Pads/ErrorListPad.cs:253
msgid "Validity"
msgstr "Валидность"

#: ../src/core/MonoDevelop.Ide/MonoDevelop.Ide.Gui.Pads/ErrorListPad.cs:254
msgid "Toggle visibility of Validity column"
msgstr "Показать/спрятать колонку 'Валидность'"

#: ../src/core/MonoDevelop.Ide/MonoDevelop.Ide.Gui.Pads/ErrorListPad.cs:260
#: ../src/core/MonoDevelop.Ide/MonoDevelop.Ide.Tasks/CommentTasksView.cs:249
msgid "Toggle visibility of Line column"
msgstr "Показать/спрятать колонку 'Строка'"

#: ../src/core/MonoDevelop.Ide/MonoDevelop.Ide.Gui.Pads/ErrorListPad.cs:265
#: ../src/core/MonoDevelop.Ide/MonoDevelop.Ide.Gui.Pads/ErrorListPad.cs:423
#: ../src/core/MonoDevelop.Ide/MonoDevelop.Ide.Tasks/CommentTasksView.cs:92
#: ../src/core/MonoDevelop.Ide/MonoDevelop.Ide.Tasks/CommentTasksView.cs:254
#: ../src/core/MonoDevelop.Ide/MonoDevelop.Ide.Tasks/UserTasksView.cs:116
#: ../src/core/MonoDevelop.Ide/MonoDevelop.Ide.CodeTemplates/CodeTemplatePanel.cs:115
#: ../src/core/MonoDevelop.Ide/MonoDevelop.Ide.Gui.Pads/InternalLogPad.cs:257
#: ../src/core/MonoDevelop.Ide/MonoDevelop.Ide.Gui.OptionPanels/KeyBindingsPanel.cs:74
#: ../src/addins/Deployment/MonoDevelop.Deployment.Linux/MonoDevelop.Deployment.Linux/DotDesktopViewWidget.cs:67
#: ../src/addins/MonoDevelop.RegexToolkit/gtk-gui/MonoDevelop.RegexToolkit.RegexLibraryWindow.cs:241
msgid "Description"
msgstr "Описание"

#: ../src/core/MonoDevelop.Ide/MonoDevelop.Ide.Gui.Pads/ErrorListPad.cs:266
#: ../src/core/MonoDevelop.Ide/MonoDevelop.Ide.Tasks/CommentTasksView.cs:255
msgid "Toggle visibility of Description column"
msgstr "Показать/спрятать колонку 'Описание'"

#: ../src/core/MonoDevelop.Ide/MonoDevelop.Ide.Gui.Pads/ErrorListPad.cs:272
#: ../src/core/MonoDevelop.Ide/MonoDevelop.Ide.Tasks/CommentTasksView.cs:261
msgid "Toggle visibility of File column"
msgstr "Показать/спрятать колонку 'Файл'"

#: ../src/core/MonoDevelop.Ide/MonoDevelop.Ide.Gui.Pads/ErrorListPad.cs:278
#: ../src/core/MonoDevelop.Ide/MonoDevelop.Ide.Tasks/CommentTasksView.cs:267
msgid "Toggle visibility of Path column"
msgstr "Показать/спрятать колонку 'Путь'"

#: ../src/core/MonoDevelop.Ide/MonoDevelop.Ide.Gui.Pads/ErrorListPad.cs:625
#: ../src/core/MonoDevelop.Ide/MonoDevelop.Ide.Gui.Pads/InternalLogPad.cs:385
msgid "{0} Error"
msgid_plural "{0} Errors"
msgstr[0] "{0} ошибка"
msgstr[1] "{0} ошибки"
msgstr[2] "{0} ошибок"

#: ../src/core/MonoDevelop.Ide/MonoDevelop.Ide.Gui.Pads/ErrorListPad.cs:630
#: ../src/core/MonoDevelop.Ide/MonoDevelop.Ide.Gui.Pads/InternalLogPad.cs:390
msgid "{0} Warning"
msgid_plural "{0} Warnings"
msgstr[0] "{0} предупреждение"
msgstr[1] "{0} предупреждения"
msgstr[2] "{0} предупреждений"

#: ../src/core/MonoDevelop.Ide/MonoDevelop.Ide.Gui.Pads/ErrorListPad.cs:635
#: ../src/core/MonoDevelop.Ide/MonoDevelop.Ide.Gui.Pads/InternalLogPad.cs:395
msgid "{0} Message"
msgid_plural "{0} Messages"
msgstr[0] "{0} сообщение"
msgstr[1] "{0} сообщения"
msgstr[2] "{0} сообщений"

#: ../src/core/MonoDevelop.Ide/MonoDevelop.Ide.Tasks/CommentTasksView.cs:231
msgid "Copy comment task"
msgstr "Копировать задание"

#: ../src/core/MonoDevelop.Ide/MonoDevelop.Ide.Tasks/CommentTasksView.cs:236
msgid "Go to comment task"
msgstr "Перейти к комментарию с задачей"

#: ../src/core/MonoDevelop.Ide/MonoDevelop.Ide.Tasks/CommentTasksView.cs:241
msgid "Delete comment task"
msgstr "Удалить задание"

#: ../src/core/MonoDevelop.Ide/MonoDevelop.Ide.Tasks/UserTasksView.cs:67
#: ../src/core/MonoDevelop.Ide/gtk-gui/MonoDevelop.Ide.Gui.OptionPanels.TasksPanelWidget.cs:270
msgid "High"
msgstr "Высокий"

#: ../src/core/MonoDevelop.Ide/MonoDevelop.Ide.Tasks/UserTasksView.cs:67
#: ../src/core/MonoDevelop.Ide/gtk-gui/MonoDevelop.Ide.Gui.OptionPanels.TasksPanelWidget.cs:279
msgid "Normal"
msgstr "Нормальный"

#: ../src/core/MonoDevelop.Ide/MonoDevelop.Ide.Tasks/UserTasksView.cs:67
#: ../src/core/MonoDevelop.Ide/gtk-gui/MonoDevelop.Ide.Gui.OptionPanels.TasksPanelWidget.cs:290
msgid "Low"
msgstr "Низкий"

#: ../src/core/MonoDevelop.Ide/MonoDevelop.Ide.Tasks/UserTasksView.cs:99
msgid "Priority"
msgstr "Приоритет"

#: ../src/core/MonoDevelop.Ide/MonoDevelop.Ide.Tasks/UserTasksView.cs:121
msgid "New Task"
msgstr "Новая задача"

#: ../src/core/MonoDevelop.Ide/MonoDevelop.Ide.Tasks/UserTasksView.cs:124
msgid "Create New Task"
msgstr "Создать новую задачу"

#: ../src/core/MonoDevelop.Ide/MonoDevelop.Ide.Tasks/UserTasksView.cs:126
#: ../src/core/MonoDevelop.Ide/MonoDevelop.Ide.Tasks/UserTasksView.cs:129
msgid "Delete Task"
msgstr "Удалить задачу"

#: ../src/core/MonoDevelop.Ide/MonoDevelop.Ide.Gui.Pads.ProjectPad/LinkedFilesFolderNodeBuilder.cs:75
msgid "External Files"
msgstr "Внешние файлы"

#: ../src/core/MonoDevelop.Ide/templates/GenericProject.xpt.xml:7
msgid "Generic Project"
msgstr "Общий проект"

#: ../src/core/MonoDevelop.Ide/templates/GenericProject.xpt.xml:10
msgid "Creates a project which can contain any kind of file."
msgstr "Создать проект, который может содержать файлы любого типа"

#: ../src/core/MonoDevelop.Ide/MonoDevelop.Ide.Gui.Pads.ProjectPad/UnknownEntryNodeBuilder.cs:58
msgid "{0} <span foreground='red' size='small'>(Load failed)</span>"
msgstr ""
"{0} <span foreground='red' size='small'>(Загрузка завершилась неудачно)</"
"span>"

#: ../src/core/MonoDevelop.Ide/MonoDevelop.Ide.Gui.Pads.ProjectPad/UnknownEntryNodeBuilder.cs:116
msgid "Do you really want to remove project '{0}' from solution '{1}'"
msgstr "Удалить проект '{0}' из решения '{1}'"

#: ../src/core/MonoDevelop.Ide/MonoDevelop.Ide.Gui.Dialogs/OpenFileInSolutionDialog.cs:159
msgid "Full name"
msgstr "Полное имя:"

#: ../src/core/MonoDevelop.Ide/MonoDevelop.Ide.Gui.Dialogs/CombineEntryFeatureSelector.cs:82
msgid "There are no additional features available for this project."
msgstr "Нет доступных дополнительных опций для данного решения."

#: ../src/core/MonoDevelop.Ide/MonoDevelop.Ide.Gui.Dialogs/RenameItemDialog.cs:51
msgid "Rename Interface"
msgstr "Переименовать интерфейс"

#: ../src/core/MonoDevelop.Ide/MonoDevelop.Ide.Gui.Dialogs/RenameItemDialog.cs:53
msgid "Rename Class"
msgstr "Переименовать класс"

#: ../src/core/MonoDevelop.Ide/MonoDevelop.Ide.Gui.Dialogs/RenameItemDialog.cs:55
msgid "Rename Field"
msgstr "Переименовать поле"

#: ../src/core/MonoDevelop.Ide/MonoDevelop.Ide.Gui.Dialogs/RenameItemDialog.cs:57
msgid "Rename Property"
msgstr "Переименовать свойство"

#: ../src/core/MonoDevelop.Ide/MonoDevelop.Ide.Gui.Dialogs/RenameItemDialog.cs:59
msgid "Rename Event"
msgstr "Переименовать событие"

#: ../src/core/MonoDevelop.Ide/MonoDevelop.Ide.Gui.Dialogs/RenameItemDialog.cs:61
msgid "Rename Method"
msgstr "Переименовать метод"

#: ../src/core/MonoDevelop.Ide/MonoDevelop.Ide.Gui.Dialogs/RenameItemDialog.cs:63
msgid "Rename Indexer"
msgstr "Переименовать индексатор"

#: ../src/core/MonoDevelop.Ide/MonoDevelop.Ide.Gui.Dialogs/RenameItemDialog.cs:65
msgid "Rename Parameter"
msgstr "Переименовать параметр"

#: ../src/core/MonoDevelop.Ide/MonoDevelop.Ide.Gui.Dialogs/RenameItemDialog.cs:67
msgid "Rename Variable"
msgstr "Переименовать переменную"

#: ../src/core/MonoDevelop.Ide/MonoDevelop.Ide.Gui.Dialogs/RenameItemDialog.cs:69
msgid "Rename Item"
msgstr "Переименовать"

#: ../src/core/MonoDevelop.Ide/gtk-gui/MonoDevelop.Ide.Gui.Dialogs.OpenFileInSolutionDialog.cs:42
msgid "Open File in Solution"
msgstr "Открыть файл из данного решения"

#: ../src/core/MonoDevelop.Ide/gtk-gui/MonoDevelop.Ide.Gui.Dialogs.OpenFileInSolutionDialog.cs:66
msgid "Search _Files"
msgstr "_Файлы"

#: ../src/core/MonoDevelop.Ide/gtk-gui/MonoDevelop.Ide.Gui.Dialogs.OpenFileInSolutionDialog.cs:77
msgid "Search _Types"
msgstr "_Типы"

#: ../src/core/MonoDevelop.Ide/gtk-gui/MonoDevelop.Ide.Gui.Dialogs.OpenFileInSolutionDialog.cs:109
#: ../src/core/MonoDevelop.Ide/gtk-gui/MonoDevelop.Ide.Gui.OptionPanels.TasksPanelWidget.cs:126
#: ../src/core/MonoDevelop.Projects.Gui/gtk-gui/MonoDevelop.Projects.Gui.Dialogs.OptionPanels.GeneralProjectOptionsWidget.cs:130
#: ../src/addins/MonoDevelop.GtkCore/lib/stetic/libstetic/editor/GroupPicker.cs:139
msgid "_Name:"
msgstr "_Имя:"

#: ../src/core/MonoDevelop.Ide/gtk-gui/MonoDevelop.Ide.Gui.Dialogs.ExportProjectDialog.cs:77
#: ../src/addins/Deployment/MonoDevelop.Deployment/gtk-gui/MonoDevelop.Deployment.Gui.SourcesZipEditorWidget.cs:137
msgid "File format:"
msgstr "Формат файла:"

#: ../src/core/MonoDevelop.Ide/gtk-gui/MonoDevelop.Ide.Gui.Dialogs.ExportProjectDialog.cs:86
#: ../src/addins/Deployment/MonoDevelop.Deployment/gtk-gui/MonoDevelop.Deployment.Gui.SourcesZipEditorWidget.cs:126
#: ../src/addins/Deployment/MonoDevelop.Deployment/gtk-gui/MonoDevelop.Deployment.Gui.BinariesZipEditorWidget.cs:123
msgid "Target folder:"
msgstr "Целевой каталог:"

#: ../src/core/MonoDevelop.Ide/gtk-gui/MonoDevelop.Ide.Gui.Dialogs.DeleteFileDialog.cs:34
msgid "Delete File"
msgstr "Удалить файл"

#: ../src/core/MonoDevelop.Ide/gtk-gui/MonoDevelop.Ide.Gui.Dialogs.DeleteFileDialog.cs:63
msgid "Are you sure you want to delete the file from project?"
msgstr "Вы действительно хотите удалить этот файл из проекта?"

#: ../src/core/MonoDevelop.Ide/gtk-gui/MonoDevelop.Ide.Gui.Dialogs.DeleteFileDialog.cs:74
msgid "_Delete from disk"
msgstr "_Удалить с диска"

#: ../src/core/MonoDevelop.Ide/gtk-gui/MonoDevelop.Ide.Gui.Dialogs.NewProjectDialog.cs:119
msgid "<b>Template</b>"
msgstr "<b>Шаблон</b>"

#: ../src/core/MonoDevelop.Ide/gtk-gui/MonoDevelop.Ide.Gui.Dialogs.NewProjectDialog.cs:164
msgid "Creates a new C# Project"
msgstr "Создать новый проект на языке C#"

#: ../src/core/MonoDevelop.Ide/gtk-gui/MonoDevelop.Ide.Gui.Dialogs.NewProjectDialog.cs:188
msgid "<b>Location</b>"
msgstr "<b>Расположение</b>"

#: ../src/core/MonoDevelop.Ide/gtk-gui/MonoDevelop.Ide.Gui.Dialogs.NewProjectDialog.cs:217
msgid "_Create separate Solution subdirectory"
msgstr "_Создавать отдельный подкаталог для решения"

#: ../src/core/MonoDevelop.Ide/gtk-gui/MonoDevelop.Ide.Gui.Dialogs.NewProjectDialog.cs:262
msgid "_Location:"
msgstr "_Расположение:"

#: ../src/core/MonoDevelop.Ide/gtk-gui/MonoDevelop.Ide.Gui.Dialogs.NewProjectDialog.cs:275
msgid "N_ame:"
msgstr "Н_азвание:"

#: ../src/core/MonoDevelop.Ide/gtk-gui/MonoDevelop.Ide.Gui.Dialogs.NewProjectDialog.cs:286
msgid "_Solution name:"
msgstr "_Название решения:"

#: ../src/core/MonoDevelop.Ide/gtk-gui/MonoDevelop.Ide.Gui.Dialogs.NewProjectDialog.cs:359
msgid "<b>Project Features</b>"
msgstr "<b>Опции проекта</b>"

#: ../src/core/MonoDevelop.Ide/gtk-gui/MonoDevelop.Ide.Gui.Dialogs.NewProjectDialog.cs:371
msgid ""
"<small>This list shows a set of features you can enable in the new project. "
"After creating the project those features can be enabled or disabled in the "
"Project Options dialog, or by adding new projects to the solution.</small>"
msgstr ""
"<small>В данном списке находятся некоторые дополнительные опции, которые вы "
"можете включить для данного проекта. Позднее вы всегда сможете включить или "
"отключить их в \"Свойствах проекта\" или в процессе добавления новых "
"проектов в решение.</small>"

#: ../src/core/MonoDevelop.Ide/gtk-gui/MonoDevelop.Ide.Gui.Dialogs.FeatureSelectorDialog.cs:29
msgid "New Project Features"
msgstr "Новые опции проекта"

#: ../src/core/MonoDevelop.Ide/gtk-gui/MonoDevelop.Ide.Gui.Dialogs.FeatureSelectorDialog.cs:46
msgid "<b>Project features</b>"
msgstr "<b>Опции проекта</b>"

#: ../src/core/MonoDevelop.Ide/gtk-gui/MonoDevelop.Ide.Gui.Dialogs.RenameItemDialog.cs:33
msgid "Rename {0}"
msgstr "Переименовать {0}"

#: ../src/core/MonoDevelop.Ide/gtk-gui/MonoDevelop.Ide.Gui.Dialogs.RenameItemDialog.cs:52
msgid "New na_me:"
msgstr "Новое имя:"

#: ../src/core/MonoDevelop.Ide/gtk-gui/MonoDevelop.Ide.Gui.Dialogs.RenameItemDialog.cs:77
msgid "Rename file that contains public class"
msgstr "Переименовать файл, содержащий общедоступный класс"

#: ../src/core/MonoDevelop.Ide/MonoDevelop.Ide.Gui.Dialogs/EncapsulateFieldDialog.cs:48
msgid "Encapsulate '{0}'"
msgstr "Инкапсулировать '{0}'"

#: ../src/core/MonoDevelop.Ide/gtk-gui/MonoDevelop.Ide.Gui.Dialogs.EncapsulateFieldDialog.cs:94
msgid "Field name:"
msgstr "Имя поля:"

#: ../src/core/MonoDevelop.Ide/gtk-gui/MonoDevelop.Ide.Gui.Dialogs.EncapsulateFieldDialog.cs:103
msgid "_Property name:"
msgstr "Имя _свойства:"

#: ../src/core/MonoDevelop.Ide/gtk-gui/MonoDevelop.Ide.Gui.Dialogs.EncapsulateFieldDialog.cs:120
msgid "_Update references:"
msgstr "_Обновить ссылки:"

#: ../src/core/MonoDevelop.Ide/gtk-gui/MonoDevelop.Ide.Gui.Dialogs.EncapsulateFieldDialog.cs:146
msgid "_External"
msgstr "_Внешние"

#: ../src/core/MonoDevelop.Ide/gtk-gui/MonoDevelop.Ide.Gui.Dialogs.EncapsulateFieldDialog.cs:158
msgid "_All"
msgstr "_Все"

#: ../src/core/MonoDevelop.Ide/MonoDevelop.Ide.StandardHeader/StandardHeaderPanel.cs:71
#, fuzzy
msgid "Are you sure to remove the custom header template '{0}'?"
msgstr "Удалить '{0}'?"

#: ../src/core/MonoDevelop.Ide/gtk-gui/MonoDevelop.Ide.StandardHeaders.StandardHeaderPanel.cs:70
#, fuzzy
msgid "_Generate Comments"
msgstr "Создавать _дополнительные комментарии"

#: ../src/core/MonoDevelop.Ide/gtk-gui/MonoDevelop.Ide.StandardHeaders.StandardHeaderPanel.cs:80
#, fuzzy
msgid "_Emit Standard Header"
msgstr "Стандартный заголовок"

#: ../src/core/MonoDevelop.Ide/gtk-gui/MonoDevelop.Ide.StandardHeaders.StandardHeaderPanel.cs:116
#, fuzzy
msgid "Select Template:"
msgstr "Шаблоны кода"

#: ../src/core/MonoDevelop.Ide/gtk-gui/MonoDevelop.Ide.StandardHeaders.StandardHeaderPanel.cs:153
msgid "_Set Header to Template"
msgstr ""

#: ../src/core/MonoDevelop.Ide/MonoDevelop.Ide.StandardHeader/StandardHeaderTemplates.xml:1
msgid "Apache License, Version 2.0"
msgstr ""

#: ../src/core/MonoDevelop.Ide/MonoDevelop.Ide.StandardHeader/StandardHeaderTemplates.xml:18
msgid "New BSD license"
msgstr ""

#: ../src/core/MonoDevelop.Ide/MonoDevelop.Ide.StandardHeader/StandardHeaderTemplates.xml:47
#, fuzzy
msgid "The GNU General Public License (GPL) v2"
msgstr "Распространяется на условиях GPL."

#: ../src/core/MonoDevelop.Ide/MonoDevelop.Ide.StandardHeader/StandardHeaderTemplates.xml:67
#, fuzzy
msgid "The GNU General Public License (GPL) v3"
msgstr "Распространяется на условиях GPL."

#: ../src/core/MonoDevelop.Ide/MonoDevelop.Ide.StandardHeader/StandardHeaderTemplates.xml:85
#, fuzzy
msgid "GNU Lesser General Public License"
msgstr "Распространяется на условиях GPL."

#: ../src/core/MonoDevelop.Ide/MonoDevelop.Ide.StandardHeader/StandardHeaderTemplates.xml:105
msgid "The MIT License"
msgstr ""

#: ../src/core/MonoDevelop.Ide/MonoDevelop.Ide.CodeTemplates/EditTemplateDialog.cs:72
msgid "_Description"
msgstr "_Описание"

#: ../src/core/MonoDevelop.Ide/MonoDevelop.Ide.CodeTemplates/EditTemplateDialog.cs:73
msgid "_Template"
msgstr "_Шаблон"

#: ../src/core/MonoDevelop.Ide/MonoDevelop.Ide.CodeTemplates/CodeTemplatePanel.cs:111
#: ../src/core/MonoDevelop.Ide/MonoDevelop.Ide.CodeTemplates/CodeTemplatePanel.cs:125
msgid "Template"
msgstr "Шаблон"

#: ../src/core/MonoDevelop.Ide/MonoDevelop.Ide.CodeTemplates/CodeTemplatePanel.cs:177
msgid "New "
msgstr "Новый "

#: ../src/core/MonoDevelop.Ide/MonoDevelop.Ide.CodeTemplates/CodeTemplatePanel.cs:190
msgid "Edit "
msgstr "Редактировать "

#: ../src/core/MonoDevelop.Ide/MonoDevelop.Ide.CodeTemplates/EditTemplateGroupDialog.cs:67
#: ../src/addins/MonoDevelop.SourceEditor/MonoDevelop.SourceEditor.Gui.Dialogs/EditTemplateGroupDialog.cs:68
msgid "{0} Code Group"
msgstr "Группа кода {0}"

#: ../src/core/MonoDevelop.Ide/MonoDevelop.Ide.Gui.Pads/InternalLogPad.cs:86
#, fuzzy
msgid "Internal Message Log"
msgstr "Лог сообщений"

#: ../src/core/MonoDevelop.Ide/MonoDevelop.Ide.Gui.Pads/InternalLogPad.cs:124
msgid "Logging of errors is not enabled"
msgstr ""

#: ../src/core/MonoDevelop.Ide/MonoDevelop.Ide.Gui.Pads/InternalLogPad.cs:126
#, fuzzy
msgid "Show errors"
msgstr "Показать ошибки"

#: ../src/core/MonoDevelop.Ide/MonoDevelop.Ide.Gui.Pads/InternalLogPad.cs:140
msgid "Logging of warnings is not enabled"
msgstr ""

#: ../src/core/MonoDevelop.Ide/MonoDevelop.Ide.Gui.Pads/InternalLogPad.cs:142
#, fuzzy
msgid "Show warnings"
msgstr "Показать предупреждения"

#: ../src/core/MonoDevelop.Ide/MonoDevelop.Ide.Gui.Pads/InternalLogPad.cs:156
msgid "Logging of informational messages is not enabled"
msgstr ""

#: ../src/core/MonoDevelop.Ide/MonoDevelop.Ide.Gui.Pads/InternalLogPad.cs:158
#, fuzzy
msgid "Show messages"
msgstr "Показать сообщения"

#: ../src/core/MonoDevelop.Ide/MonoDevelop.Ide.Gui.Pads/InternalLogPad.cs:172
msgid "Logging of debug messages is not enabled"
msgstr ""

#: ../src/core/MonoDevelop.Ide/MonoDevelop.Ide.Gui.Pads/InternalLogPad.cs:174
#, fuzzy
msgid "Show debug"
msgstr "Показать сообщения"

#: ../src/core/MonoDevelop.Ide/MonoDevelop.Ide.Gui.Pads/InternalLogPad.cs:255
#, fuzzy
msgid "Time"
msgstr "Простой"

#: ../src/core/MonoDevelop.Ide/MonoDevelop.Ide.Gui.Pads/InternalLogPad.cs:400
#, fuzzy
msgid "{0} Debug"
msgstr "Отладка"

#: ../src/core/MonoDevelop.Ide/MonoDevelop.Ide.Gui.OptionPanels/KeyBindingsPanel.cs:61
#, fuzzy
msgid "Command"
msgstr "Команда:"

#: ../src/core/MonoDevelop.Ide/MonoDevelop.Ide.Gui.OptionPanels/KeyBindingsPanel.cs:73
#, fuzzy
msgid "Key Binding"
msgstr "Сочетания клавиш"

#: ../src/core/MonoDevelop.Ide/MonoDevelop.Ide.Gui.OptionPanels/KeyBindingsPanel.cs:82
#, fuzzy
msgid "Current"
msgstr "В данном файле"

#: ../src/core/MonoDevelop.Ide/MonoDevelop.Ide.Gui.OptionPanels/KeyBindingsPanel.cs:148
msgid "Other"
msgstr "Другие"

#: ../src/core/MonoDevelop.Ide/gtk-gui/MonoDevelop.Ide.Gui.OptionPanels.KeyBindingsPanel.cs:52
msgid "Scheme:"
msgstr ""

#: ../src/core/MonoDevelop.Ide/gtk-gui/MonoDevelop.Ide.Gui.OptionPanels.KeyBindingsPanel.cs:92
#, fuzzy
msgid "Edit Binding"
msgstr "Сочетания клавиш"

#: ../src/core/MonoDevelop.Ide/gtk-gui/MonoDevelop.Ide.Gui.OptionPanels.KeyBindingsPanel.cs:123
msgid "Apply"
msgstr ""

#: ../src/core/MonoDevelop.Ide/gtk-gui/MonoDevelop.Ide.Gui.OptionPanels.ExternalToolPanelWidget.cs:171
msgid "_Arguments:"
msgstr "_Аргументы:"

#: ../src/core/MonoDevelop.Ide/gtk-gui/MonoDevelop.Ide.Gui.OptionPanels.ExternalToolPanelWidget.cs:195
msgid "_Command:"
msgstr "_Команда:"

#: ../src/core/MonoDevelop.Ide/gtk-gui/MonoDevelop.Ide.Gui.OptionPanels.ExternalToolPanelWidget.cs:270
msgid "_Title:"
msgstr "З_аголовок:"

#: ../src/core/MonoDevelop.Ide/gtk-gui/MonoDevelop.Ide.Gui.OptionPanels.ExternalToolPanelWidget.cs:291
#, fuzzy
msgid "_Working directory:"
msgstr "Рабочий каталог:"

#: ../src/core/MonoDevelop.Ide/gtk-gui/MonoDevelop.Ide.Gui.OptionPanels.ExternalToolPanelWidget.cs:312
msgid "_Prompt for arguments"
msgstr "Запрашивать _аргументы"

#: ../src/core/MonoDevelop.Ide/gtk-gui/MonoDevelop.Ide.Gui.OptionPanels.ExternalToolPanelWidget.cs:322
#, fuzzy
msgid "_Save current file"
msgstr "Текущий файл"

#: ../src/core/MonoDevelop.Ide/gtk-gui/MonoDevelop.Ide.Gui.OptionPanels.ExternalToolPanelWidget.cs:333
#, fuzzy
msgid "Use _output window"
msgstr "_Использовать окно вывода"

#: ../src/core/MonoDevelop.Ide/gtk-gui/MonoDevelop.Ide.Gui.OptionPanels.CodeGenerationPanelWidget.cs:67
msgid "<b>Code generation options</b>"
msgstr "<b>Автоматическая генерация кода</b>"

#: ../src/core/MonoDevelop.Ide/gtk-gui/MonoDevelop.Ide.Gui.OptionPanels.CodeGenerationPanelWidget.cs:95
msgid "_Start code block on the same line"
msgstr "Не начинать _блок кода с новой строки"

#: ../src/core/MonoDevelop.Ide/gtk-gui/MonoDevelop.Ide.Gui.OptionPanels.CodeGenerationPanelWidget.cs:106
msgid "_Else on same line as closing bracket"
msgstr ""
"Писать else на той же строке, что и предыдущая закрывающая фигурная скобка"

#: ../src/core/MonoDevelop.Ide/gtk-gui/MonoDevelop.Ide.Gui.OptionPanels.CodeGenerationPanelWidget.cs:117
msgid "_Insert blank lines between members"
msgstr "_Вставлять пустые строки между объявлениями членов класса"

#: ../src/core/MonoDevelop.Ide/gtk-gui/MonoDevelop.Ide.Gui.OptionPanels.CodeGenerationPanelWidget.cs:128
msgid "_Use full type names"
msgstr "Использовать полные имена типов"

#: ../src/core/MonoDevelop.Ide/gtk-gui/MonoDevelop.Ide.Gui.OptionPanels.CodeGenerationPanelWidget.cs:156
msgid "<b>Comment generation options</b>"
msgstr "<b>Автоматическое создание комментариев</b>"

#: ../src/core/MonoDevelop.Ide/gtk-gui/MonoDevelop.Ide.Gui.OptionPanels.CodeGenerationPanelWidget.cs:184
msgid "Generate _documentation comments"
msgstr "Создавать _комментарии документации"

#: ../src/core/MonoDevelop.Ide/gtk-gui/MonoDevelop.Ide.Gui.OptionPanels.CodeGenerationPanelWidget.cs:195
msgid "Generate _additional comments"
msgstr "Создавать _дополнительные комментарии"

#: ../src/core/MonoDevelop.Ide/gtk-gui/MonoDevelop.Ide.Gui.OptionPanels.BuildPanelWidget.cs:47
msgid "Show _output pad when build starts"
msgstr "Показывать окно вывода при построении"

#: ../src/core/MonoDevelop.Ide/gtk-gui/MonoDevelop.Ide.Gui.OptionPanels.BuildPanelWidget.cs:58
msgid "Show _task list pad if build finished with errors"
msgstr "Показать _список задач, если построение завершилось с ошибками"

#: ../src/core/MonoDevelop.Ide/gtk-gui/MonoDevelop.Ide.Gui.OptionPanels.BuildPanelWidget.cs:71
#, fuzzy
msgid "<b>File Save Options</b>"
msgstr "<b>Основные настройки</b>"

#: ../src/core/MonoDevelop.Ide/gtk-gui/MonoDevelop.Ide.Gui.OptionPanels.BuildPanelWidget.cs:99
#, fuzzy
msgid "_Save changes to open documents"
msgstr "Сохранять изменения в открытых документах"

#: ../src/core/MonoDevelop.Ide/gtk-gui/MonoDevelop.Ide.Gui.OptionPanels.BuildPanelWidget.cs:111
msgid "_Prompt to save changes to open documents"
msgstr "_Спрашивать, следует ли сохранить изменения в открытых документах"

#: ../src/core/MonoDevelop.Ide/gtk-gui/MonoDevelop.Ide.Gui.OptionPanels.BuildPanelWidget.cs:122
msgid "_Don't save changes to open documents "
msgstr "_Не сохранять изменения в открытых документах"

#: ../src/core/MonoDevelop.Ide/gtk-gui/MonoDevelop.Ide.Gui.Dialogs.ReplaceDialog.cs:95
#: ../src/core/MonoDevelop.Ide/gtk-gui/MonoDevelop.Ide.Gui.Dialogs.ReplaceInFilesDialog.cs:146
msgid "Find:"
msgstr "Найти:"

#: ../src/core/MonoDevelop.Ide/gtk-gui/MonoDevelop.Ide.Gui.Dialogs.ReplaceDialog.cs:104
#: ../src/core/MonoDevelop.Ide/gtk-gui/MonoDevelop.Ide.Gui.Dialogs.ReplaceInFilesDialog.cs:177
msgid "Replace:"
msgstr "Заменить:"

#: ../src/core/MonoDevelop.Ide/gtk-gui/MonoDevelop.Ide.Gui.Dialogs.ReplaceDialog.cs:150
#: ../src/core/MonoDevelop.Ide/gtk-gui/MonoDevelop.Ide.Gui.Dialogs.ReplaceInFilesDialog.cs:234
msgid "Case sensitive"
msgstr "Учитывать регистр"

#: ../src/core/MonoDevelop.Ide/gtk-gui/MonoDevelop.Ide.Gui.Dialogs.ReplaceDialog.cs:160
msgid "Whole words only"
msgstr "Искать слова целиком"

#: ../src/core/MonoDevelop.Ide/gtk-gui/MonoDevelop.Ide.Gui.Dialogs.ReplaceDialog.cs:174
#: ../src/core/MonoDevelop.Ide/gtk-gui/MonoDevelop.Ide.Gui.Dialogs.ReplaceInFilesDialog.cs:258
msgid "Use special search strategy:"
msgstr "При поиске использовать:"

#: ../src/core/MonoDevelop.Ide/gtk-gui/MonoDevelop.Ide.Gui.Dialogs.ReplaceDialog.cs:200
#: ../src/core/MonoDevelop.Ide/gtk-gui/MonoDevelop.Ide.Gui.Dialogs.ReplaceInFilesDialog.cs:284
msgid "Search in:"
msgstr "Область поиска:"

#: ../src/core/MonoDevelop.Ide/gtk-gui/MonoDevelop.Ide.Gui.Dialogs.ReplaceDialog.cs:238
#, fuzzy
msgid "_Mark All"
msgstr "_Все"

#: ../src/core/MonoDevelop.Ide/gtk-gui/MonoDevelop.Ide.Gui.Dialogs.ReplaceDialog.cs:259
#: ../src/core/MonoDevelop.Ide/gtk-gui/MonoDevelop.Ide.Gui.Dialogs.ReplaceInFilesDialog.cs:341
msgid "R_eplace All"
msgstr "_Заменить все вхождения"

#: ../src/core/MonoDevelop.Ide/gtk-gui/MonoDevelop.Ide.Gui.Dialogs.ReplaceDialog.cs:282
msgid "_Replace"
msgstr "_Заменить"

#: ../src/core/MonoDevelop.Ide/gtk-gui/MonoDevelop.Ide.Gui.Dialogs.ReplaceInFilesDialog.cs:155
#, fuzzy
msgid "Filemask:"
msgstr "Файлы"

#: ../src/core/MonoDevelop.Ide/gtk-gui/MonoDevelop.Ide.Gui.Dialogs.ReplaceInFilesDialog.cs:166
#: ../src/addins/Deployment/MonoDevelop.Deployment/gtk-gui/MonoDevelop.Deployment.Gui.SshFuseFileCopyConfigurationEditorWidget.cs:91
msgid "Directory:"
msgstr "Каталог:"

#: ../src/core/MonoDevelop.Ide/gtk-gui/MonoDevelop.Ide.Gui.Dialogs.ReplaceInFilesDialog.cs:223
msgid "Recurse subdirectories"
msgstr "Учитывать вложенные каталоги"

#: ../src/core/MonoDevelop.Ide/gtk-gui/MonoDevelop.Ide.Gui.Dialogs.ReplaceInFilesDialog.cs:244
msgid "Whole word only"
msgstr "Искать слово целиком"

#: ../src/core/MonoDevelop.Ide/gtk-gui/MonoDevelop.Ide.Gui.OptionPanels.LoadSavePanelWidget.cs:69
msgid "Default _Solution location"
msgstr "_Расположение решений по умолчанию"

#: ../src/core/MonoDevelop.Ide/gtk-gui/MonoDevelop.Ide.Gui.OptionPanels.LoadSavePanelWidget.cs:97
msgid "<b>Load</b>"
msgstr "<b>Загрузить</b>"

#: ../src/core/MonoDevelop.Ide/gtk-gui/MonoDevelop.Ide.Gui.OptionPanels.LoadSavePanelWidget.cs:130
msgid "Load user-specific settings with the document"
msgstr "Загружать определённые пользователем настройки вместе с документом"

#: ../src/core/MonoDevelop.Ide/gtk-gui/MonoDevelop.Ide.Gui.OptionPanels.LoadSavePanelWidget.cs:141
msgid "_Load previous solution on startup"
msgstr "При _запуске загружать последнее решение"

#: ../src/core/MonoDevelop.Ide/gtk-gui/MonoDevelop.Ide.Gui.OptionPanels.LoadSavePanelWidget.cs:173
msgid "<b>Save</b>"
msgstr "<b>Сохранить</b>"

#: ../src/core/MonoDevelop.Ide/gtk-gui/MonoDevelop.Ide.Gui.OptionPanels.LoadSavePanelWidget.cs:202
msgid "Always create backup copy"
msgstr "Всегда создавать резервную копию"

#: ../src/core/MonoDevelop.Ide/gtk-gui/MonoDevelop.Ide.Gui.Dialogs.NewLayoutDialog.cs:29
#, fuzzy
msgid "New Layout"
msgstr "_Новая конфигурация окон..."

#: ../src/core/MonoDevelop.Ide/gtk-gui/MonoDevelop.Ide.Gui.Dialogs.NewLayoutDialog.cs:49
msgid "Layout name:"
msgstr "Название конфигурации окон:"

#: ../src/core/MonoDevelop.Ide/gtk-gui/MonoDevelop.Ide.SelectEncodingsDialog.cs:78
msgid "Available encodings:"
msgstr "Доступные кодировки:"

#: ../src/core/MonoDevelop.Ide/gtk-gui/MonoDevelop.Ide.SelectEncodingsDialog.cs:89
msgid "Encodings shown in menu:"
msgstr "Кодировки, отображаемые в меню:"

#: ../src/core/MonoDevelop.Ide/gtk-gui/MonoDevelop.Ide.Gui.OptionPanels.SelectStylePanelWidget.cs:47
msgid "Show extensions in project scout"
msgstr "Показывать расширения файлов в окне проекта"

#: ../src/core/MonoDevelop.Ide/gtk-gui/MonoDevelop.Ide.Gui.OptionPanels.SelectStylePanelWidget.cs:58
msgid "Show hidden files and directories"
msgstr "Отображать скрытые файлы и каталоги"

#: ../src/core/MonoDevelop.Ide/gtk-gui/MonoDevelop.Ide.Gui.OptionPanels.SelectStylePanelWidget.cs:69
msgid "Use a different font for pads"
msgstr ""

#: ../src/core/MonoDevelop.Ide/gtk-gui/MonoDevelop.Ide.Gui.OptionPanels.SelectStylePanelWidget.cs:109
#, fuzzy
msgid "Toolbar icon size:"
msgstr "Панели инструментов"

#: ../src/core/MonoDevelop.Ide/gtk-gui/MonoDevelop.Ide.Gui.OptionPanels.SelectStylePanelWidget.cs:118
#, fuzzy
msgid "Smallest"
msgstr "Продвинутое"

#: ../src/core/MonoDevelop.Ide/gtk-gui/MonoDevelop.Ide.Gui.OptionPanels.SelectStylePanelWidget.cs:119
#, fuzzy
msgid "Small"
msgstr "Сохранить всё"

#: ../src/core/MonoDevelop.Ide/gtk-gui/MonoDevelop.Ide.Gui.OptionPanels.SelectStylePanelWidget.cs:120
#, fuzzy
msgid "Large"
msgstr "Цель:"

#: ../src/core/MonoDevelop.Ide/gtk-gui/MonoDevelop.Ide.Gui.OptionPanels.TasksPanelWidget.cs:90
msgid "_Token List:"
msgstr "Список _ключей:"

#: ../src/core/MonoDevelop.Ide/gtk-gui/MonoDevelop.Ide.Gui.OptionPanels.TasksPanelWidget.cs:148
msgid "Priority:"
msgstr "Приоритет:"

#: ../src/core/MonoDevelop.Ide/gtk-gui/MonoDevelop.Ide.Gui.OptionPanels.TasksPanelWidget.cs:198
#, fuzzy
msgid "<i><b>Note:</b> Only Letters, Digits and Underscore are allowed.</i>"
msgstr ""
"<i><b>Примечание:</b> Разрешены только буквы, цифры и знаки подчеркивания.</"
"i>"

#: ../src/core/MonoDevelop.Ide/gtk-gui/MonoDevelop.Ide.Gui.OptionPanels.TasksPanelWidget.cs:302
msgid "<b>Task Priorities Foreground Colors</b>"
msgstr "<b>Цвета, обозначающие приоритет задач</b>"

#: ../src/core/MonoDevelop.Ide/gtk-gui/MonoDevelop.Ide.Gui.Dialogs.TipOfTheDayWindow.cs:73
msgid "Did you know...?"
msgstr "Знаете ли вы?"

#: ../src/core/MonoDevelop.Ide/gtk-gui/MonoDevelop.Ide.Gui.Dialogs.TipOfTheDayWindow.cs:111
msgid "_Show at startup"
msgstr "_Показывать при запуске"

#: ../src/core/MonoDevelop.Ide/gtk-gui/MonoDevelop.Ide.Gui.Dialogs.TipOfTheDayWindow.cs:138
msgid "_Next Tip"
msgstr "_Следующий совет"

#: ../src/core/MonoDevelop.Ide/gtk-gui/MonoDevelop.Ide.CodeTemplates.CodeTemplatePanelWidget.cs:67
msgid "Extension"
msgstr "Расширение"

#: ../src/core/MonoDevelop.Ide/gtk-gui/MonoDevelop.Ide.CodeTemplates.CodeTemplatePanelWidget.cs:90
msgid "Add Group"
msgstr "Добавить группу"

#: ../src/core/MonoDevelop.Ide/gtk-gui/MonoDevelop.Ide.CodeTemplates.CodeTemplatePanelWidget.cs:100
msgid "Edit Group"
msgstr "Редактировать группу"

#: ../src/core/MonoDevelop.Ide/gtk-gui/MonoDevelop.Ide.CodeTemplates.CodeTemplatePanelWidget.cs:110
msgid "Remove Group"
msgstr "Удалить группу"

#: ../src/core/MonoDevelop.Ide/gtk-gui/MonoDevelop.Ide.Gui.OptionPanels.AddInsPanelWidget.cs:47
msgid "Look for add-in updates at startup, with the following periodicity:"
msgstr "При загрузке проверять наличие обновлений с периодичностью:"

#: ../src/core/MonoDevelop.Ide/gtk-gui/MonoDevelop.Ide.Gui.OptionPanels.AddInsPanelWidget.cs:75
msgid "Every"
msgstr "Каждые"

#: ../src/core/MonoDevelop.Ide/gtk-gui/MonoDevelop.Ide.Gui.OptionPanels.AddInsPanelWidget.cs:96
msgid "Days"
msgstr ""

#: ../src/core/MonoDevelop.Ide/gtk-gui/MonoDevelop.Ide.Gui.OptionPanels.AddInsPanelWidget.cs:97
#, fuzzy
msgid "Months"
msgstr ""
"Дней\n"
"Месяцев"

#: ../src/core/MonoDevelop.Ide/gtk-gui/MonoDevelop.Ide.Gui.OptionPanels.AddInsPanelWidget.cs:125
#, fuzzy
msgid "Add-in Manager..."
msgstr "_Менеджер дополнений..."

#: ../src/core/MonoDevelop.Ide/gtk-gui/MonoDevelop.Ide.Gui.Dialogs.AddinLoadErrorDialog.cs:77
msgid "The following add-ins could not be started:"
msgstr "Не удалось запустить следующее дополнение:"

#: ../src/core/MonoDevelop.Ide/gtk-gui/MonoDevelop.Ide.Gui.Dialogs.AddinLoadErrorDialog.cs:102
msgid ""
"You can start MonoDevelop without these add-ins, but the functionality they "
"provide will be missing. Do you wish to continue?"
msgstr ""
"MonoDevelop может работать и без этих дополнений, но с ограниченной "
"функциональностью. Продолжить?"

#: ../src/core/MonoDevelop.Ide/gtk-gui/MonoDevelop.Ide.Gui.Dialogs.AddinLoadErrorDialog.cs:114
msgid "MonoDevelop cannot start because a fatal error has been detected."
msgstr "MonoDevelop не удалось запуститься из-за серьёзной ошибки."

#: ../src/core/MonoDevelop.Ide/gtk-gui/MonoDevelop.Ide.Gui.Dialogs.AddinLoadErrorDialog.cs:125
msgid ""
"MonoDevelop can run without these add-ins, but the functionality they "
"provide will be missing."
msgstr ""
"MonoDevelop может работать и без этих дополнений, но с ограниченной "
"функциональностью."

#: ../src/core/MonoDevelop.Ide/gtk-gui/MonoDevelop.Ide.Gui.Dialogs.SelectReferenceDialog.cs:104
msgid "Selected references:"
msgstr "Выбранные ссылки:"

#: ../src/core/MonoDevelop.Ide/gtk-gui/MonoDevelop.Ide.Gui.Dialogs.IncludeFilesDialog.cs:72
#, fuzzy
msgid "New files:"
msgstr "Новые файлы"

#: ../src/core/MonoDevelop.Ide/gtk-gui/MonoDevelop.Ide.Gui.Dialogs.IncludeFilesDialog.cs:106
#, fuzzy
msgid "View:"
msgstr "Вид"

#: ../src/core/MonoDevelop.Ide/gtk-gui/MonoDevelop.Ide.Gui.Dialogs.IncludeFilesDialog.cs:129
msgid "New Files Only"
msgstr "Только новые файлы"

#: ../src/core/MonoDevelop.Ide/gtk-gui/MonoDevelop.Ide.Gui.Dialogs.NewFileDialog.cs:145
#: ../src/core/MonoDevelop.Ide/gtk-gui/MonoDevelop.Ide.StandardHeaders.NewHeaderTemplateDialog.cs:51
#: ../src/core/MonoDevelop.Projects.Gui/gtk-gui/MonoDevelop.Projects.Gui.Dialogs.OptionPanels.CustomCommandWidget.cs:206
#: ../src/core/MonoDevelop.Projects.Gui/gtk-gui/MonoDevelop.Projects.Gui.Dialogs.NewConfigurationDialog.cs:51
#: ../src/addins/VersionControl/MonoDevelop.VersionControl/gtk-gui/MonoDevelop.VersionControl.Dialogs.EditRepositoryDialog.cs:84
#: ../src/addins/MonoDevelop.GtkCore/gui.glade:877
#: ../src/addins/AspNetAddIn/gtk-gui/MonoDevelop.AspNet.Deployment.WebDeployTargetEditor.cs:95
#: ../src/addins/Deployment/MonoDevelop.Deployment/gtk-gui/MonoDevelop.Deployment.Gui.DeployDialog.cs:381
#: ../src/addins/Deployment/MonoDevelop.Deployment/gtk-gui/MonoDevelop.Deployment.Gui.EditPackageDialog.cs:81
#: ../src/addins/Deployment/MonoDevelop.Deployment/gtk-gui/MonoDevelop.Deployment.FileReplaceDialog.cs:213
#: ../src/addins/Deployment/MonoDevelop.Deployment/gtk-gui/MonoDevelop.Deployment.FileReplaceDialog.cs:307
#: ../src/addins/Deployment/MonoDevelop.Deployment.Linux/gtk-gui/MonoDevelop.Deployment.Linux.DotDesktopViewWidget.cs:348
msgid "Name:"
msgstr "Имя:"

#: ../src/core/MonoDevelop.Ide/gtk-gui/MonoDevelop.Ide.Gui.Dialogs.NewFileDialog.cs:177
#, fuzzy
msgid "_Add to project:"
msgstr "Добавить существующий _проект"

#: ../src/core/MonoDevelop.Ide/templates/Workspace.xpt.xml:5
msgid "Workspace"
msgstr ""

#: ../src/core/MonoDevelop.Ide/templates/Workspace.xpt.xml:9
msgid "A blank workspace"
msgstr ""

#: ../src/core/MonoDevelop.Ide/gtk-gui/MonoDevelop.Ide.StandardHeaders.NewHeaderTemplateDialog.cs:30
#, fuzzy
msgid "Add New Standard Header Template"
msgstr "Стандартный заголовок"

#: ../src/core/MonoDevelop.Projects/MonoDevelop.Projects/ProjectService.cs:258
msgid "The project or solution '{0}' can't be converted to format '{1}'"
msgstr "Не удалось сконвертировать проект или решение '{0}' в формат '{1}'"

#: ../src/core/MonoDevelop.Projects/MonoDevelop.Projects/CmbxFileFormat.cs:48
#: ../src/core/MonoDevelop.Projects/MonoDevelop.Projects/MonoDevelopFileFormat.cs:112
#: ../src/addins/prj2make-sharp-lib/SlnFileFormat.cs:99
msgid "Saving solution: {0}"
msgstr "Сохраняется решение: {0}"

#: ../src/core/MonoDevelop.Projects/MonoDevelop.Projects/CmbxFileFormat.cs:55
#: ../src/core/MonoDevelop.Projects/MonoDevelop.Projects/MonoDevelopFileFormat.cs:119
#: ../src/addins/prj2make-sharp-lib/SlnFileFormat.cs:114
msgid "Could not save solution: {0}"
msgstr "Не удалось сохранить решение: {0}"

#: ../src/core/MonoDevelop.Projects/MonoDevelop.Projects/CmbxFileFormat.cs:75
#: ../src/core/MonoDevelop.Projects/MonoDevelop.Projects/MonoDevelopFileFormat.cs:149
msgid ""
"The file '{0}' is using an old solution file format. It will be "
"automatically converted to the current format."
msgstr ""
"Файл '{0}' использует устаревший формат файла решения и будет автоматически "
"преобразован к текущему формату."

#: ../src/core/MonoDevelop.Projects/MonoDevelop.Projects/CmbxFileFormat.cs:134
#: ../src/core/MonoDevelop.Projects/MonoDevelop.Projects/CmbxFileFormat.cs:204
#: ../src/addins/prj2make-sharp-lib/SlnFileFormat.cs:372
#: ../src/addins/prj2make-sharp-lib/SlnFileFormat.cs:402
msgid "Loading solution: {0}"
msgstr "Загружается решение: {0}"

#: ../src/core/MonoDevelop.Projects/MonoDevelop.Projects/PrjxFileFormat.cs:46
#: ../src/core/MonoDevelop.Projects/MonoDevelop.Projects/MonoDevelopFileFormat.cs:96
#: ../src/addins/NUnit/Project/NUnitAssemblyGroupFileFormat.cs:82
#: ../src/addins/prj2make-sharp-lib/MSBuildFileFormat.cs:148
msgid "Saving project: {0}"
msgstr "Сохраняется проект: {0}"

#: ../src/core/MonoDevelop.Projects/MonoDevelop.Projects/PrjxFileFormat.cs:51
#: ../src/core/MonoDevelop.Projects/MonoDevelop.Projects/MonoDevelopFileFormat.cs:101
#: ../src/addins/NUnit/Project/NUnitAssemblyGroupFileFormat.cs:87
#: ../src/addins/prj2make-sharp-lib/MSBuildFileFormat.cs:163
msgid "Could not save project: {0}"
msgstr "Не удалось сохранить проект: {0}"

#: ../src/core/MonoDevelop.Projects/MonoDevelop.Projects/PrjxFileFormat.cs:93
#: ../src/core/MonoDevelop.Projects/MonoDevelop.Projects/MonoDevelopFileFormat.cs:204
msgid ""
"The file '{0}' is using an old project file format. It will be automatically "
"converted to the current format."
msgstr ""
"Файл '{0}' использует старый формат файлов проекта. Он будет автоматически "
"преобразован в текущий формат."

#: ../src/core/MonoDevelop.Projects/MonoDevelop.Projects/PrjxFileFormat.cs:96
#: ../src/core/MonoDevelop.Projects/MonoDevelop.Projects/MonoDevelopFileFormat.cs:206
#: ../src/addins/NUnit/Project/NUnitAssemblyGroupFileFormat.cs:98
#: ../src/addins/prj2make-sharp-lib/MSBuildFileFormat.cs:383
#: ../src/addins/prj2make-sharp-lib/MSBuildFileFormat.cs:415
msgid "Loading project: {0}"
msgstr "Загружается проект: {0}"

#: ../src/core/MonoDevelop.Projects/MonoDevelop.Projects/PrjxFileFormat.cs:102
#: ../src/core/MonoDevelop.Projects/MonoDevelop.Projects/MonoDevelopFileFormat.cs:212
#: ../src/addins/NUnit/Project/NUnitAssemblyGroupFileFormat.cs:110
#: ../src/addins/prj2make-sharp-lib/MSBuildFileFormat.cs:386
msgid "Could not load project: {0}"
msgstr "Не удалось загрузить проект: {0}"

#: ../src/core/MonoDevelop.Projects/MonoDevelop.Projects/Combine.cs:737
msgid "The solution does not have an active configuration."
msgstr "Для этого решения не определена активная конфигурация."

#: ../src/core/MonoDevelop.Projects/MonoDevelop.Projects/Combine.cs:742
msgid "Building Solution {0}"
msgstr "Построение решения {0}"

#: ../src/core/MonoDevelop.Projects/MonoDevelop.Projects/Combine.cs:749
msgid ""
"Cyclic dependencies can not be built with this version.\n"
"But we are working on it."
msgstr ""
"В данной версии невозможно построение с циклическими зависимостями. \n"
"Мы работаем над этим."

#: ../src/core/MonoDevelop.Projects/MonoDevelop.Projects/DotNetProject.cs:223
msgid ""
"Unknown language '{0}'. You may need to install an additional add-in to "
"support this language."
msgstr ""
"Неизвестный язык '{0}'. Вам необходимо установить дополнение для поддержки "
"этого языка."

#: ../src/core/MonoDevelop.Projects/MonoDevelop.Projects/DotNetProject.cs:241
msgid "Referenced project '{0}' not found in the solution."
msgstr "Проект {0}, на который имеются ссылки, отсутствует в данном решении."

#: ../src/core/MonoDevelop.Projects/MonoDevelop.Projects/DotNetProject.cs:377
#: ../src/core/MonoDevelop.Projects/MonoDevelop.Projects/DotNetProject.cs:378
msgid "Error: Unable to build ResourceId for {0}."
msgstr "Ошибка: не удалось построить ResourceId для {0}."

#: ../src/core/MonoDevelop.Projects/MonoDevelop.Projects/DotNetProject.cs:381
msgid "Unable to build ResourceId for {0}."
msgstr "Не удалось построить ResourceId для {0}."

#: ../src/core/MonoDevelop.Projects/MonoDevelop.Projects/DotNetProject.cs:397
msgid "Compiling resource {0} with {1}"
msgstr "Компилируется ресурс {0} с {1}"

#: ../src/core/MonoDevelop.Projects/MonoDevelop.Projects/DotNetProject.cs:410
#: ../src/core/MonoDevelop.Projects/MonoDevelop.Projects/DotNetProject.cs:412
msgid ""
"Error while trying to invoke '{0}' to compile resource '{1}' :\n"
" {2}"
msgstr ""
"Произошла ошибка при попытке вызова '{0}' для компиляции ресурса '{1}' :\n"
" {2}"

#: ../src/core/MonoDevelop.Projects/MonoDevelop.Projects/DotNetProject.cs:425
#: ../src/core/MonoDevelop.Projects/MonoDevelop.Projects/DotNetProject.cs:428
msgid ""
"Unable to compile ({0}) {1} to .resources. \n"
"Reason: \n"
"{2}\n"
msgstr ""
"Не удалось скомпилировать ({0}) {1} в файл ресурсов. \n"
"Причина: \n"
"{2}\n"

#: ../src/core/MonoDevelop.Projects/MonoDevelop.Projects/DotNetProject.cs:473
msgid "Generating satellite assembly for '{0}' culture with {1}"
msgstr "Создаётся сателлитная сборка для культуры '{0}' с {1}"

#: ../src/core/MonoDevelop.Projects/MonoDevelop.Projects/DotNetProject.cs:483
#: ../src/core/MonoDevelop.Projects/MonoDevelop.Projects/DotNetProject.cs:485
msgid ""
"Error while trying to invoke '{0}' to generate satellite assembly for '{1}' "
"culture:\n"
" {2}"
msgstr ""
"Произошла ошибка при попытке вызова '{0}' для создания сателлитной сборки "
"'{1}' для культуры:\n"
" {2}"

#: ../src/core/MonoDevelop.Projects/MonoDevelop.Projects/DotNetProject.cs:496
#: ../src/core/MonoDevelop.Projects/MonoDevelop.Projects/DotNetProject.cs:499
msgid ""
"Unable to generate satellite assemblies for '{0}' culture with {1}.\n"
"Reason: \n"
"{2}\n"
msgstr ""
"Не удалось создать сателлитные сборки для культуры '{0}' с {1}.\n"
"Причина: \n"
"{2}\n"

#: ../src/core/MonoDevelop.Projects/MonoDevelop.Projects/DotNetProject.cs:636
msgid "Removing all .resources files"
msgstr "Удаляются все файлы .resource"

#: ../src/core/MonoDevelop.Projects/MonoDevelop.Projects/DotNetProject.cs:650
msgid "Removing all satellite assemblies"
msgstr "Удаляются все сателлитные сборки"

#: ../src/core/MonoDevelop.Projects/MonoDevelop.Projects/Project.cs:313
msgid "Cannot create directory {0}, as a file with that name exists."
msgstr ""
"Не удалось создать каталог {0}, потому что уже существует файл с тем же "
"именем."

#: ../src/core/MonoDevelop.Projects/MonoDevelop.Projects/Project.cs:342
msgid "Building Project: {0} ({1})"
msgstr "Построение проекта: {0} ({1})"

#: ../src/core/MonoDevelop.Projects/MonoDevelop.Projects/Project.cs:402
msgid "Performing main compilation..."
msgstr "Выполняется основная компиляция..."

#: ../src/core/MonoDevelop.Projects/MonoDevelop.Projects/Project.cs:411
#: ../src/addins/prj2make-sharp-lib/MSBuildProjectServiceExtension.cs:65
msgid "Build complete -- "
msgstr "Построение завершено -- "

#: ../src/core/MonoDevelop.Projects/MonoDevelop.Projects.CodeGeneration/CodeRefactorer.cs:117
#: ../src/core/MonoDevelop.Projects/MonoDevelop.Projects.CodeGeneration/CodeRefactorer.cs:331
#: ../src/core/MonoDevelop.Projects/MonoDevelop.Projects.CodeGeneration/CodeRefactorer.cs:371
#: ../src/core/MonoDevelop.Projects/MonoDevelop.Projects.CodeGeneration/CodeRefactorer.cs:391
msgid "Error while renaming {0} to {1}: {2}"
msgstr "Не удалось переименовать {0} в {1}: {2}"

#: ../src/core/MonoDevelop.Projects/MonoDevelop.Projects.CodeGeneration/CodeRefactorer.cs:202
msgid ""
"Error while implementing interface '{0}' in '{1}': base type '{2}' was not "
"found."
msgstr ""
"Произошла ошибка при попытке реализовать интерфейс '{0}' в '{1}': не удалось "
"найти базовый тип '{2}'."

#: ../src/core/MonoDevelop.Projects/MonoDevelop.Projects.CodeGeneration/CodeRefactorer.cs:314
msgid "Error while removing {0}:{1}"
msgstr "Не удалось удалить {0}: {1}"

#: ../src/core/MonoDevelop.Projects/MonoDevelop.Projects.CodeGeneration/CodeRefactorer.cs:352
msgid "Error while replacing {0}: {1}"
msgstr "Не удалось заменить {0}: {1}"

#: ../src/core/MonoDevelop.Projects/MonoDevelop.Projects.CodeGeneration/CodeRefactorer.cs:553
msgid "Refactoring project {0}"
msgstr "Рефакторинг проекта {0}"

#: ../src/core/MonoDevelop.Projects/MonoDevelop.Projects.CodeGeneration/CodeRefactorer.cs:639
#: ../src/core/MonoDevelop.Projects/MonoDevelop.Projects.CodeGeneration/CodeRefactorer.cs:664
#: ../src/core/MonoDevelop.Projects/MonoDevelop.Projects.CodeGeneration/CodeRefactorer.cs:687
#: ../src/core/MonoDevelop.Projects/MonoDevelop.Projects.CodeGeneration/CodeRefactorer.cs:710
msgid "Could not look for references in file '{0}': {1}"
msgstr "Не удалось поискать ссылки в файле '{0}': {1}"

#: ../src/core/MonoDevelop.Projects/MonoDevelop.Projects.Text/TextEncoding.cs:137
#: ../src/core/MonoDevelop.Projects/MonoDevelop.Projects.Text/TextEncoding.cs:150
#: ../src/core/MonoDevelop.Projects/MonoDevelop.Projects.Text/TextEncoding.cs:177
#: ../src/core/MonoDevelop.Projects/MonoDevelop.Projects.Text/TextEncoding.cs:200
msgid "Western"
msgstr "Западная"

#: ../src/core/MonoDevelop.Projects/MonoDevelop.Projects.Text/TextEncoding.cs:138
#: ../src/core/MonoDevelop.Projects/MonoDevelop.Projects.Text/TextEncoding.cs:178
#: ../src/core/MonoDevelop.Projects/MonoDevelop.Projects.Text/TextEncoding.cs:198
msgid "Central European"
msgstr "Центральноевропейская"

#: ../src/core/MonoDevelop.Projects/MonoDevelop.Projects.Text/TextEncoding.cs:139
msgid "South European"
msgstr "Южноевропейская"

#: ../src/core/MonoDevelop.Projects/MonoDevelop.Projects.Text/TextEncoding.cs:140
#: ../src/core/MonoDevelop.Projects/MonoDevelop.Projects.Text/TextEncoding.cs:148
#: ../src/core/MonoDevelop.Projects/MonoDevelop.Projects.Text/TextEncoding.cs:205
msgid "Baltic"
msgstr "Прибалтийская"

#: ../src/core/MonoDevelop.Projects/MonoDevelop.Projects.Text/TextEncoding.cs:141
#: ../src/core/MonoDevelop.Projects/MonoDevelop.Projects.Text/TextEncoding.cs:179
#: ../src/core/MonoDevelop.Projects/MonoDevelop.Projects.Text/TextEncoding.cs:186
#: ../src/core/MonoDevelop.Projects/MonoDevelop.Projects.Text/TextEncoding.cs:188
#: ../src/core/MonoDevelop.Projects/MonoDevelop.Projects.Text/TextEncoding.cs:189
#: ../src/core/MonoDevelop.Projects/MonoDevelop.Projects.Text/TextEncoding.cs:199
msgid "Cyrillic"
msgstr "Кириллица"

#: ../src/core/MonoDevelop.Projects/MonoDevelop.Projects.Text/TextEncoding.cs:142
#: ../src/core/MonoDevelop.Projects/MonoDevelop.Projects.Text/TextEncoding.cs:182
#: ../src/core/MonoDevelop.Projects/MonoDevelop.Projects.Text/TextEncoding.cs:204
msgid "Arabic"
msgstr "Арабская"

#: ../src/core/MonoDevelop.Projects/MonoDevelop.Projects.Text/TextEncoding.cs:143
#: ../src/core/MonoDevelop.Projects/MonoDevelop.Projects.Text/TextEncoding.cs:201
msgid "Greek"
msgstr "Греческая"

#: ../src/core/MonoDevelop.Projects/MonoDevelop.Projects.Text/TextEncoding.cs:144
msgid "Hebrew Visual"
msgstr "Визуальный иврит"

#: ../src/core/MonoDevelop.Projects/MonoDevelop.Projects.Text/TextEncoding.cs:145
#: ../src/core/MonoDevelop.Projects/MonoDevelop.Projects.Text/TextEncoding.cs:181
#: ../src/core/MonoDevelop.Projects/MonoDevelop.Projects.Text/TextEncoding.cs:203
msgid "Hebrew"
msgstr "Иврит"

#: ../src/core/MonoDevelop.Projects/MonoDevelop.Projects.Text/TextEncoding.cs:146
#: ../src/core/MonoDevelop.Projects/MonoDevelop.Projects.Text/TextEncoding.cs:180
#: ../src/core/MonoDevelop.Projects/MonoDevelop.Projects.Text/TextEncoding.cs:202
msgid "Turkish"
msgstr "Турецкая"

#: ../src/core/MonoDevelop.Projects/MonoDevelop.Projects.Text/TextEncoding.cs:147
msgid "Nordic"
msgstr "Скандинавская"

#: ../src/core/MonoDevelop.Projects/MonoDevelop.Projects.Text/TextEncoding.cs:149
msgid "Celtic"
msgstr "Кельтская"

#: ../src/core/MonoDevelop.Projects/MonoDevelop.Projects.Text/TextEncoding.cs:151
msgid "Romanian"
msgstr "Румынская"

#: ../src/core/MonoDevelop.Projects/MonoDevelop.Projects.Text/TextEncoding.cs:153
#: ../src/core/MonoDevelop.Projects/MonoDevelop.Projects.Text/TextEncoding.cs:154
#: ../src/core/MonoDevelop.Projects/MonoDevelop.Projects.Text/TextEncoding.cs:155
#: ../src/core/MonoDevelop.Projects/MonoDevelop.Projects.Text/TextEncoding.cs:156
#: ../src/core/MonoDevelop.Projects/MonoDevelop.Projects.Text/TextEncoding.cs:157
msgid "Unicode"
msgstr "Юникод"

#: ../src/core/MonoDevelop.Projects/MonoDevelop.Projects.Text/TextEncoding.cs:159
msgid "Armenian"
msgstr "Армянская"

#: ../src/core/MonoDevelop.Projects/MonoDevelop.Projects.Text/TextEncoding.cs:160
#: ../src/core/MonoDevelop.Projects/MonoDevelop.Projects.Text/TextEncoding.cs:161
#: ../src/core/MonoDevelop.Projects/MonoDevelop.Projects.Text/TextEncoding.cs:169
msgid "Chinese Traditional"
msgstr "Традиционная китайская"

#: ../src/core/MonoDevelop.Projects/MonoDevelop.Projects.Text/TextEncoding.cs:162
msgid "Cyrillic/Russian"
msgstr "Кириллица/Россия"

#: ../src/core/MonoDevelop.Projects/MonoDevelop.Projects.Text/TextEncoding.cs:164
#: ../src/core/MonoDevelop.Projects/MonoDevelop.Projects.Text/TextEncoding.cs:165
#: ../src/core/MonoDevelop.Projects/MonoDevelop.Projects.Text/TextEncoding.cs:166
#: ../src/core/MonoDevelop.Projects/MonoDevelop.Projects.Text/TextEncoding.cs:184
#: ../src/core/MonoDevelop.Projects/MonoDevelop.Projects.Text/TextEncoding.cs:192
msgid "Japanese"
msgstr "Японская"

#: ../src/core/MonoDevelop.Projects/MonoDevelop.Projects.Text/TextEncoding.cs:168
#: ../src/core/MonoDevelop.Projects/MonoDevelop.Projects.Text/TextEncoding.cs:185
#: ../src/core/MonoDevelop.Projects/MonoDevelop.Projects.Text/TextEncoding.cs:187
#: ../src/core/MonoDevelop.Projects/MonoDevelop.Projects.Text/TextEncoding.cs:195
msgid "Korean"
msgstr "Корейская"

#: ../src/core/MonoDevelop.Projects/MonoDevelop.Projects.Text/TextEncoding.cs:171
#: ../src/core/MonoDevelop.Projects/MonoDevelop.Projects.Text/TextEncoding.cs:172
#: ../src/core/MonoDevelop.Projects/MonoDevelop.Projects.Text/TextEncoding.cs:173
#: ../src/core/MonoDevelop.Projects/MonoDevelop.Projects.Text/TextEncoding.cs:175
msgid "Chinese Simplified"
msgstr "Упрощённая китайская"

#: ../src/core/MonoDevelop.Projects/MonoDevelop.Projects.Text/TextEncoding.cs:174
msgid "Georgian"
msgstr "Грузинская"

#: ../src/core/MonoDevelop.Projects/MonoDevelop.Projects.Text/TextEncoding.cs:190
msgid "Cyrillic/Ukrainian"
msgstr "Кириллица/Украина"

#: ../src/core/MonoDevelop.Projects/MonoDevelop.Projects.Text/TextEncoding.cs:193
#: ../src/core/MonoDevelop.Projects/MonoDevelop.Projects.Text/TextEncoding.cs:196
#: ../src/core/MonoDevelop.Projects/MonoDevelop.Projects.Text/TextEncoding.cs:206
msgid "Vietnamese"
msgstr "Вьетнамская"

#: ../src/core/MonoDevelop.Projects/MonoDevelop.Projects.Text/TextEncoding.cs:194
msgid "Thai"
msgstr "Тайская"

#: ../src/core/MonoDevelop.Projects/MonoDevelop.Projects/CustomCommand.cs:134
msgid "Executing: {0} {1}"
msgstr "Выполняется: {0} {1}"

#: ../src/core/MonoDevelop.Projects/MonoDevelop.Projects/MonoDevelopFileFormat.cs:160
#: ../src/addins/prj2make-sharp-lib/SlnFileFormat.cs:376
msgid "Could not load solution: {0}"
msgstr "Не удалось загрузить решение: {0}"

#: ../src/core/MonoDevelop.Projects/MonoDevelop.Projects/DefaultFileFormat.cs:72
msgid "Saving solution item: {0}"
msgstr "Сохраняется компонент решения: {0}"

#: ../src/core/MonoDevelop.Projects/MonoDevelop.Projects/DefaultFileFormat.cs:77
msgid "Could not save solution item: {0}"
msgstr "Не удалось сохранить компонент решения: {0}"

#: ../src/core/MonoDevelop.Projects/MonoDevelop.Projects/DefaultFileFormat.cs:88
msgid "Loading solution item: {0}"
msgstr "Загружается компонент решения: {0}"

#: ../src/core/MonoDevelop.Projects/MonoDevelop.Projects/DefaultFileFormat.cs:100
msgid "Could not load solution item: {0}"
msgstr "Не удалось загрузить компонент решения: {0}"

#: ../src/core/MonoDevelop.Projects/MonoDevelop.Projects/UnknownCombineEntry.cs:64
msgid "Unknown entry"
msgstr "Неизвестная запись"

#: ../src/core/MonoDevelop.Projects/MonoDevelop.Projects/UnknownProjectVersionException.cs:28
msgid "The file '{0}' has an unknown format version (version '{1}')'."
msgstr "Файл {0} записан в неподдерживаемой версии формата ('{1}')."

#: ../src/core/MonoDevelop.Projects.Gui/MonoDevelop.Projects.Gui.Dialogs/ProjectOptionsDialog.cs:48
#: ../src/core/MonoDevelop.Projects.Gui/MonoDevelop.Projects.Gui.addin.xml:46
msgid "Project Options"
msgstr "Свойства проекта"

#: ../src/core/MonoDevelop.Projects.Gui/MonoDevelop.Projects.Gui.Dialogs/ProjectOptionsDialog.cs:68
#: ../src/core/MonoDevelop.Projects.Gui/MonoDevelop.Projects.Gui.addin.xml:80
#: ../src/core/MonoDevelop.Projects.Gui/MonoDevelop.Projects.Gui.addin.xml:86
#: ../src/addins/NUnit/MonoDevelopNUnit.addin.xml:147
msgid "Configurations"
msgstr "Конфигурации"

#: ../src/core/MonoDevelop.Projects.Gui/MonoDevelop.Projects.Gui.Dialogs/ProjectOptionsDialog.cs:74
#: ../src/core/MonoDevelop.Projects.Gui/MonoDevelop.Projects.Gui.Dialogs/ProjectOptionsDialog.cs:190
#: ../src/core/MonoDevelop.Projects.Gui/MonoDevelop.Projects.Gui.Dialogs/ProjectOptionsDialog.cs:211
msgid "(Active)"
msgstr "(Активная)"

#: ../src/core/MonoDevelop.Projects.Gui/MonoDevelop.Projects.Gui.Dialogs.OptionPanels/CombineConfigurationPanel.cs:74
msgid "Solution Item"
msgstr "Элемент решения"

#: ../src/core/MonoDevelop.Projects.Gui/MonoDevelop.Projects.Gui.Dialogs.OptionPanels/CombineConfigurationPanel.cs:84
#: ../src/core/MonoDevelop.Projects.Gui/MonoDevelop.Projects.Gui.Dialogs.OptionPanels/CombineEntryConfigurationsPanel.cs:77
msgid "Configuration"
msgstr "Конфигурация"

#: ../src/core/MonoDevelop.Projects.Gui/MonoDevelop.Projects.Gui.Dialogs.OptionPanels/CombineStartupPanel.cs:84
#: ../src/core/MonoDevelop.Projects.Gui/MonoDevelop.Projects.Gui.Dialogs.OptionPanels/CombineStartupPanel.cs:111
#: ../src/core/MonoDevelop.Projects.Gui/MonoDevelop.Projects.Gui.Dialogs.OptionPanels/CombineStartupPanel.cs:132
#: ../src/core/MonoDevelop.Projects.Gui/MonoDevelop.Projects.Gui.Dialogs.OptionPanels/CombineStartupPanel.cs:210
#: ../src/core/MonoDevelop.Projects.Gui/MonoDevelop.Projects.Gui.Dialogs.OptionPanels/CombineStartupPanel.cs:224
#: ../src/addins/MonoDevelop.SourceEditor/EditorBindings.glade:1237
#: ../src/addins/AspNetAddIn/Gui/XspOptionsPanelWidget.cs:47
#: ../src/addins/AspNetAddIn/Gui/XspOptionsPanelWidget.cs:60
#: ../src/addins/AspNetAddIn/Gui/XspOptionsPanelWidget.cs:65
msgid "None"
msgstr "Нет"

#: ../src/core/MonoDevelop.Projects.Gui/MonoDevelop.Projects.Gui.Dialogs.OptionPanels/CombineStartupPanel.cs:85
#: ../src/core/MonoDevelop.Projects.Gui/MonoDevelop.Projects.Gui.Dialogs.OptionPanels/CombineStartupPanel.cs:111
#: ../src/core/MonoDevelop.Projects.Gui/MonoDevelop.Projects.Gui.Dialogs.OptionPanels/CombineStartupPanel.cs:132
#: ../src/core/MonoDevelop.Projects.Gui/MonoDevelop.Projects.Gui.Dialogs.OptionPanels/CombineStartupPanel.cs:210
#: ../src/core/MonoDevelop.Projects.Gui/gtk-gui/MonoDevelop.Projects.Gui.Dialogs.OptionPanels.CustomCommandWidget.cs:83
msgid "Execute"
msgstr "Выполнение"

#: ../src/core/MonoDevelop.Projects.Gui/MonoDevelop.Projects.Gui.Dialogs.OptionPanels/CombineStartupPanel.cs:95
msgid "Entry"
msgstr "Запись"

#: ../src/core/MonoDevelop.Projects.Gui/MonoDevelop.Projects.Gui.Dialogs.OptionPanels/CombineStartupPanel.cs:97
#: ../src/core/MonoDevelop.Projects.Gui/gtk-gui/MonoDevelop.Projects.Gui.Dialogs.OptionPanels.CombineStartupPanelWidget.cs:200
#: ../src/addins/MonoDevelop.GtkCore/lib/stetic/libstetic/editor/ActionMenuItem.cs:342
#: ../src/addins/MonoDevelop.GtkCore/lib/stetic/libstetic/editor/ActionToolItem.cs:219
msgid "Action"
msgstr "Действие"

#: ../src/core/MonoDevelop.Projects.Gui/MonoDevelop.Projects.Gui.Dialogs.OptionPanels/CombineStartupPanel.cs:138
msgid ""
"The Solution Execute Definitions for this Solution were invalid. A new empty "
"set of Execute Definitions has been created."
msgstr ""
"Набор определений выполнения для данного решения некорректен. Был создан "
"новый набор определений выполнения."

#: ../src/core/MonoDevelop.Projects.Gui/MonoDevelop.Projects.Gui.Dialogs.OptionPanels/CompileFileProjectOptions.cs:110
msgid "File {0} not found in {1}."
msgstr "Файл {0} не найден в {1}."

#: ../src/core/MonoDevelop.Projects.Gui/MonoDevelop.Projects.Gui.Dialogs.OptionPanels/OutputOptionsPanel.cs:81
msgid "Invalid assembly name specified"
msgstr "Указано неверное название сборки"

#: ../src/core/MonoDevelop.Projects.Gui/MonoDevelop.Projects.Gui.Dialogs.OptionPanels/OutputOptionsPanel.cs:86
msgid "Invalid output directory specified"
msgstr "Указан некорректный целевой каталог"

#: ../src/core/MonoDevelop.Projects.Gui/MonoDevelop.Projects.Gui.Dialogs/CombineOptionsDialog.cs:51
msgid "Solution Options"
msgstr "Свойства решения"

#: ../src/core/MonoDevelop.Projects.Gui/MonoDevelop.Projects.Gui.Completion/CompletionListWindow.cs:380
msgid "Gathering class information..."
msgstr "Запрашиваю информацию о классе..."

#: ../src/core/MonoDevelop.Projects.Gui/MonoDevelop.Projects.Gui.Dialogs.OptionPanels/CombineEntryConfigurationsPanel.cs:113
#: ../src/core/MonoDevelop.Projects.Gui/MonoDevelop.Projects.Gui.Dialogs.OptionPanels/CombineEntryConfigurationsPanel.cs:170
msgid "Please enter a valid configuration name."
msgstr "Пожалуйста, введите корректное название конфигурации."

#: ../src/core/MonoDevelop.Projects.Gui/MonoDevelop.Projects.Gui.Dialogs.OptionPanels/CombineEntryConfigurationsPanel.cs:115
#: ../src/core/MonoDevelop.Projects.Gui/MonoDevelop.Projects.Gui.Dialogs.OptionPanels/CombineEntryConfigurationsPanel.cs:172
msgid "A configuration with the name '{0}' already exists."
msgstr "Конфигурация с названием '{0}' уже существует."

#: ../src/core/MonoDevelop.Projects.Gui/MonoDevelop.Projects.Gui.Dialogs.OptionPanels/CombineEntryConfigurationsPanel.cs:137
msgid "There must be at least one configuration."
msgstr "Вы должны указать хотя бы одну конфигурацию."

#: ../src/core/MonoDevelop.Projects.Gui/MonoDevelop.Projects.Gui.addin.xml:49
msgid "Compile"
msgstr "Компиляция"

#: ../src/core/MonoDevelop.Projects.Gui/MonoDevelop.Projects.Gui.addin.xml:56
#: ../src/core/MonoDevelop.Projects.Gui/MonoDevelop.Projects.Gui.addin.xml:89
msgid "Custom Commands"
msgstr "Дополнительные команды"

#: ../src/core/MonoDevelop.Projects.Gui/MonoDevelop.Projects.Gui.addin.xml:60
msgid "Assembly Signing"
msgstr "Подписывание сборки"

#: ../src/core/MonoDevelop.Projects.Gui/MonoDevelop.Projects.Gui.addin.xml:67
msgid "Common"
msgstr "Общие"

#: ../src/core/MonoDevelop.Projects.Gui/MonoDevelop.Projects.Gui.addin.xml:69
msgid "Solution Information"
msgstr "Информация о решении"

#: ../src/core/MonoDevelop.Projects.Gui/MonoDevelop.Projects.Gui.addin.xml:72
msgid "Startup Properties"
msgstr "Параметры запуска"

#: ../src/core/MonoDevelop.Projects.Gui/MonoDevelop.Projects.Gui.addin.xml:75
msgid "Build Properties"
msgstr "Параметры построения"

#: ../src/core/MonoDevelop.Projects.Gui/MonoDevelop.Projects.Gui.Completion/ParameterInformationWindow.cs:85
msgid "{0} of {1}"
msgstr "{0} из {1}"

#: ../src/core/MonoDevelop.Projects.Gui/MonoDevelop.Projects.Gui.Dialogs.OptionPanels/CustomCommandWidget.cs:74
#: ../src/core/MonoDevelop.Projects.Gui/MonoDevelop.Projects.Gui.Dialogs.OptionPanels/CustomCommandWidget.cs:80
msgid "_Root Solution Directory"
msgstr "_Каталог решения"

#: ../src/core/MonoDevelop.Projects.Gui/MonoDevelop.Projects.Gui.Dialogs.OptionPanels/CustomCommandWidget.cs:130
msgid "Select File"
msgstr "Выбрать файл"

#: ../src/core/MonoDevelop.Projects.Gui/gtk-gui/MonoDevelop.Projects.Gui.Dialogs.OptionPanels.CustomCommandWidget.cs:78
msgid "(Select a project operation)"
msgstr "(Выберите операцию)"

#: ../src/core/MonoDevelop.Projects.Gui/gtk-gui/MonoDevelop.Projects.Gui.Dialogs.OptionPanels.CustomCommandWidget.cs:79
msgid "Before Build"
msgstr "Перед построением"

#: ../src/core/MonoDevelop.Projects.Gui/gtk-gui/MonoDevelop.Projects.Gui.Dialogs.OptionPanels.CustomCommandWidget.cs:81
msgid "After Build"
msgstr "После построения"

#: ../src/core/MonoDevelop.Projects.Gui/gtk-gui/MonoDevelop.Projects.Gui.Dialogs.OptionPanels.CustomCommandWidget.cs:82
msgid "Before Execute"
msgstr "Перед выполнением"

#: ../src/core/MonoDevelop.Projects.Gui/gtk-gui/MonoDevelop.Projects.Gui.Dialogs.OptionPanels.CustomCommandWidget.cs:84
msgid "After Execute"
msgstr "После выполнения"

#: ../src/core/MonoDevelop.Projects.Gui/gtk-gui/MonoDevelop.Projects.Gui.Dialogs.OptionPanels.CustomCommandWidget.cs:85
msgid "Before Clean"
msgstr "Перед очисткой"

#: ../src/core/MonoDevelop.Projects.Gui/gtk-gui/MonoDevelop.Projects.Gui.Dialogs.OptionPanels.CustomCommandWidget.cs:87
msgid "After Clean"
msgstr "После очистки"

#: ../src/core/MonoDevelop.Projects.Gui/gtk-gui/MonoDevelop.Projects.Gui.Dialogs.OptionPanels.CustomCommandWidget.cs:88
msgid "Custom Command"
msgstr "Пользовательская команда"

#: ../src/core/MonoDevelop.Projects.Gui/gtk-gui/MonoDevelop.Projects.Gui.Dialogs.OptionPanels.CustomCommandWidget.cs:125
#: ../src/addins/VersionControl/MonoDevelop.VersionControl/gtk-gui/MonoDevelop.VersionControl.Dialogs.SelectRepositoryDialog.cs:254
#: ../src/addins/CBinding/gtk-gui/CBinding.CodeGenerationPanel.cs:457
#: ../src/addins/CBinding/gtk-gui/CBinding.CodeGenerationPanel.cs:559
#: ../src/addins/CBinding/gtk-gui/CBinding.CodeGenerationPanel.cs:650
msgid "Browse..."
msgstr "Обзор..."

#: ../src/core/MonoDevelop.Projects.Gui/gtk-gui/MonoDevelop.Projects.Gui.Dialogs.OptionPanels.CustomCommandWidget.cs:184
msgid "Working Directory:"
msgstr "Рабочий каталог:"

#: ../src/core/MonoDevelop.Projects.Gui/gtk-gui/MonoDevelop.Projects.Gui.Dialogs.OptionPanels.CustomCommandWidget.cs:195
#: ../src/addins/Deployment/MonoDevelop.Deployment/gtk-gui/MonoDevelop.Deployment.Gui.CommandDeployEditorWidget.cs:43
#: ../src/addins/Deployment/MonoDevelop.Deployment.Linux/gtk-gui/MonoDevelop.Deployment.Linux.DotDesktopViewWidget.cs:425
msgid "Command:"
msgstr "Команда:"

#: ../src/core/MonoDevelop.Projects.Gui/gtk-gui/MonoDevelop.Projects.Gui.Dialogs.OptionPanels.CustomCommandWidget.cs:237
#: ../src/core/MonoDevelop.Projects.Gui/gtk-gui/MonoDevelop.Projects.Gui.Dialogs.OptionPanels.OutputOptionsPanelWidget.cs:166
#: ../src/addins/CBinding/gtk-gui/CBinding.OutputOptionsPanel.cs:169
msgid "Run on e_xternal console"
msgstr "Запустить во внешней консоли"

#: ../src/core/MonoDevelop.Projects.Gui/gtk-gui/MonoDevelop.Projects.Gui.Dialogs.OptionPanels.CustomCommandWidget.cs:249
#: ../src/core/MonoDevelop.Projects.Gui/gtk-gui/MonoDevelop.Projects.Gui.Dialogs.OptionPanels.OutputOptionsPanelWidget.cs:177
#: ../src/addins/CBinding/gtk-gui/CBinding.OutputOptionsPanel.cs:183
msgid "Pause _console output"
msgstr "Приостанавливать вывод на _консоль"

#: ../src/core/MonoDevelop.Projects.Gui/gtk-gui/MonoDevelop.Projects.Gui.Dialogs.OptionPanels.CustomCommandPanelWidget.cs:38
msgid ""
"MonoDevelop can execute user specified commands or scripts before, after or "
"as a replacement of common project operations. It is also possible to enter "
"custom commands which will be available in the project or solution menu."
msgstr ""
"MonoDevelop может исполнять пользовательские команды или скрипты до, после "
"или вместо предопределённых операций для проекта. Также вы сделать свои "
"собственные команды доступными в меню проекта или решения."

#: ../src/core/MonoDevelop.Projects.Gui/gtk-gui/MonoDevelop.Projects.Gui.Dialogs.OptionPanels.CommonAssemblySigningPreferences.cs:38
msgid "_Sign this assembly"
msgstr ""

#: ../src/core/MonoDevelop.Projects.Gui/gtk-gui/MonoDevelop.Projects.Gui.Dialogs.OptionPanels.CommonAssemblySigningPreferences.cs:53
msgid "S_trong Name File:"
msgstr ""

#: ../src/core/MonoDevelop.Projects.Gui/gtk-gui/MonoDevelop.Projects.Gui.Dialogs.OptionPanels.OutputOptionsPanelWidget.cs:62
#: ../src/addins/MonoDevelop.Gettext/gtk-gui/MonoDevelop.Gettext.TranslationProjectOptionsDialog.cs:186
#: ../src/addins/CBinding/gtk-gui/CBinding.OutputOptionsPanel.cs:92
msgid "<b>Output</b>"
msgstr "<b>Вывод</b>"

#: ../src/core/MonoDevelop.Projects.Gui/gtk-gui/MonoDevelop.Projects.Gui.Dialogs.OptionPanels.OutputOptionsPanelWidget.cs:105
msgid "Paramet_ers:"
msgstr "Парам_етры:"

#: ../src/core/MonoDevelop.Projects.Gui/gtk-gui/MonoDevelop.Projects.Gui.Dialogs.OptionPanels.OutputOptionsPanelWidget.cs:117
msgid "Assembly _name:"
msgstr "_Название сборки:"

#: ../src/core/MonoDevelop.Projects.Gui/gtk-gui/MonoDevelop.Projects.Gui.Dialogs.OptionPanels.OutputOptionsPanelWidget.cs:127
msgid "Output _path:"
msgstr "_Путь вывода:"

#: ../src/core/MonoDevelop.Projects.Gui/gtk-gui/MonoDevelop.Projects.Gui.Dialogs.NewConfigurationDialog.cs:33
msgid "New Configuration"
msgstr "Новая конфигурация"

#: ../src/core/MonoDevelop.Projects.Gui/gtk-gui/MonoDevelop.Projects.Gui.Dialogs.NewConfigurationDialog.cs:73
msgid "Create configurations for all solution items"
msgstr "Создать конфигурации для всех элементов решения"

#: ../src/core/MonoDevelop.Projects.Gui/gtk-gui/MonoDevelop.Projects.Gui.Dialogs.DeleteConfigDialog.cs:33
msgid "Delete Configuration"
msgstr "Удалить конфигурацию"

#: ../src/core/MonoDevelop.Projects.Gui/gtk-gui/MonoDevelop.Projects.Gui.Dialogs.DeleteConfigDialog.cs:61
msgid "Are you sure you want to delete this configuration?"
msgstr "Вы точно хотите удалить эту конфигурацию?"

#: ../src/core/MonoDevelop.Projects.Gui/gtk-gui/MonoDevelop.Projects.Gui.Dialogs.DeleteConfigDialog.cs:70
msgid "Delete also configurations in solution items"
msgstr "Также удалить конфигурации всех элементов решения"

#: ../src/core/MonoDevelop.Projects.Gui/gtk-gui/MonoDevelop.Projects.Gui.Dialogs.RenameConfigDialog.cs:33
msgid "Rename Configuration"
msgstr "Переименовать конфигурацию"

#: ../src/core/MonoDevelop.Projects.Gui/gtk-gui/MonoDevelop.Projects.Gui.Dialogs.RenameConfigDialog.cs:51
msgid "New name:"
msgstr "Новое название:"

#: ../src/core/MonoDevelop.Projects.Gui/gtk-gui/MonoDevelop.Projects.Gui.Dialogs.RenameConfigDialog.cs:73
msgid "Rename configurations in all solution items"
msgstr "Переименовать конфигурации всех элементов решения"

#: ../src/core/MonoDevelop.Projects.Gui/gtk-gui/MonoDevelop.Projects.Gui.Dialogs.OptionPanels.CombineBuildOptionsWidget.cs:38
msgid "<b>Output Directory</b>"
msgstr "<b>Результирующий каталог</b>"

#: ../src/core/MonoDevelop.Projects.Gui/gtk-gui/MonoDevelop.Projects.Gui.Dialogs.OptionPanels.CombineInformationWidget.cs:47
#: ../src/core/MonoDevelop.Projects.Gui/gtk-gui/MonoDevelop.Projects.Gui.Dialogs.OptionPanels.GeneralProjectOptionsWidget.cs:111
msgid "_Description:"
msgstr "_Описание:"

#: ../src/core/MonoDevelop.Projects.Gui/gtk-gui/MonoDevelop.Projects.Gui.Dialogs.OptionPanels.CombineInformationWidget.cs:86
msgid "_Version:"
msgstr "_Версия:"

#: ../src/core/MonoDevelop.Projects.Gui/gtk-gui/MonoDevelop.Projects.Gui.Dialogs.OptionPanels.CombineStartupPanelWidget.cs:69
msgid "_Single Startup Project"
msgstr "_Одиночный загрузочный проект"

#: ../src/core/MonoDevelop.Projects.Gui/gtk-gui/MonoDevelop.Projects.Gui.Dialogs.OptionPanels.CombineStartupPanelWidget.cs:112
msgid "_Multiple Startup Project"
msgstr "_Множественный загрузочный проект"

#: ../src/core/MonoDevelop.Projects.Gui/gtk-gui/MonoDevelop.Projects.Gui.Dialogs.OptionPanels.CompileFileOptionsWidget.cs:36
msgid "_Include files in compile run"
msgstr "_Следующие файлы будут компилироваться:"

#: ../src/core/MonoDevelop.Projects.Gui/gtk-gui/MonoDevelop.Projects.Gui.Dialogs.OptionPanels.RuntimeOptionsPanelWidget.cs:40
msgid "Runtime _version:"
msgstr "_Версия среды выполнения:"

#: ../src/core/MonoDevelop.Projects.Gui/gtk-gui/MonoDevelop.Projects.Gui.Dialogs.OptionPanels.CombineConfigurationPanelWidget.cs:41
msgid "Select a target configuration for each solution item:"
msgstr "Выберите целевую конфигурацию для каждого элемента решения:"

#: ../src/core/MonoDevelop.Projects.Gui/gtk-gui/MonoDevelop.Projects.Gui.Dialogs.OptionPanels.GeneralProjectOptionsWidget.cs:76
msgid "<b>Project Information</b>"
msgstr "<b>Информация о проекте</b>"

#: ../src/core/MonoDevelop.Projects.Gui/gtk-gui/MonoDevelop.Projects.Gui.Dialogs.OptionPanels.GeneralProjectOptionsWidget.cs:121
msgid "Default Namespace:"
msgstr "Пространство имён по умолчанию:"

#: ../src/core/MonoDevelop.Projects.Gui/gtk-gui/MonoDevelop.Projects.Gui.Dialogs.OptionPanels.GeneralProjectOptionsWidget.cs:199
msgid "<b>On Project Load</b>"
msgstr "<b>При запуске проекта</b>"

#: ../src/core/MonoDevelop.Projects.Gui/gtk-gui/MonoDevelop.Projects.Gui.Dialogs.OptionPanels.GeneralProjectOptionsWidget.cs:223
msgid "Search for new _files on load"
msgstr "Поиск новых _файлов в папке проекта"

#: ../src/core/MonoDevelop.Projects.Gui/gtk-gui/MonoDevelop.Projects.Gui.Dialogs.OptionPanels.GeneralProjectOptionsWidget.cs:252
msgid "Automatically _include found files"
msgstr "Автоматически включать найденные файлы"

#: ../src/addins/NUnit/nunit.glade:7
msgid "NUnit Options"
msgstr "Настройки NUnit"

#: ../src/addins/NUnit/nunit.glade:29
msgid "Use parent test settings"
msgstr "Использовать настройки родительского теста"

#: ../src/addins/NUnit/nunit.glade:64
msgid "The following filter will be applied when running the tests:"
msgstr "Во время выполнения должны использоваться следующие фильтры:"

#: ../src/addins/NUnit/nunit.glade:120
msgid "Don't apply any filter"
msgstr "Не применять фильтры"

#: ../src/addins/NUnit/nunit.glade:139
msgid "Include the following categories"
msgstr "Включить следующие категории"

#: ../src/addins/NUnit/nunit.glade:159
msgid "Exclude the following categories"
msgstr "Исключить следующие категории"

#: ../src/addins/NUnit/nunit.glade:199
msgid "Categories:"
msgstr "Категории:"

#: ../src/addins/NUnit/templates/NUnitAssemblyGroup.xpt.xml:7
msgid "NUnit assembly test collection"
msgstr "Коллекция тестов сборки NUnit"

#: ../src/addins/NUnit/templates/NUnitAssemblyGroup.xpt.xml:8
#: ../src/addins/NUnit/templates/NUnitTestClass.xft.xml:6
#: ../src/addins/NUnit/MonoDevelopNUnit.addin.xml:92
#: ../src/addins/NUnit/templates/NUnitProject.xpt.xml:6
msgid "NUnit"
msgstr "NUnit"

#: ../src/addins/NUnit/templates/NUnitAssemblyGroup.xpt.xml:10
msgid "Create an NUnit assembly test collection"
msgstr "Создать коллекцию тестов сборки NUnit"

#: ../src/addins/NUnit/Gui/TestPad.cs:216
msgid "Summary"
msgstr "Итоги"

#: ../src/addins/NUnit/Gui/TestPad.cs:241
msgid "Regressions"
msgstr "Регрессии"

#: ../src/addins/NUnit/Gui/TestPad.cs:266
msgid "Failed tests"
msgstr "Проваленные тесты"

#: ../src/addins/NUnit/Gui/TestPad.cs:277
msgid "Result"
msgstr "Результат"

#: ../src/addins/NUnit/Gui/TestPad.cs:288
#: ../src/addins/NUnit/Gui/TestResultsPad.cs:133
#: ../src/addins/MonoDeveloperExtensions/MonoDeveloperExtensions.addin.xml:29
#: ../src/addins/CSharpBinding/CSharpBinding.addin.xml:69
#: ../src/addins/CBinding/CBinding.addin.xml:98
msgid "Output"
msgstr "Вывод"

#: ../src/addins/NUnit/Gui/TestPad.cs:513
msgid "No regressions found."
msgstr "Регрессии не найдены."

#: ../src/addins/NUnit/Gui/TestPad.cs:522
msgid "No failed tests found."
msgstr "Все тесты были пройдены успешно."

#: ../src/addins/NUnit/Gui/TestResultsPad.cs:53
#: ../src/addins/NUnit/Gui/TestResultsPad.cs:270
#: ../src/addins/NUnit/Gui/TestResultsPad.cs:349
msgid "<b>Failed</b>: {0}"
msgstr "<b>Провалено</b>: {0}"

#: ../src/addins/NUnit/Gui/TestResultsPad.cs:54
#: ../src/addins/NUnit/Gui/TestResultsPad.cs:271
#: ../src/addins/NUnit/Gui/TestResultsPad.cs:350
msgid "<b>Ignored</b>: {0}"
msgstr "<b>Пропущено</b>: {0}"

#: ../src/addins/NUnit/Gui/TestResultsPad.cs:106
msgid "Successful Tests"
msgstr "Успешные"

# "Успешно пройденные тесты" is way too long! unusable for button labels!
#: ../src/addins/NUnit/Gui/TestResultsPad.cs:111
msgid "Show Successful Tests"
msgstr "Показать успешно пройденные тесты"

#: ../src/addins/NUnit/Gui/TestResultsPad.cs:115
msgid "Failed Tests"
msgstr "Проваленные"

# "Проваленные тесты" is way too long! unusable for button labels!
#: ../src/addins/NUnit/Gui/TestResultsPad.cs:120
msgid "Show Failed Tests"
msgstr "Показать проваленные тесты"

#: ../src/addins/NUnit/Gui/TestResultsPad.cs:124
msgid "Ignored Tests"
msgstr "Пропущенные"

# "Пропущенные тесты" is way too long! unusable for button labels!
#: ../src/addins/NUnit/Gui/TestResultsPad.cs:129
msgid "Show Ignored Tests"
msgstr "Показать пропущенные тесты"

#: ../src/addins/NUnit/Gui/TestResultsPad.cs:138
msgid "Show Output"
msgstr "Показывать вывод"

#: ../src/addins/NUnit/Gui/TestResultsPad.cs:143
#: ../src/addins/NUnit/MonoDevelopNUnit.addin.xml:93
msgid "Run Test"
msgstr "Запустить тест"

#: ../src/addins/NUnit/Gui/TestResultsPad.cs:250
#: ../src/addins/NUnit/Services/NUnitService.cs:111
#: ../src/addins/NUnit/MonoDevelopNUnit.addin.xml:77
msgid "Test results"
msgstr "Результаты тестирования"

#: ../src/addins/NUnit/Gui/TestResultsPad.cs:309
msgid "Running tests for <b>{0}</b> configuration <b>{1}</b>"
msgstr "Выполняются тесты для <b>{0}</b> в конфигурации <b>{1}</b>"

#: ../src/addins/NUnit/Gui/TestResultsPad.cs:322
msgid "Internal error"
msgstr "Внутренняя ошибка"

#: ../src/addins/NUnit/Gui/TestResultsPad.cs:329
#: ../src/addins/NUnit/Gui/TestResultsPad.cs:471
msgid "Stack Trace"
msgstr "Содержимое стека"

#: ../src/addins/NUnit/Gui/TestResultsPad.cs:348
msgid "<b>Tests</b>: {0}"
msgstr "<b>Тестов</b>: {0}"

#: ../src/addins/NUnit/Gui/TestResultsPad.cs:359
msgid "Test execution cancelled."
msgstr "Выполнение тестов прервано."

#: ../src/addins/NUnit/Gui/TestResultsPad.cs:523
msgid "Running "
msgstr "Выполняется "

#: ../src/addins/NUnit/Gui/TestNodeBuilder.cs:85
msgid " (Loading)"
msgstr "(Загружается)"

#: ../src/addins/NUnit/Gui/TestNodeBuilder.cs:89
msgid " (Load failed)"
msgstr "(Сбой при загрузке)"

#: ../src/addins/NUnit/Gui/TestNodeBuilder.cs:113
msgid " ({0} success, {1} failed, {2} ignored)"
msgstr " ({0} успешно, {1} неудачно, {2} пропущено)"

#: ../src/addins/NUnit/Gui/NUnitOptionsPanel.cs:75
msgid "Category"
msgstr "Категория"

#: ../src/addins/NUnit/Gui/UnitTestOptionsDialog.cs:50
msgid "Unit Test Options"
msgstr "Настройки юнит-тестов"

#: ../src/addins/NUnit/Services/NUnitOptions.cs:79
msgid "Exclude the following categories: "
msgstr "Исключить следующие категории: "

#: ../src/addins/NUnit/Services/NUnitOptions.cs:81
msgid "Include the following categories: "
msgstr "Включить следующие категории: "

#: ../src/addins/NUnit/templates/NUnitTestClass.xft.xml:4
msgid "Test Fixture"
msgstr "Каркас теста"

#: ../src/addins/NUnit/templates/NUnitTestClass.xft.xml:8
msgid "Creates a Test Fixture."
msgstr "Создание каркаса теста"

#: ../src/addins/NUnit/MonoDevelopNUnit.addin.xml:72
msgid "Unit Tests"
msgstr "Юнит-тесты"

#: ../src/addins/NUnit/MonoDevelopNUnit.addin.xml:73
msgid "Show Test Time"
msgstr "Показать время тестирования"

#: ../src/addins/NUnit/MonoDevelopNUnit.addin.xml:74
msgid "Show Test Counters"
msgstr "Показать счётчики тестов"

#: ../src/addins/NUnit/MonoDevelopNUnit.addin.xml:94
msgid "Show test source code"
msgstr "Показать проверяемый исходный код"

#: ../src/addins/NUnit/MonoDevelopNUnit.addin.xml:95
msgid "Select test in tree"
msgstr "Выбрать тест из дерева"

#: ../src/addins/NUnit/MonoDevelopNUnit.addin.xml:96
msgid "Show results pad"
msgstr "Показать панель результатов"

#: ../src/addins/NUnit/MonoDevelopNUnit.addin.xml:97
msgid "Proportional time scale"
msgstr "Пропорциональное изменение времени"

#: ../src/addins/NUnit/MonoDevelopNUnit.addin.xml:98
msgid "Show one result per day"
msgstr "Показать один результат за день"

#: ../src/addins/NUnit/MonoDevelopNUnit.addin.xml:99
msgid "Results chart"
msgstr "Диаграмма результатов"

#: ../src/addins/NUnit/MonoDevelopNUnit.addin.xml:100
msgid "Time chart"
msgstr "Временные диаграммы"

#: ../src/addins/NUnit/MonoDevelopNUnit.addin.xml:101
msgid "Show successful tests"
msgstr "Показать удачно пройденные тесты"

#: ../src/addins/NUnit/MonoDevelopNUnit.addin.xml:102
msgid "Show failed tests"
msgstr "Показать проваленные тесты"

#: ../src/addins/NUnit/MonoDevelopNUnit.addin.xml:103
msgid "Show ignored tests"
msgstr "Показать пропущенные тесты"

#: ../src/addins/NUnit/MonoDevelopNUnit.addin.xml:104
msgid "Add assembly..."
msgstr "Добавить сборку..."

#: ../src/addins/NUnit/MonoDevelopNUnit.addin.xml:152
msgid "NUnit Categories"
msgstr "Категории NUnit"

#: ../src/addins/NUnit/templates/NUnitProject.xpt.xml:5
msgid "NUnit Library Project"
msgstr "Проект библиотеки тестов NUnit"

#: ../src/addins/NUnit/templates/NUnitProject.xpt.xml:8
msgid "Creates an NUnit library"
msgstr "Создать библиотеку тестов NUnit."

#: ../src/addins/ILAsmBinding/ILAsmConsoleProject.xpt.xml:7
#: ../src/addins/VBNetBinding/templates/VBConsoleApplicationProject.xpt.xml:7
#: ../src/addins/CSharpBinding/templates/ConsoleProject.xpt.xml:7
#: ../src/addins/CBinding/templates/ConsoleCProject.xpt.xml:8
#: ../src/addins/CBinding/templates/ConsoleCppProject.xpt.xml:8
msgid "Console Project"
msgstr "Консольный проект"

#: ../src/addins/ILAsmBinding/ILAsmConsoleProject.xpt.xml:8
#, fuzzy
msgid "ILAsm"
msgstr "Файлы ILAsm "

#: ../src/addins/ILAsmBinding/ILAsmConsoleProject.xpt.xml:11
msgid "ILAsm Console Project"
msgstr "Создать консольный проект ILAsm"

#: ../src/addins/ILAsmBinding/Gui/CompilerParametersPanel.cs:40
msgid "Include debug information"
msgstr "Включать отладочную информацию"

#: ../src/addins/ILAsmBinding/Gui/CompilerParametersPanel.cs:70
msgid "Output path"
msgstr "Конечный путь"

#: ../src/addins/ILAsmBinding/Gui/CompilerParametersPanel.cs:74
msgid "Assembly name"
msgstr "Название сборки"

#: ../src/addins/ILAsmBinding/Gui/CompilerParametersPanel.cs:78
msgid "Target options"
msgstr "Целевые настройки"

#: ../src/addins/ILAsmBinding/ILAsmBinding.addin.xml:29
msgid "ILAsm Files"
msgstr "Файлы ILAsm "

#: ../src/addins/ILAsmBinding/ILAsmBinding.addin.xml:36
#: ../src/addins/CBinding/CBinding.addin.xml:107
msgid "Compiler"
msgstr "Компилятор"

#: ../src/addins/VersionControl/MonoDevelop.VersionControl/VersionControl.addin.xml:41
msgid "Show version control overlay icons"
msgstr "Показывать иконки контроля версий"

#: ../src/addins/VersionControl/MonoDevelop.VersionControl/VersionControl.addin.xml:61
#: ../src/addins/VersionControl/MonoDevelop.VersionControl/VersionControl.addin.xml:111
#: ../src/addins/VersionControl/MonoDevelop.VersionControl/VersionControl.addin.xml:123
#: ../src/addins/VersionControl/MonoDevelop.VersionControl/VersionControl.addin.xml:135
#: ../src/addins/VersionControl/MonoDevelop.VersionControl/VersionControl.addin.xml:148
#: ../src/addins/VersionControl/MonoDevelop.VersionControl/VersionControl.addin.xml:161
msgid "Version Control"
msgstr "Контроль версий"

#: ../src/addins/VersionControl/MonoDevelop.VersionControl/VersionControl.addin.xml:71
msgid "Commit"
msgstr "Отправить изменения"

#: ../src/addins/VersionControl/MonoDevelop.VersionControl/VersionControl.addin.xml:75
msgid "Diff"
msgstr "Различия"

#: ../src/addins/VersionControl/MonoDevelop.VersionControl/VersionControl.addin.xml:79
#: ../src/addins/VersionControl/MonoDevelop.VersionControl/MonoDevelop.VersionControl.Views/Statuses.cs:98
msgid "Revert"
msgstr "Восстановить"

#: ../src/addins/VersionControl/MonoDevelop.VersionControl/VersionControl.addin.xml:83
msgid "Log"
msgstr "Журнал"

#: ../src/addins/VersionControl/MonoDevelop.VersionControl/VersionControl.addin.xml:87
msgid "Status/Commit..."
msgstr "Состояние / Отправить изменения..."

#: ../src/addins/VersionControl/MonoDevelop.VersionControl/VersionControl.addin.xml:91
msgid "Update"
msgstr "Обновить"

#: ../src/addins/VersionControl/MonoDevelop.VersionControl/VersionControl.addin.xml:95
msgid "Publish..."
msgstr "Опубликовать..."

#: ../src/addins/VersionControl/MonoDevelop.VersionControl/VersionControl.addin.xml:99
msgid "Checkout..."
msgstr "Создать рабочую копию..."

#: ../src/addins/VersionControl/MonoDevelop.VersionControl/MonoDevelop.VersionControl.Views/Logs.cs:49
msgid "Retrieving history for {0}..."
msgstr "Получение истории для {0}..."

#: ../src/addins/VersionControl/MonoDevelop.VersionControl/MonoDevelop.VersionControl.Views/Logs.cs:74
#: ../src/addins/VersionControl/MonoDevelop.VersionControl/MonoDevelop.VersionControl/CommitCommand.cs:53
#: ../src/addins/VersionControl/MonoDevelop.VersionControl/MonoDevelop.VersionControl/RevertCommand.cs:44
#: ../src/addins/VersionControl/MonoDevelop.VersionControl/MonoDevelop.VersionControl/VersionControlNodeExtension.cs:358
msgid "Version control command failed."
msgstr "Не удалось выполнить команду контроля версий."

#: ../src/addins/VersionControl/MonoDevelop.VersionControl/MonoDevelop.VersionControl.Views/Logs.cs:91
msgid "View Changes"
msgstr "Просмотреть изменения"

#: ../src/addins/VersionControl/MonoDevelop.VersionControl/MonoDevelop.VersionControl.Views/Logs.cs:96
msgid "View File"
msgstr "Открыть файл"

#: ../src/addins/VersionControl/MonoDevelop.VersionControl/MonoDevelop.VersionControl.Views/Logs.cs:134
msgid "Revision"
msgstr "Ревизия"

#: ../src/addins/VersionControl/MonoDevelop.VersionControl/MonoDevelop.VersionControl.Views/Logs.cs:135
msgid "Date"
msgstr "Дата"

#: ../src/addins/VersionControl/MonoDevelop.VersionControl/MonoDevelop.VersionControl.Views/Logs.cs:136
msgid "Author"
msgstr "Автор"

#: ../src/addins/VersionControl/MonoDevelop.VersionControl/MonoDevelop.VersionControl.Views/Logs.cs:137
msgid "Message"
msgstr "Сообщение"

#: ../src/addins/VersionControl/MonoDevelop.VersionControl/MonoDevelop.VersionControl.Views/Logs.cs:152
msgid "(No message)"
msgstr "(Нет сообщения)"

#: ../src/addins/VersionControl/MonoDevelop.VersionControl/MonoDevelop.VersionControl.Views/Logs.cs:163
msgid "Operation"
msgstr "Операция"

#: ../src/addins/VersionControl/MonoDevelop.VersionControl/MonoDevelop.VersionControl.Views/Logs.cs:173
msgid "File Path"
msgstr "Путь к файлу"

#: ../src/addins/VersionControl/MonoDevelop.VersionControl/MonoDevelop.VersionControl.Views/Logs.cs:208
msgid "Modify"
msgstr "Изменить"

#: ../src/addins/VersionControl/MonoDevelop.VersionControl/MonoDevelop.VersionControl.Views/Logs.cs:269
msgid "Retreiving changes in {0} at revision {1}..."
msgstr "Запрос изменений в {0} {1} ревизии..."

#: ../src/addins/VersionControl/MonoDevelop.VersionControl/MonoDevelop.VersionControl.Views/Logs.cs:273
#: ../src/addins/VersionControl/MonoDevelop.VersionControl/MonoDevelop.VersionControl.Views/Logs.cs:281
msgid "Getting text of {0} at revision {1}..."
msgstr "Получаю текст {0} {1} ревизии..."

#: ../src/addins/VersionControl/MonoDevelop.VersionControl/MonoDevelop.VersionControl.Views/Logs.cs:325
msgid "Retreiving content of {0} at revision {1}..."
msgstr "Зугружаю содержание {0} {1} ревизии..."

#: ../src/addins/VersionControl/MonoDevelop.VersionControl/MonoDevelop.VersionControl.Views/Statuses.cs:117
msgid "Expand All"
msgstr "Развернуть всё"

#: ../src/addins/VersionControl/MonoDevelop.VersionControl/MonoDevelop.VersionControl.Views/Statuses.cs:122
msgid "Collapse All"
msgstr "Свернуть всё"

#: ../src/addins/VersionControl/MonoDevelop.VersionControl/MonoDevelop.VersionControl.Views/Statuses.cs:129
msgid "Select All"
msgstr "Выделить всё"

#: ../src/addins/VersionControl/MonoDevelop.VersionControl/MonoDevelop.VersionControl.Views/Statuses.cs:134
msgid "Select None"
msgstr "Снять выделение"

#: ../src/addins/VersionControl/MonoDevelop.VersionControl/MonoDevelop.VersionControl.Views/Statuses.cs:168
#: ../src/addins/VersionControl/MonoDevelop.VersionControl/MonoDevelop.VersionControl.Dialogs/CommitDialog.cs:31
msgid "Status"
msgstr "Статус"

#: ../src/addins/VersionControl/MonoDevelop.VersionControl/MonoDevelop.VersionControl.Views/Statuses.cs:202
#: ../src/addins/VersionControl/MonoDevelop.VersionControl/gtk-gui/MonoDevelop.VersionControl.Dialogs.CommitDialog.cs:107
msgid "Commit message:"
msgstr "Добавить сообщение:"

#: ../src/addins/VersionControl/MonoDevelop.VersionControl/MonoDevelop.VersionControl.Views/Statuses.cs:310
msgid "No files have local modifications."
msgstr "Нет файлов, изменённых локально."

#: ../src/addins/VersionControl/MonoDevelop.VersionControl/MonoDevelop.VersionControl.Views/Statuses.cs:312
msgid "No files have local or remote modifications."
msgstr "Нет файлов, изменённых локально или удалённо."

#: ../src/addins/VersionControl/MonoDevelop.VersionControl/MonoDevelop.VersionControl.Views/Statuses.cs:409
msgid "Commit message for file '{0}':"
msgstr "Добавить сообщение для файла '{0}':"

#: ../src/addins/VersionControl/MonoDevelop.VersionControl/MonoDevelop.VersionControl.Views/Statuses.cs:411
msgid "Commit message (multiple selection):"
msgstr "Добавить сообщение (выделено несколько файлов):"

#: ../src/addins/VersionControl/MonoDevelop.VersionControl/MonoDevelop.VersionControl.Views/Statuses.cs:604
msgid "Do you want to open all {0} files?"
msgstr "Вы действительно хотите открыть сразу {0} файл(а)(ов)?"

#: ../src/addins/VersionControl/MonoDevelop.VersionControl/MonoDevelop.VersionControl.Views/Statuses.cs:691
msgid "Loading data..."
msgstr "Загружаются данные..."

#: ../src/addins/VersionControl/MonoDevelop.VersionControl/MonoDevelop.VersionControl.Views/Statuses.cs:727
msgid "No differences found"
msgstr "Различий не найдено"

#: ../src/addins/VersionControl/MonoDevelop.VersionControl/MonoDevelop.VersionControl.Views/Statuses.cs:738
msgid "Could not get diff information. "
msgstr "Не удалось получить информацию о различиях."

#: ../src/addins/VersionControl/MonoDevelop.VersionControl/MonoDevelop.VersionControl/Publish.cs:37
msgid "Initial check-in of module {0}"
msgstr "Первая публикация дополнения {0}"

#: ../src/addins/VersionControl/MonoDevelop.VersionControl/MonoDevelop.VersionControl/Publish.cs:40
msgid "Are you sure you want to publish the project to the repository '{0}'?"
msgstr "Разместить проект в репозитории '{0}'?"

#: ../src/addins/VersionControl/MonoDevelop.VersionControl/MonoDevelop.VersionControl/RevertCommand.cs:34
msgid "Are you sure you want to revert the changes done in the selected files?"
msgstr "Отменить все сделанные изменения в выделенных файлах?"

#: ../src/addins/VersionControl/MonoDevelop.VersionControl/MonoDevelop.VersionControl/VersionControlNodeExtension.cs:277
msgid "This project or folder is not under version control"
msgstr "Этот проект или папка не используют контроль версий"

#: ../src/addins/VersionControl/MonoDevelop.VersionControl/MonoDevelop.VersionControl/VersionControlService.cs:140
msgid "Modified"
msgstr "Изменено"

#: ../src/addins/VersionControl/MonoDevelop.VersionControl/MonoDevelop.VersionControl/VersionControlService.cs:142
msgid "Conflict"
msgstr "Конфликт"

#: ../src/addins/VersionControl/MonoDevelop.VersionControl/MonoDevelop.VersionControl/VersionControlService.cs:152
msgid "Unversioned"
msgstr "Без версии"

#: ../src/addins/VersionControl/MonoDevelop.VersionControl/MonoDevelop.VersionControl/VersionControlService.cs:435
msgid "Updating version control repository"
msgstr "Репозиторий обновляется"

#: ../src/addins/VersionControl/MonoDevelop.VersionControl/MonoDevelop.VersionControl/VersionControlService.cs:524
msgid ""
"There isn't any supported version control system installed. You may need to "
"install additional add-ins or packages."
msgstr ""

#: ../src/addins/VersionControl/MonoDevelop.VersionControl/gtk-gui/MonoDevelop.VersionControl.Dialogs.SelectRepositoryDialog.cs:84
msgid "Select Repository"
msgstr "Выберите репозиторий"

#: ../src/addins/VersionControl/MonoDevelop.VersionControl/gtk-gui/MonoDevelop.VersionControl.Dialogs.SelectRepositoryDialog.cs:114
#: ../src/addins/VersionControl/MonoDevelop.VersionControl/gtk-gui/MonoDevelop.VersionControl.Dialogs.EditRepositoryDialog.cs:75
msgid "Type:"
msgstr "Тип:"

#: ../src/addins/VersionControl/MonoDevelop.VersionControl/gtk-gui/MonoDevelop.VersionControl.Dialogs.SelectRepositoryDialog.cs:152
msgid "Connect to Repository"
msgstr "Подключиться к репозиторию"

#: ../src/addins/VersionControl/MonoDevelop.VersionControl/gtk-gui/MonoDevelop.VersionControl.Dialogs.SelectRepositoryDialog.cs:226
msgid "Registered Repositories"
msgstr "Все зарегистрированные репозитории"

#: ../src/addins/VersionControl/MonoDevelop.VersionControl/gtk-gui/MonoDevelop.VersionControl.Dialogs.SelectRepositoryDialog.cs:319
msgid "Repository:"
msgstr "Репозиторий:"

#: ../src/addins/VersionControl/MonoDevelop.VersionControl/gtk-gui/MonoDevelop.VersionControl.Dialogs.SelectRepositoryDialog.cs:328
msgid "Message:"
msgstr "Сообщение:"

#: ../src/addins/VersionControl/MonoDevelop.VersionControl/gtk-gui/MonoDevelop.VersionControl.Dialogs.SelectRepositoryDialog.cs:339
msgid "Module name:"
msgstr "Имя дополнения:"

#: ../src/addins/VersionControl/MonoDevelop.VersionControl/gtk-gui/MonoDevelop.VersionControl.Dialogs.SelectRepositoryDialog.cs:360
#: ../src/addins/Deployment/MonoDevelop.Deployment/gtk-gui/MonoDevelop.Deployment.Gui.LocalFileCopyConfigurationEditorWidget.cs:35
msgid "Target directory:"
msgstr "Целевой каталог:"

#: ../src/addins/VersionControl/MonoDevelop.VersionControl/gtk-gui/MonoDevelop.VersionControl.Dialogs.EditRepositoryDialog.cs:39
msgid "Repository Configuration"
msgstr "Конфигурация репозитория"

#: ../src/addins/VersionControl/MonoDevelop.VersionControl/gtk-gui/MonoDevelop.VersionControl.UrlBasedRepositoryEditor.cs:136
msgid "Server:"
msgstr "Сервер:"

#: ../src/addins/VersionControl/MonoDevelop.VersionControl/gtk-gui/MonoDevelop.VersionControl.UrlBasedRepositoryEditor.cs:156
msgid "Protocol:"
msgstr "Протокол:"

#: ../src/addins/VersionControl/MonoDevelop.VersionControl/gtk-gui/MonoDevelop.VersionControl.UrlBasedRepositoryEditor.cs:167
msgid "Port:"
msgstr "Порт:"

#: ../src/addins/VersionControl/MonoDevelop.VersionControl/gtk-gui/MonoDevelop.VersionControl.UrlBasedRepositoryEditor.cs:189
#: ../src/addins/VersionControl/MonoDevelop.VersionControl.Subversion/gtk-gui/MonoDevelop.VersionControl.Subversion.Gui.UserPasswordDialog.cs:111
msgid "User:"
msgstr "Учётная запись:"

#: ../src/addins/VersionControl/MonoDevelop.VersionControl/gtk-gui/MonoDevelop.VersionControl.UrlBasedRepositoryEditor.cs:200
#: ../src/addins/VersionControl/MonoDevelop.VersionControl.Subversion/gtk-gui/MonoDevelop.VersionControl.Subversion.Gui.ClientCertificatePasswordDialog.cs:90
#: ../src/addins/VersionControl/MonoDevelop.VersionControl.Subversion/gtk-gui/MonoDevelop.VersionControl.Subversion.Gui.UserPasswordDialog.cs:120
#: ../src/addins/AspNetAddIn/gtk-gui/AspNetAddIn.XspOptionsPanelWidget.cs:410
msgid "Password:"
msgstr "Пароль:"

#: ../src/addins/VersionControl/MonoDevelop.VersionControl/gtk-gui/MonoDevelop.VersionControl.Dialogs.CommitDialog.cs:40
msgid "Commit Files"
msgstr "Отправить изменения"

#: ../src/addins/VersionControl/MonoDevelop.VersionControl/gtk-gui/MonoDevelop.VersionControl.Dialogs.CommitDialog.cs:58
msgid "Select the files to commit:"
msgstr "Выберите файлы, которые следует отправить:"

#: ../src/addins/VersionControl/MonoDevelop.VersionControl.Subversion/MonoDevelop.VersionControl.Subversion.Gui/ClientCertificateDialog.cs:12
#: ../src/addins/VersionControl/MonoDevelop.VersionControl.Subversion/MonoDevelop.VersionControl.Subversion.Gui/ClientCertificatePasswordDialog.cs:12
#: ../src/addins/VersionControl/MonoDevelop.VersionControl.Subversion/MonoDevelop.VersionControl.Subversion.Gui/UserPasswordDialog.cs:18
msgid "Authentication realm: "
msgstr "Область аутентификации:"

#: ../src/addins/VersionControl/MonoDevelop.VersionControl.Subversion/MonoDevelop.VersionControl.Subversion.Gui/SslServerTrustDialog.cs:27
msgid "Certificate is not yet valid."
msgstr "Сертификат не действителен."

#: ../src/addins/VersionControl/MonoDevelop.VersionControl.Subversion/MonoDevelop.VersionControl.Subversion.Gui/SslServerTrustDialog.cs:29
msgid "Certificate has expired."
msgstr "Срок действия сертификата истёк."

#: ../src/addins/VersionControl/MonoDevelop.VersionControl.Subversion/MonoDevelop.VersionControl.Subversion.Gui/SslServerTrustDialog.cs:31
msgid "Certificate's CN (hostname) does not match the remote hostname."
msgstr ""
"Имя хоста (CN) сертификата не соответствует имени хоста удалённого сервера."

#: ../src/addins/VersionControl/MonoDevelop.VersionControl.Subversion/MonoDevelop.VersionControl.Subversion.Gui/SslServerTrustDialog.cs:33
msgid "Certificate authority is unknown (i.e. not trusted)."
msgstr "Источник сертификата неизвестен (т.е. ненадёжен)"

#: ../src/addins/VersionControl/MonoDevelop.VersionControl.Subversion/gtk-gui/MonoDevelop.VersionControl.Subversion.Gui.ClientCertificateDialog.cs:40
msgid "Client Certificate Required"
msgstr "Необходим клиентский сертификат"

#: ../src/addins/VersionControl/MonoDevelop.VersionControl.Subversion/gtk-gui/MonoDevelop.VersionControl.Subversion.Gui.ClientCertificateDialog.cs:55
#: ../src/addins/VersionControl/MonoDevelop.VersionControl.Subversion/gtk-gui/MonoDevelop.VersionControl.Subversion.Gui.ClientCertificatePasswordDialog.cs:55
msgid "<b>A client certificate is needed to connect to the repository</b>"
msgstr ""
"<b>Чтобы соединиться с данным репозиторием, нужно иметь клиентский "
"сертификат</b>"

#: ../src/addins/VersionControl/MonoDevelop.VersionControl.Subversion/gtk-gui/MonoDevelop.VersionControl.Subversion.Gui.ClientCertificateDialog.cs:76
msgid "Please provide a path to the required certificate:"
msgstr "Укажите путь к необходимому сертификату:"

#: ../src/addins/VersionControl/MonoDevelop.VersionControl.Subversion/gtk-gui/MonoDevelop.VersionControl.Subversion.Gui.ClientCertificateDialog.cs:90
#: ../src/addins/MonoDevelop.SourceEditor/MonoDevelop.SourceEditor.Gui/SourceEditorWidget.cs:210
#: ../src/addins/Deployment/MonoDevelop.Deployment/gtk-gui/MonoDevelop.Deployment.Gui.SourcesZipEditorWidget.cs:115
#: ../src/addins/Deployment/MonoDevelop.Deployment/gtk-gui/MonoDevelop.Deployment.Gui.BinariesZipEditorWidget.cs:134
msgid "File:"
msgstr "Файл:"

#: ../src/addins/VersionControl/MonoDevelop.VersionControl.Subversion/gtk-gui/MonoDevelop.VersionControl.Subversion.Gui.ClientCertificateDialog.cs:111
msgid "Remember certificate location"
msgstr "Запомнить размещение сертификата"

#: ../src/addins/VersionControl/MonoDevelop.VersionControl.Subversion/gtk-gui/MonoDevelop.VersionControl.Subversion.Gui.ClientCertificatePasswordDialog.cs:40
msgid "Password for client certificate"
msgstr "Пароль для клиентского сертификата"

#: ../src/addins/VersionControl/MonoDevelop.VersionControl.Subversion/gtk-gui/MonoDevelop.VersionControl.Subversion.Gui.ClientCertificatePasswordDialog.cs:76
msgid "Please provide the passphrase required to access to the certificate:"
msgstr ""
"Укажите пароль, необходимый для получения доступа к клиентскому сертификату:"

#: ../src/addins/VersionControl/MonoDevelop.VersionControl.Subversion/gtk-gui/MonoDevelop.VersionControl.Subversion.Gui.ClientCertificatePasswordDialog.cs:115
#: ../src/addins/VersionControl/MonoDevelop.VersionControl.Subversion/gtk-gui/MonoDevelop.VersionControl.Subversion.Gui.UserPasswordDialog.cs:135
msgid "Remember password"
msgstr "Запомнить пароль"

#: ../src/addins/VersionControl/MonoDevelop.VersionControl.Subversion/gtk-gui/MonoDevelop.VersionControl.Subversion.Gui.SslServerTrustDialog.cs:74
msgid "Repository Certified by an Unknown Authority"
msgstr "Репозиторий сертифицирован неизвестным источником"

#: ../src/addins/VersionControl/MonoDevelop.VersionControl.Subversion/gtk-gui/MonoDevelop.VersionControl.Subversion.Gui.SslServerTrustDialog.cs:112
msgid "Unable to verify the identity of host as a trusted site."
msgstr "Не удалось проверить подлинность хоста как надёжного сайта."

#: ../src/addins/VersionControl/MonoDevelop.VersionControl.Subversion/gtk-gui/MonoDevelop.VersionControl.Subversion.Gui.SslServerTrustDialog.cs:146
msgid "<b>Host name</b>:"
msgstr "<b>Имя хоста</b>: "

#: ../src/addins/VersionControl/MonoDevelop.VersionControl.Subversion/gtk-gui/MonoDevelop.VersionControl.Subversion.Gui.SslServerTrustDialog.cs:158
msgid "<b>Issued by:</b>"
msgstr "<b>Кем выдан:</b>"

#: ../src/addins/VersionControl/MonoDevelop.VersionControl.Subversion/gtk-gui/MonoDevelop.VersionControl.Subversion.Gui.SslServerTrustDialog.cs:170
msgid "<b>Issued on:</b>"
msgstr "<b>Дата выдачи:</b>"

#: ../src/addins/VersionControl/MonoDevelop.VersionControl.Subversion/gtk-gui/MonoDevelop.VersionControl.Subversion.Gui.SslServerTrustDialog.cs:182
msgid "<b>Expires on:</b>"
msgstr "<b>Истекает:</b>"

#: ../src/addins/VersionControl/MonoDevelop.VersionControl.Subversion/gtk-gui/MonoDevelop.VersionControl.Subversion.Gui.SslServerTrustDialog.cs:194
msgid "<b>Fingerprint:</b>"
msgstr "<b>Отпечаток:</b>"

#: ../src/addins/VersionControl/MonoDevelop.VersionControl.Subversion/gtk-gui/MonoDevelop.VersionControl.Subversion.Gui.SslServerTrustDialog.cs:206
msgid "<b>Auth. Realm:</b>"
msgstr "<b>Область аутентификации:</b>"

#: ../src/addins/VersionControl/MonoDevelop.VersionControl.Subversion/gtk-gui/MonoDevelop.VersionControl.Subversion.Gui.SslServerTrustDialog.cs:305
msgid "Do you want to accept the certificate and connect to the repository?"
msgstr "Принять сертификат и соединиться с репозиторием?"

#: ../src/addins/VersionControl/MonoDevelop.VersionControl.Subversion/gtk-gui/MonoDevelop.VersionControl.Subversion.Gui.SslServerTrustDialog.cs:312
msgid "Accept this certificate permanently"
msgstr "Всегда принимать этот сертификат"

#: ../src/addins/VersionControl/MonoDevelop.VersionControl.Subversion/gtk-gui/MonoDevelop.VersionControl.Subversion.Gui.SslServerTrustDialog.cs:325
msgid "Accept this certificate temporarily for this session"
msgstr "Принять этот сертификат на время данной сессии"

#: ../src/addins/VersionControl/MonoDevelop.VersionControl.Subversion/gtk-gui/MonoDevelop.VersionControl.Subversion.Gui.SslServerTrustDialog.cs:337
msgid "Do not accept this certificate and do not connect to this repository"
msgstr "Не принимать данный сертификат и не соединяться с этим репозиторием"

#: ../src/addins/VersionControl/MonoDevelop.VersionControl.Subversion/gtk-gui/MonoDevelop.VersionControl.Subversion.Gui.UserPasswordDialog.cs:42
msgid "Subversion"
msgstr "SVN"

#: ../src/addins/VersionControl/MonoDevelop.VersionControl.Subversion/gtk-gui/MonoDevelop.VersionControl.Subversion.Gui.UserPasswordDialog.cs:60
msgid ""
"<b>User credentials are required to access the Subversion repository.</b>"
msgstr "<b>Для доступа к репозиторию SVN необходимо указать логин и пароль</b>"

#: ../src/addins/MonoDevelop.SourceEditor/texteditoraddin.glade:8
msgid "Go to Line"
msgstr "Перейти к строке"

#: ../src/addins/MonoDevelop.SourceEditor/texteditoraddin.glade:96
msgid "_Go to Line"
msgstr "_Перейти к строке"

#: ../src/addins/MonoDevelop.SourceEditor/texteditoraddin.glade:142
msgid "_Line Number:"
msgstr "Номер с_троки:"

#: ../src/addins/MonoDevelop.SourceEditor/EditorBindings.glade:36
#: ../src/addins/AspNetAddIn/gtk-gui/AspNetAddIn.XspOptionsPanelWidget.cs:96
#: ../src/addins/AspNetAddIn/gtk-gui/MonoDevelop.AspNet.Deployment.WebDeployTargetEditor.cs:62
#: ../src/addins/CSharpBinding/gtk-gui/CSharpBinding.CodeGenerationPanelWidget.cs:87
msgid "<b>General Options</b>"
msgstr "<b>Основные настройки</b>"

#: ../src/addins/MonoDevelop.SourceEditor/EditorBindings.glade:99
msgid "Enable code _completion"
msgstr "Разрешить авто-_дополнение кода"

#: ../src/addins/MonoDevelop.SourceEditor/EditorBindings.glade:118
msgid "Enable error underlining as you type"
msgstr "Подчёркивать ошибки по мере набора кода"

#: ../src/addins/MonoDevelop.SourceEditor/EditorBindings.glade:138
msgid "Enable code _folding"
msgstr "Разрешить _частичное скрытие кода"

#: ../src/addins/MonoDevelop.SourceEditor/EditorBindings.glade:157
msgid "_Show Class & Method combos"
msgstr "_Показывать панель выбора класса и метода"

#: ../src/addins/MonoDevelop.SourceEditor/EditorBindings.glade:202
msgid "<b>Font</b>"
msgstr "<b>Шрифт</b>"

#: ../src/addins/MonoDevelop.SourceEditor/EditorBindings.glade:265
msgid "Use default _monospace font"
msgstr "Использовать стандартный _консольный шрифт"

#: ../src/addins/MonoDevelop.SourceEditor/EditorBindings.glade:284
msgid "Use default _sans-serif font"
msgstr "Использовать с_тандартный шрифт без засечек"

#: ../src/addins/MonoDevelop.SourceEditor/EditorBindings.glade:310
msgid "_Use custom font:"
msgstr "Использовать пользовательский шрифт:"

#: ../src/addins/MonoDevelop.SourceEditor/EditorBindings.glade:418
msgid "<b>File encoding</b>"
msgstr "<b>Кодировка</b>"

#: ../src/addins/MonoDevelop.SourceEditor/EditorBindings.glade:480
msgid "Choose _encoding"
msgstr "Выберите _кодировку"

#: ../src/addins/MonoDevelop.SourceEditor/EditorBindings.glade:570
msgid "<b>Markers</b>"
msgstr "<b>Маркеры</b>"

#: ../src/addins/MonoDevelop.SourceEditor/EditorBindings.glade:635
msgid "Show _line numbers"
msgstr "Показывать номера _строк"

#: ../src/addins/MonoDevelop.SourceEditor/EditorBindings.glade:654
msgid "Highlight _matching bracket"
msgstr "Подсвечивать парные _скобки"

#: ../src/addins/MonoDevelop.SourceEditor/EditorBindings.glade:673
msgid "Hi_ghlight current line"
msgstr "_Подсвечивать текущую строку"

#: ../src/addins/MonoDevelop.SourceEditor/EditorBindings.glade:692
msgid "Highlight space characters"
msgstr "Подсвечивать пробелы"

#: ../src/addins/MonoDevelop.SourceEditor/EditorBindings.glade:711
msgid "Highlight tab characters"
msgstr "Подсвечивать табуляции"

#: ../src/addins/MonoDevelop.SourceEditor/EditorBindings.glade:730
msgid "Highlight newline characters"
msgstr "Подсвечивать переводы строк"

#: ../src/addins/MonoDevelop.SourceEditor/EditorBindings.glade:775
msgid "<b>Rulers</b>"
msgstr "<b>Линия</b>"

#: ../src/addins/MonoDevelop.SourceEditor/EditorBindings.glade:845
msgid "Show _column ruler,"
msgstr "Показывать _вертикальную линию"

#: ../src/addins/MonoDevelop.SourceEditor/EditorBindings.glade:863
msgid "at column:"
msgstr "на уровне столбца:"

#: ../src/addins/MonoDevelop.SourceEditor/EditorBindings.glade:942
msgid "<b>Wrap Mode</b>"
msgstr "<b>Режим переноса</b>"

#: ../src/addins/MonoDevelop.SourceEditor/EditorBindings.glade:999
msgid "_Wrap mode: "
msgstr "_Режим переноса строк: "

#: ../src/addins/MonoDevelop.SourceEditor/EditorBindings.glade:1024
#, fuzzy
msgid "NoneCharWordWordChar"
msgstr ""
"Выключен\n"
"Символы\n"
"Слова\n"
"Слова и символы"

#: ../src/addins/MonoDevelop.SourceEditor/EditorBindings.glade:1111
msgid "<b>Tabs</b>"
msgstr "<b>Табуляция</b>"

#: ../src/addins/MonoDevelop.SourceEditor/EditorBindings.glade:1173
msgid "I_ndentation"
msgstr "_Отступы"

#: ../src/addins/MonoDevelop.SourceEditor/EditorBindings.glade:1256
msgid "Automatic"
msgstr "Автоматическое"

#: ../src/addins/MonoDevelop.SourceEditor/EditorBindings.glade:1276
msgid "Smart"
msgstr "Продвинутое"

#: ../src/addins/MonoDevelop.SourceEditor/EditorBindings.glade:1315
msgid "_Tab and indentation size"
msgstr "_Размеры табуляции и отступов"

#: ../src/addins/MonoDevelop.SourceEditor/EditorBindings.glade:1368
msgid "C_onvert Tabs to Spaces"
msgstr "Замена символов табуляции пр_обелами"

#: ../src/addins/MonoDevelop.SourceEditor/EditorBindings.glade:1414
msgid "<b>Behavior</b>"
msgstr "<b>Функции</b>"

#: ../src/addins/MonoDevelop.SourceEditor/EditorBindings.glade:1477
msgid "_Automatic template insertion"
msgstr "_Автоматическая вставка шаблонов"

#: ../src/addins/MonoDevelop.SourceEditor/EditorBindings.glade:1496
msgid "A_uto insert curly braces"
msgstr "_Автоматически вставлять фигурные скобки"

#: ../src/addins/MonoDevelop.SourceEditor/EditorBindings.glade:1563
msgid "Enable syntax highlighting"
msgstr "Подсвечивать синтаксис"

#: ../src/addins/MonoDevelop.SourceEditor/EditorBindings.glade:1594
msgid "File type:"
msgstr "Тип файла:"

#: ../src/addins/MonoDevelop.SourceEditor/EditorBindings.glade:1640
msgid "<b>Elements</b>"
msgstr "<b>Элементы</b>"

#: ../src/addins/MonoDevelop.SourceEditor/EditorBindings.glade:1790
msgid "Color:"
msgstr "Цвет:"

#: ../src/addins/MonoDevelop.SourceEditor/EditorBindings.glade:1838
msgid "Background:"
msgstr "Фон:"

#: ../src/addins/MonoDevelop.SourceEditor/EditorBindings.glade:1895
msgid "Restore default"
msgstr "Восстановить умолчания"

#: ../src/addins/MonoDevelop.SourceEditor/MonoDevelop.SourceEditor.Gui/SourceEditorDisplayBinding.cs:172
msgid "Source Editor"
msgstr "Редактор исходного кода"

#: ../src/addins/MonoDevelop.SourceEditor/MonoDevelop.SourceEditor.Gui/SourceEditorDisplayBinding.cs:393
msgid ""
"This file {0} has been changed outside of MonoDevelop. Are you sure you want "
"to overwrite the file?"
msgstr "Файл {0} был изменён вне среды разработки. Вы хотите его перезаписать?"

#: ../src/addins/MonoDevelop.SourceEditor/MonoDevelop.SourceEditor.Gui/SourceEditorDisplayBinding.cs:805
msgid "This file has been changed outside of MonoDevelop"
msgstr "Файл был изменён вне MonoDevelop"

#: ../src/addins/MonoDevelop.SourceEditor/MonoDevelop.SourceEditor.Gui/SourceEditorDisplayBinding.cs:813
msgid "Ignore"
msgstr "Игнорировать"

#: ../src/addins/MonoDevelop.SourceEditor/MonoDevelop.SourceEditor.Gui/SourceEditorView.cs:180
msgid "Parser Error:"
msgstr ""

#: ../src/addins/MonoDevelop.SourceEditor/MonoDevelop.SourceEditor.Gui/SourceEditorWidget.cs:212
msgid "Page"
msgstr "Страница"

#: ../src/addins/MonoDevelop.SourceEditor/MonoDevelop.SourceEditor.Gui/SourceEditorWidget.cs:224
msgid "Print Source Code"
msgstr "Распечатать исходный код"

#: ../src/addins/MonoDevelop.SourceEditor/MonoDevelop.SourceEditor.Gui/SourceEditorWidget.cs:251
msgid "Print operation failed."
msgstr "Произошёл сбой при печати."

#: ../src/addins/MonoDevelop.SourceEditor/MonoDevelop.SourceEditor.Gui/SourceEditorWidget.cs:267
msgid "Print Preview - Source Code"
msgstr "Предпросмотр - исходный код"

#: ../src/addins/MonoDevelop.SourceEditor/MonoDevelop.SourceEditor.Gui/LanguageItemWindow.cs:20
msgid "Parameter"
msgstr "Параметр "

#: ../src/addins/MonoDevelop.SourceEditor/MonoDevelop.SourceEditor.Gui/LanguageItemWindow.cs:21
msgid "Local variable"
msgstr "Локальная переменная"

#: ../src/addins/MonoDevelop.SourceEditor/MonoDevelop.SourceEditor.Gui/LanguageItemWindow.cs:22
msgid "Field"
msgstr "Поле"

#: ../src/addins/MonoDevelop.SourceEditor/MonoDevelop.SourceEditor.Gui/LanguageItemWindow.cs:23
#: ../src/addins/MonoDevelop.DesignerSupport/MonoDevelop.DesignerSupport.PropertyGrid/PropertyGridTree.cs:70
msgid "Property"
msgstr "Свойство"

#: ../src/addins/MonoDevelop.SourceEditor/MonoDevelop.SourceEditor.addin.xml:54
msgid "Buffer Options"
msgstr "Параметры буферизации"

#: ../src/addins/MonoDevelop.SourceEditor/MonoDevelop.SourceEditor.addin.xml:59
msgid "Toggle bookmark"
msgstr "Поставить закладку"

#: ../src/addins/MonoDevelop.SourceEditor/MonoDevelop.SourceEditor.addin.xml:60
msgid "Toggle Bookmark"
msgstr "Поставить закладку"

#: ../src/addins/MonoDevelop.SourceEditor/MonoDevelop.SourceEditor.addin.xml:64
msgid "Previous bookmark"
msgstr "Предыдущая закладка"

#: ../src/addins/MonoDevelop.SourceEditor/MonoDevelop.SourceEditor.addin.xml:65
msgid "Previous Bookmark"
msgstr "Предыдущая закладка"

#: ../src/addins/MonoDevelop.SourceEditor/MonoDevelop.SourceEditor.addin.xml:69
msgid "Next bookmark"
msgstr "Следующая закладка"

#: ../src/addins/MonoDevelop.SourceEditor/MonoDevelop.SourceEditor.addin.xml:70
msgid "Next Bookmark"
msgstr "Следующая закладка"

#: ../src/addins/MonoDevelop.SourceEditor/MonoDevelop.SourceEditor.addin.xml:73
msgid "Clear bookmarks"
msgstr "Очистить закладки"

#: ../src/addins/MonoDevelop.SourceEditor/MonoDevelop.SourceEditor.addin.xml:74
msgid "Clear Bookmarks"
msgstr "Очистить закладки"

#: ../src/addins/MonoDevelop.SourceEditor/MonoDevelop.SourceEditor.addin.xml:76
msgid "_Go to Line..."
msgstr "Перейти к _строке..."

#: ../src/addins/MonoDevelop.SourceEditor/MonoDevelop.SourceEditor.addin.xml:81
msgid "Go to Matching _Brace"
msgstr "Перейти к соответствующей парной _скобке"

#: ../src/addins/MonoDevelop.SourceEditor/MonoDevelop.SourceEditor.addin.xml:85
msgid "_Print..."
msgstr "_Печать..."

#: ../src/addins/MonoDevelop.SourceEditor/MonoDevelop.SourceEditor.addin.xml:86
msgid "Print current document"
msgstr "Распечатать текущий документ"

#: ../src/addins/MonoDevelop.SourceEditor/MonoDevelop.SourceEditor.addin.xml:90
msgid "Print Previe_w"
msgstr "Предварительный п_росмотр"

#: ../src/addins/MonoDevelop.SourceEditor/MonoDevelop.SourceEditor.addin.xml:173
msgid "Markers and Rulers"
msgstr "Маркеры и линии"

#: ../src/addins/MonoDevelop.SourceEditor/MonoDevelop.SourceEditor.addin.xml:176
msgid "Behavior"
msgstr "Функции"

#: ../src/addins/MonoDevelop.SourceEditor/MonoDevelop.SourceEditor.addin.xml:179
msgid "Syntax Highlighting"
msgstr "Подсветка синтаксиса"

#: ../src/addins/MonoDevelop.GtkCore/MonoDevelop.GtkCore.addin.xml:47
msgid "Widget Tree"
msgstr "Структура документа"

#: ../src/addins/MonoDevelop.GtkCore/MonoDevelop.GtkCore.addin.xml:86
msgid "Gtk# Designer"
msgstr "Графический дизайнер Gtk#"

#: ../src/addins/MonoDevelop.GtkCore/MonoDevelop.GtkCore.addin.xml:89
msgid "New Dialog..."
msgstr "Создать диалог..."

#: ../src/addins/MonoDevelop.GtkCore/MonoDevelop.GtkCore.addin.xml:92
msgid "New Window..."
msgstr "Создать окно..."

#: ../src/addins/MonoDevelop.GtkCore/MonoDevelop.GtkCore.addin.xml:95
msgid "New Widget..."
msgstr "Создать виджет..."

#: ../src/addins/MonoDevelop.GtkCore/MonoDevelop.GtkCore.addin.xml:98
msgid "New Action Group..."
msgstr "Создать группу действий..."

#: ../src/addins/MonoDevelop.GtkCore/MonoDevelop.GtkCore.addin.xml:100
msgid "Import Glade file..."
msgstr "Импортировать файл Glade..."

#: ../src/addins/MonoDevelop.GtkCore/MonoDevelop.GtkCore.addin.xml:102
msgid "Edit Project Icons..."
msgstr "Редактировать иконки проекта..."

#: ../src/addins/MonoDevelop.GtkCore/MonoDevelop.GtkCore.addin.xml:104
msgid "GTK# support settings..."
msgstr "Настройки поддержки Gtk#..."

#: ../src/addins/MonoDevelop.GtkCore/MonoDevelop.GtkCore.addin.xml:163
msgid "GTK# Settings"
msgstr "Настройки GTK#"

#: ../src/addins/MonoDevelop.GtkCore/MonoDevelop.GtkCore.GuiBuilder/GuiBuilderProject.cs:91
msgid "The GUI designer project file '{0}' could not be loaded."
msgstr "Не удалось загрузить файл проекта графического дизайнера {0}."

#: ../src/addins/MonoDevelop.GtkCore/MonoDevelop.GtkCore.GuiBuilder/GuiBuilderProject.cs:155
msgid ""
"The project '{0}' has been modified by an external application. Do you want "
"to reload it? Unsaved changes in the open GTK designers will be lost."
msgstr ""
"Во время работы проект '{0}' был изменён внешним приложением. Хотите "
"обновить его? Не сохранённые изменения в открытых дизайнером GTK файлах "
"будут потеряны."

#: ../src/addins/MonoDevelop.GtkCore/MonoDevelop.GtkCore.GuiBuilder/PropertiesWidget.cs:56
#: ../src/addins/MonoDevelop.DesignerSupport/MonoDevelop.DesignerSupport.PropertyGrid/DefaultPropertyTab.cs:49
#: ../src/addins/MonoDevelop.DesignerSupport/MonoDevelop.DesignerSupport.addin.xml:86
msgid "Properties"
msgstr "Свойства"

#: ../src/addins/MonoDevelop.GtkCore/MonoDevelop.GtkCore.GuiBuilder/PropertiesWidget.cs:60
msgid "Signals"
msgstr "Сигналы"

#: ../src/addins/MonoDevelop.GtkCore/MonoDevelop.GtkCore.GuiBuilder/GuiBuilderService.cs:58
#, fuzzy
msgid "GUI Builder"
msgstr "Построение"

#: ../src/addins/MonoDevelop.GtkCore/MonoDevelop.GtkCore.GuiBuilder/GuiBuilderService.cs:220
msgid ""
"ERROR: MonoDevelop could not find the Gtk# 2.0 development package. "
"Compilation of projects depending on Gtk# libraries will fail. You may need "
"to install development packages for gtk-sharp-2.0."
msgstr ""
"Ошибка: MonoDevelop не удалось найти пакеты разработчика Gtk# 2.0. "
"Компиляция проекта, требующего наличия библиотек Gtk#, невозможна. "
"Установите пакеты разработчика gtk-sharp-2.0."

#: ../src/addins/MonoDevelop.GtkCore/MonoDevelop.GtkCore.GuiBuilder/GuiBuilderService.cs:385
msgid ""
"GUI code generation failed for project '{0}'. The file '{1}' could not be "
"loaded."
msgstr ""
"Сгенерировать код графического интерфейса проекта '{0}' не получилось. Не "
"удалось найти файл '{1}'."

#: ../src/addins/MonoDevelop.GtkCore/MonoDevelop.GtkCore.GuiBuilder/GuiBuilderService.cs:393
msgid "Generating GUI code for project '{0}'..."
msgstr "Создаётся графический интерфейс проекта '{0}'..."

#: ../src/addins/MonoDevelop.GtkCore/MonoDevelop.GtkCore.GuiBuilder/GuiBuilderService.cs:502
msgid ""
"You are requesting the file '{0}' to be used as source for an image. "
"However, this file is already added to the project as a resource. Are you "
"sure you want to continue (the file will have to be removed from the "
"resource list)?"
msgstr ""
"Вы хотите использовать файл '{0}' в качестве источника для изображения. "
"Однако этот файл уже есть в ресурсах проекта. Вы точно хотите продолжить "
"(файл будет удалён из списка ресурсов)?"

#: ../src/addins/MonoDevelop.GtkCore/MonoDevelop.GtkCore.GuiBuilder/GuiBuilderView.cs:90
#: ../src/addins/MonoDevelop.GtkCore/MonoDevelop.GtkCore.GuiBuilder/GuiBuilderView.cs:114
msgid "Designer"
msgstr "Дизайнер"

#: ../src/addins/MonoDevelop.GtkCore/MonoDevelop.GtkCore.GuiBuilder/GuiBuilderView.cs:127
#: ../src/addins/MonoDevelop.GtkCore/MonoDevelop.GtkCore.GuiBuilder/GuiBuilderView.cs:247
#: ../src/addins/MonoDevelop.GtkCore/MonoDevelop.GtkCore.GuiBuilder/ActionGroupView.cs:77
msgid "Actions"
msgstr "Действия"

#: ../src/addins/MonoDevelop.GtkCore/templates/Dialog.xft.xml:4
#: ../src/addins/MonoDevelop.GtkCore/templates/DialogPartial.xft.xml:4
msgid "Dialog"
msgstr "Диалог"

#: ../src/addins/MonoDevelop.GtkCore/templates/Dialog.xft.xml:6
#: ../src/addins/MonoDevelop.GtkCore/templates/Window.xft.xml:6
#: ../src/addins/MonoDevelop.GtkCore/templates/Widget.xft.xml:6
#: ../src/addins/MonoDevelop.GtkCore/templates/ActionGroup.xft.xml:6
#: ../src/addins/MonoDevelop.GtkCore/templates/ActionGroupPartial.xft.xml:6
#: ../src/addins/MonoDevelop.GtkCore/templates/DialogPartial.xft.xml:6
#: ../src/addins/MonoDevelop.GtkCore/templates/WidgetPartial.xft.xml:6
#: ../src/addins/MonoDevelop.GtkCore/templates/WindowPartial.xft.xml:6
msgid "Gtk"
msgstr ""

#: ../src/addins/MonoDevelop.GtkCore/templates/Dialog.xft.xml:8
#: ../src/addins/MonoDevelop.GtkCore/templates/DialogPartial.xft.xml:8
msgid "Creates a Gtk dialog."
msgstr "Создать диалог Gtk."

#: ../src/addins/MonoDevelop.GtkCore/templates/Window.xft.xml:8
#: ../src/addins/MonoDevelop.GtkCore/templates/WindowPartial.xft.xml:8
msgid "Creates a Gtk Window"
msgstr "Создать окно Gtk."

#: ../src/addins/MonoDevelop.GtkCore/MonoDevelop.GtkCore.NodeBuilders/WindowsFolderNodeBuilder.cs:74
msgid "User Interface (GUI project load failed)"
msgstr ""
"Интерфейс пользователя (не удалось загрузить графический интерфейс проекта)"

#: ../src/addins/MonoDevelop.GtkCore/MonoDevelop.GtkCore.NodeBuilders/WindowsFolderNodeBuilder.cs:76
msgid "User Interface"
msgstr "Пользовательский интерфейс"

#: ../src/addins/MonoDevelop.GtkCore/templates/Widget.xft.xml:4
#: ../src/addins/MonoDevelop.GtkCore/templates/WidgetPartial.xft.xml:4
msgid "Widget"
msgstr "Виджет"

#: ../src/addins/MonoDevelop.GtkCore/templates/Widget.xft.xml:8
#: ../src/addins/MonoDevelop.GtkCore/templates/WidgetPartial.xft.xml:8
msgid "Creates a custom Gtk Widget."
msgstr "Создание пользовательский виджет Gtk."

#: ../src/addins/MonoDevelop.GtkCore/MonoDevelop.GtkCore.Dialogs/BindDesignDialog.cs:60
#: ../src/addins/MonoDevelop.GtkCore/gui.glade:725
msgid "The widget design {0} is not currently bound to a class."
msgstr "Шаблон виджета {0} пока что не связан с каким-либо классом."

#: ../src/addins/MonoDevelop.GtkCore/MonoDevelop.GtkCore.Dialogs/ConfirmWindowDeleteDialog.cs:47
msgid "Are you sure you want to delete the window '{0}'?"
msgstr "Удалить окно '{0}'?"

#: ../src/addins/MonoDevelop.GtkCore/MonoDevelop.GtkCore.Dialogs/ConfirmWindowDeleteDialog.cs:49
msgid "Are you sure you want to delete the widget '{0}'?"
msgstr "Удалить виджет '{0}'?"

#: ../src/addins/MonoDevelop.GtkCore/MonoDevelop.GtkCore.Dialogs/ConfirmWindowDeleteDialog.cs:51
msgid "Are you sure you want to delete the action group '{0}'?"
msgstr "Удалить группу действий '{0}'?"

#: ../src/addins/MonoDevelop.GtkCore/MonoDevelop.GtkCore.Dialogs/ConfirmWindowDeleteDialog.cs:53
msgid "Are you sure you want to delete '{0}'?"
msgstr "Удалить '{0}'?"

#: ../src/addins/MonoDevelop.GtkCore/MonoDevelop.GtkCore.GuiBuilder/CombinedDesignView.cs:78
msgid "Source Code"
msgstr "Исходный код"

#: ../src/addins/MonoDevelop.GtkCore/MonoDevelop.GtkCore.GuiBuilder/CodeBinder.cs:303
msgid ""
"The class bound to the component '{0}' could not be found. This may be due "
"to syntax errors in the source code file."
msgstr ""
"Не удалось обнаружить класс, компонента '{0}'. Возможно, в исходном коде "
"присутствуют ошибки."

#: ../src/addins/MonoDevelop.GtkCore/templates/ActionGroup.xft.xml:4
#: ../src/addins/MonoDevelop.GtkCore/templates/ActionGroupPartial.xft.xml:4
msgid "ActionGroup"
msgstr "Группа действий"

#: ../src/addins/MonoDevelop.GtkCore/templates/ActionGroup.xft.xml:8
#: ../src/addins/MonoDevelop.GtkCore/templates/ActionGroupPartial.xft.xml:8
msgid "Creates a global Action Group."
msgstr "Создать глобальную группу действий."

#: ../src/addins/MonoDevelop.GtkCore/gui.glade:8
#, fuzzy
msgid "window1"
msgstr "Окно"

#: ../src/addins/MonoDevelop.GtkCore/gui.glade:32
msgid "Enable GTK# support"
msgstr "Разрешить поддержку GTK#"

#: ../src/addins/MonoDevelop.GtkCore/gui.glade:79
#: ../src/addins/MonoDevelop.GtkCore/MonoDevelop.GtkCore.Dialogs/GtkFeatureWidget.cs:34
msgid "This assembly is a widget library"
msgstr "Данная сборка является библиотекой виджетов"

#: ../src/addins/MonoDevelop.GtkCore/gui.glade:97
msgid ""
"Select the widget classes you want make available in the widget palette:"
msgstr ""
"Выберите классы виджетов, которые вы бы хотели добавить в панель элементов "
"управления:"

#: ../src/addins/MonoDevelop.GtkCore/gui.glade:158
msgid "Widget Library"
msgstr "Библиотека виджетов"

#: ../src/addins/MonoDevelop.GtkCore/gui.glade:188
msgid "<b>GTK# Version</b>"
msgstr "<b>Версия Gtk#</b>"

#: ../src/addins/MonoDevelop.GtkCore/gui.glade:245
#: ../src/addins/MonoDevelop.GtkCore/MonoDevelop.GtkCore.Dialogs/GtkFeatureWidget.cs:25
msgid "Target GTK# version:"
msgstr "Целевая версия Gtk#:"

#: ../src/addins/MonoDevelop.GtkCore/gui.glade:270
msgid "2.4"
msgstr "2.4"

#: ../src/addins/MonoDevelop.GtkCore/gui.glade:284
#: ../src/addins/MonoDevelop.GtkCore/MonoDevelop.GtkCore.Dialogs/GtkFeatureWidget.cs:28
msgid "(or upper)"
msgstr "(или выше)"

#: ../src/addins/MonoDevelop.GtkCore/gui.glade:322
msgid "<b>Internationalization</b>"
msgstr "<b>Интернационализация</b>"

#: ../src/addins/MonoDevelop.GtkCore/gui.glade:386
msgid "Enable gettext support"
msgstr "Разрешить поддержку моногоязычности"

#: ../src/addins/MonoDevelop.GtkCore/gui.glade:410
msgid "Gettext class:"
msgstr "Класс gettext:"

#: ../src/addins/MonoDevelop.GtkCore/gui.glade:520
msgid "GUI Designer"
msgstr "Графический дизайнер"

#: ../src/addins/MonoDevelop.GtkCore/gui.glade:591
msgid ""
"The class that was bound to the design currently edited could not be found. "
"Please select the class you want to bind to the design:"
msgstr ""
"Не удалось найти класс, связанный с редактируемым шаблоном.Выберите класс, "
"который вы хотите с ним связать:"

#: ../src/addins/MonoDevelop.GtkCore/gui.glade:655
msgid "Bind Widget Design"
msgstr "Подключить дизайн виджета"

#: ../src/addins/MonoDevelop.GtkCore/gui.glade:751
msgid "Bind the design to an existing class"
msgstr "Подключить дизайн к существующему классу"

#: ../src/addins/MonoDevelop.GtkCore/gui.glade:802
msgid "Select a class: "
msgstr "Выберите класс:"

#: ../src/addins/MonoDevelop.GtkCore/gui.glade:848
msgid "Create a new class"
msgstr "Создать новый класс"

#: ../src/addins/MonoDevelop.GtkCore/gui.glade:905
msgid "Namespace:"
msgstr "Пространство имён:"

#: ../src/addins/MonoDevelop.GtkCore/gui.glade:933
msgid "Location:"
msgstr "Расположение:"

#: ../src/addins/MonoDevelop.GtkCore/gui.glade:1189
msgid "Also remove the file '{0}'"
msgstr "Также удалить файл '{0}'"

#: ../src/addins/MonoDevelop.GtkCore/MonoDevelop.GtkCore.GuiBuilder/ToolboxProvider.cs:89
msgid "GTK# Widgets"
msgstr "Виджеты Gtk#"

#: ../src/addins/MonoDevelop.GtkCore/MonoDevelop.GtkCore.GuiBuilder/ToolboxProvider.cs:157
msgid "Containers"
msgstr "Контейнеры"

#: ../src/addins/MonoDevelop.GtkCore/MonoDevelop.GtkCore.GuiBuilder/ToolboxProvider.cs:159
msgid "Widgets"
msgstr "Виджеты"

#: ../src/addins/MonoDevelop.GtkCore/MonoDevelop.GtkCore.NodeBuilders/StockIconsNodeBuilder.cs:51
#: ../src/addins/MonoDevelop.GtkCore/lib/stetic/libstetic/editor/StockIconSelectorItem.cs:12
#: ../src/addins/MonoDevelop.GtkCore/lib/stetic/libstetic/stetic.glade:1149
msgid "Stock Icons"
msgstr "Иконки"

#: ../src/addins/MonoDevelop.GtkCore/MonoDevelop.GtkCore.Dialogs/GtkFeatureWidget.cs:54
msgid "Gtk# Support"
msgstr "Поддержка Gtk#"

#: ../src/addins/MonoDevelop.GtkCore/MonoDevelop.GtkCore.Dialogs/GtkFeatureWidget.cs:58
msgid ""
"Enables support for GTK# in the project. Allows the visual design of GTK# "
"windows, and the creation of a GTK# widget library."
msgstr ""
"Включает поддержку Gtk# в проекте. Позволяет проектировать окна Gtk# с "
"помощью визуального дизайнера и создавать библиотеки виджетов Gtk#."

#: ../src/addins/MonoDevelop.GtkCore/lib/stetic/libstetic/editor/Accelerator.cs:82
msgid "Press a key..."
msgstr ""

#: ../src/addins/MonoDevelop.GtkCore/lib/stetic/libstetic/editor/Accelerator.cs:166
#, fuzzy
msgid "Press the key combination you want to assign to the accelerator..."
msgstr "Выберите категории, к которым может относиться данный пункт меню:"

#: ../src/addins/MonoDevelop.GtkCore/lib/stetic/libstetic/editor/ActionGroupEditor.cs:186
#, fuzzy
msgid "No selection"
msgstr "Копировать выделенный текст"

#: ../src/addins/MonoDevelop.GtkCore/lib/stetic/libstetic/editor/ActionGroupEditor.cs:223
#: ../src/addins/MonoDevelop.GtkCore/lib/stetic/libstetic/editor/ActionMenu.cs:130
msgid "Click to create action"
msgstr ""

#: ../src/addins/MonoDevelop.GtkCore/lib/stetic/libstetic/editor/ActionGroupEditor.cs:385
#, fuzzy
msgid ""
"Are you sure you want to delete the action '{0}'? It will be removed from "
"all menus and toolbars."
msgstr "Удалить группу действий '{0}'?"

#: ../src/addins/MonoDevelop.GtkCore/lib/stetic/libstetic/editor/ActionMenu.cs:533
#: ../src/addins/MonoDevelop.GtkCore/lib/stetic/libstetic/editor/ActionMenuBar.cs:495
#: ../src/addins/MonoDevelop.GtkCore/lib/stetic/libstetic/editor/ActionToolbar.cs:446
msgid "Insert Before"
msgstr ""

#: ../src/addins/MonoDevelop.GtkCore/lib/stetic/libstetic/editor/ActionMenu.cs:538
#: ../src/addins/MonoDevelop.GtkCore/lib/stetic/libstetic/editor/ActionMenuBar.cs:500
#: ../src/addins/MonoDevelop.GtkCore/lib/stetic/libstetic/editor/ActionToolbar.cs:451
msgid "Insert After"
msgstr ""

#: ../src/addins/MonoDevelop.GtkCore/lib/stetic/libstetic/editor/ActionMenu.cs:543
#: ../src/addins/MonoDevelop.GtkCore/lib/stetic/libstetic/editor/ActionToolbar.cs:456
msgid "Insert Separator Before"
msgstr ""

#: ../src/addins/MonoDevelop.GtkCore/lib/stetic/libstetic/editor/ActionMenu.cs:548
#: ../src/addins/MonoDevelop.GtkCore/lib/stetic/libstetic/editor/ActionToolbar.cs:461
msgid "Insert Separator After"
msgstr ""

#: ../src/addins/MonoDevelop.GtkCore/lib/stetic/libstetic/editor/ActionMenuBar.cs:115
msgid "Click to create menu"
msgstr ""

#: ../src/addins/MonoDevelop.GtkCore/lib/stetic/libstetic/editor/ActionMenuBar.cs:129
msgid "Empty menu bar"
msgstr ""

#: ../src/addins/MonoDevelop.GtkCore/lib/stetic/libstetic/editor/ActionMenuItem.cs:230
#, fuzzy
msgid "Select action type"
msgstr "Выбрать тест из дерева"

#: ../src/addins/MonoDevelop.GtkCore/lib/stetic/libstetic/editor/ActionMenuItem.cs:243
#, fuzzy
msgid "Action label"
msgstr "Игра-экшен"

#: ../src/addins/MonoDevelop.GtkCore/lib/stetic/libstetic/editor/ActionMenuItem.cs:256
msgid "Add submenu (Ctrl+Right)"
msgstr ""

#: ../src/addins/MonoDevelop.GtkCore/lib/stetic/libstetic/editor/ActionMenuItem.cs:259
msgid "Remove submenu (Ctrl+Left)"
msgstr ""

#: ../src/addins/MonoDevelop.GtkCore/lib/stetic/libstetic/editor/ActionMenuItem.cs:348
#: ../src/addins/MonoDevelop.GtkCore/lib/stetic/libstetic/editor/ActionToolItem.cs:225
#, fuzzy
msgid "Radio Action"
msgstr "Действие"

#: ../src/addins/MonoDevelop.GtkCore/lib/stetic/libstetic/editor/ActionMenuItem.cs:354
#: ../src/addins/MonoDevelop.GtkCore/lib/stetic/libstetic/editor/ActionToolItem.cs:231
#, fuzzy
msgid "Toggle Action"
msgstr "Действие"

#: ../src/addins/MonoDevelop.GtkCore/lib/stetic/libstetic/editor/ActionMenuItem.cs:362
#: ../src/addins/MonoDevelop.GtkCore/lib/stetic/libstetic/editor/ActionToolItem.cs:239
#, fuzzy
msgid "Select Icon"
msgstr "Снять выделение"

#: ../src/addins/MonoDevelop.GtkCore/lib/stetic/libstetic/editor/ActionMenuItem.cs:368
#: ../src/addins/MonoDevelop.GtkCore/lib/stetic/libstetic/editor/ActionToolItem.cs:245
#, fuzzy
msgid "Clear Icon"
msgstr "Очистить консоль"

#: ../src/addins/MonoDevelop.GtkCore/lib/stetic/libstetic/editor/ActionToolbar.cs:76
#, fuzzy
msgid ""
"New\n"
"button"
msgstr "Новое решение"

#: ../src/addins/MonoDevelop.GtkCore/lib/stetic/libstetic/editor/ActionToolbar.cs:78
#, fuzzy
msgid "New button"
msgstr "Новое решение"

#: ../src/addins/MonoDevelop.GtkCore/lib/stetic/libstetic/editor/ActionToolbar.cs:98
msgid ""
"Empty\n"
"toolbar"
msgstr ""

#: ../src/addins/MonoDevelop.GtkCore/lib/stetic/libstetic/editor/ActionToolbar.cs:100
#, fuzzy
msgid "Empty toolbar"
msgstr "Класс"

#: ../src/addins/MonoDevelop.GtkCore/lib/stetic/libstetic/editor/EditIconDialog.cs:27
#, fuzzy
msgid "All Sizes"
msgstr "Все файлы"

#: ../src/addins/MonoDevelop.GtkCore/lib/stetic/libstetic/editor/EditIconDialog.cs:28
#, fuzzy
msgid "All States"
msgstr "Все файлы"

#: ../src/addins/MonoDevelop.GtkCore/lib/stetic/libstetic/editor/EditIconDialog.cs:29
#, fuzzy
msgid "All Directions"
msgstr "Действия"

#: ../src/addins/MonoDevelop.GtkCore/lib/stetic/libstetic/editor/EditIconDialog.cs:69
#: ../src/addins/MonoDevelop.GtkCore/lib/stetic/libstetic/editor/Image.cs:168
#, fuzzy
msgid "Image"
msgstr "Страница"

#: ../src/addins/MonoDevelop.GtkCore/lib/stetic/libstetic/editor/EditIconDialog.cs:90
#, fuzzy
msgid "State"
msgstr "Статус"

#: ../src/addins/MonoDevelop.GtkCore/lib/stetic/libstetic/editor/EditIconDialog.cs:100
#, fuzzy
msgid "Direction"
msgstr "Каталог"

#: ../src/addins/MonoDevelop.GtkCore/lib/stetic/libstetic/editor/EditIconFactoryDialog.cs:63
#: ../src/addins/MonoDevelop.GtkCore/lib/stetic/libstetic/editor/SelectIconDialog.cs:147
#, fuzzy
msgid "Are you sure you want to delete the icon '{0}'"
msgstr "Удалить окно '{0}'?"

#: ../src/addins/MonoDevelop.GtkCore/lib/stetic/libstetic/editor/GroupPicker.cs:77
#, fuzzy
msgid "Rename Group..."
msgstr "Удалить группу"

#: ../src/addins/MonoDevelop.GtkCore/lib/stetic/libstetic/editor/GroupPicker.cs:78
#, fuzzy
msgid "New Group..."
msgstr "Создать группу действий..."

#: ../src/addins/MonoDevelop.GtkCore/lib/stetic/libstetic/editor/GroupPicker.cs:127
#, fuzzy
msgid "Rename Group"
msgstr "Удалить группу"

#: ../src/addins/MonoDevelop.GtkCore/lib/stetic/libstetic/editor/GroupPicker.cs:127
#, fuzzy
msgid "New Group"
msgstr "Группы"

#: ../src/addins/MonoDevelop.GtkCore/lib/stetic/libstetic/editor/GroupPicker.cs:139
#, fuzzy
msgid "_New name:"
msgstr "Новое название:"

#: ../src/addins/MonoDevelop.GtkCore/lib/stetic/libstetic/editor/IconSelectorMenu.cs:32
#, fuzzy
msgid "More..."
msgstr "Экспорт..."

#: ../src/addins/MonoDevelop.GtkCore/lib/stetic/libstetic/editor/Image.cs:82
#, fuzzy
msgid "(None)"
msgstr "Нет"

#: ../src/addins/MonoDevelop.GtkCore/lib/stetic/libstetic/editor/NonContainerWarningDialog.cs:18
#: ../src/addins/MonoDevelop.GtkCore/lib/stetic/libstetic/stetic.glade:2050
msgid "GTK# Widget Layout and Packing"
msgstr ""

#: ../src/addins/MonoDevelop.GtkCore/lib/stetic/libstetic/ErrorWidget.cs:17
#, fuzzy
msgid "Load Error:"
msgstr "Показать ошибки"

#: ../src/addins/MonoDevelop.GtkCore/lib/stetic/libstetic/ErrorWidget.cs:23
#, fuzzy
msgid "Unknown widget:"
msgstr "Неизвестная запись"

#: ../src/addins/MonoDevelop.GtkCore/lib/stetic/libstetic/ErrorWidget.cs:29
msgid "Widget '{0}' not available in GTK# {1}"
msgstr ""

#: ../src/addins/MonoDevelop.GtkCore/lib/stetic/libstetic/stetic.glade:7
#: ../src/addins/MonoDevelop.GtkCore/lib/stetic/libstetic/stetic.glade:851
#, fuzzy
msgid "Select Image"
msgstr "Выбрать файл"

#: ../src/addins/MonoDevelop.GtkCore/lib/stetic/libstetic/stetic.glade:146
#: ../src/addins/MonoDevelop.GtkCore/lib/stetic/libstetic/stetic.glade:990
#, fuzzy
msgid "_Icon Name:"
msgstr "_Имя:"

#: ../src/addins/MonoDevelop.GtkCore/lib/stetic/libstetic/stetic.glade:239
msgid "Themed Icons"
msgstr ""

#: ../src/addins/MonoDevelop.GtkCore/lib/stetic/libstetic/stetic.glade:374
#, fuzzy
msgid "Resource Name:"
msgstr "Файлы ресурсов"

#: ../src/addins/MonoDevelop.GtkCore/lib/stetic/libstetic/stetic.glade:502
#, fuzzy
msgid "Flags"
msgstr "Файлы"

#: ../src/addins/MonoDevelop.GtkCore/lib/stetic/libstetic/stetic.glade:709
msgid "Translatable"
msgstr ""

#: ../src/addins/MonoDevelop.GtkCore/lib/stetic/libstetic/stetic.glade:737
msgid "Translation Context Hint:"
msgstr ""

#: ../src/addins/MonoDevelop.GtkCore/lib/stetic/libstetic/stetic.glade:765
msgid "Comment for Translators"
msgstr ""

#: ../src/addins/MonoDevelop.GtkCore/lib/stetic/libstetic/stetic.glade:1104
msgid ""
"The selected icon may not show at run time if the required icon factory is "
"not properly initialized."
msgstr ""

#: ../src/addins/MonoDevelop.GtkCore/lib/stetic/libstetic/stetic.glade:1270
#, fuzzy
msgid "Project Icons"
msgstr "Свойства проекта"

#: ../src/addins/MonoDevelop.GtkCore/lib/stetic/libstetic/stetic.glade:1302
#, fuzzy
msgid "Edit Icon"
msgstr "Редактировать "

#: ../src/addins/MonoDevelop.GtkCore/lib/stetic/libstetic/stetic.glade:1380
#, fuzzy
msgid "Icon name:"
msgstr "Иконка:"

#: ../src/addins/MonoDevelop.GtkCore/lib/stetic/libstetic/stetic.glade:1445
#, fuzzy
msgid "Single source icon"
msgstr "Показать проверяемый исходный код"

#: ../src/addins/MonoDevelop.GtkCore/lib/stetic/libstetic/stetic.glade:1496
#, fuzzy
msgid "Image:"
msgstr "Цель:"

#: ../src/addins/MonoDevelop.GtkCore/lib/stetic/libstetic/stetic.glade:1584
#, fuzzy
msgid "Select Image..."
msgstr "Выбрать файл"

#: ../src/addins/MonoDevelop.GtkCore/lib/stetic/libstetic/stetic.glade:1608
msgid "Multiple source icon"
msgstr ""

#: ../src/addins/MonoDevelop.GtkCore/lib/stetic/libstetic/stetic.glade:1758
msgid "Edit Icon Factory"
msgstr ""

#: ../src/addins/MonoDevelop.GtkCore/lib/stetic/libstetic/stetic.glade:1898
#, fuzzy
msgid "Widget Designer"
msgstr "Подключить дизайн виджета"

#: ../src/addins/MonoDevelop.GtkCore/lib/stetic/libstetic/stetic.glade:1993
msgid ""
"You are trying to add a non-container widget into the main window. In "
"<b>GTK#</b>, widget positioning is controlled by a special type of widgets "
"called <b>Container</b> widgets. If you don't place the widget into a "
"container, it will fill the all the available space in the window. Are you "
"sure you want to continue?"
msgstr ""

#: ../src/addins/MonoDevelop.GtkCore/lib/stetic/libstetic/stetic.glade:2024
msgid "To know more about this topic see the article:"
msgstr ""

#: ../src/addins/MonoDevelop.GtkCore/lib/stetic/libstetic/stetic.glade:2073
msgid "Don't show this message again"
msgstr ""

#: ../src/addins/WelcomePage/WelcomePageOptionPanel.cs:16
msgid "Show welcome page on startup"
msgstr "Показывать стартовую страницу при запуске"

#: ../src/addins/WelcomePage/WelcomePageView.cs:63
msgid "Welcome"
msgstr "Добро пожаловать"

#: ../src/addins/WelcomePage/WelcomePageView.cs:247
msgid "Less than a minute"
msgstr "Менее минуты назад"

#: ../src/addins/WelcomePage/WelcomePageView.cs:241
msgid "{0} day"
msgid_plural "{0} days"
msgstr[0] "{0} день назад"
msgstr[1] "{0} дня назад"
msgstr[2] "{0} дней назад"

#: ../src/addins/WelcomePage/WelcomePageView.cs:243
msgid "{0} hour"
msgid_plural "{0} hours"
msgstr[0] "{0} час назад"
msgstr[1] "{0} часа назад"
msgstr[2] "{0} часов назад"

#: ../src/addins/WelcomePage/WelcomePageView.cs:245
msgid "{0} minute"
msgid_plural "{0} minutes"
msgstr[0] "{0} минуту назад"
msgstr[1] "{0} минуты назад"
msgstr[2] "{0} минут назад"

#: ../src/addins/WelcomePage/WelcomePage.addin.xml:27
#: ../src/addins/WelcomePage/WelcomePage.addin.xml:42
msgid "Welcome Page"
msgstr "Стартовая страница"

#: ../src/addins/WelcomePage/WelcomePageContent.xml:1
#: ../src/addins/WelcomePage/WelcomePageContent.xml:19
msgid "MonoDevelop Home Page"
msgstr "Главная страница MonoDevelop"

#: ../src/addins/WelcomePage/WelcomePageContent.xml:1
msgid "Free .Net Development Environment"
msgstr "Бесплатная среда разработки для .NET"

#: ../src/addins/WelcomePage/WelcomePageContent.xml:3
msgid "Common Actions"
msgstr "Основные действия"

#: ../src/addins/WelcomePage/WelcomePageContent.xml:4
#, fuzzy
msgid "Start a New Solution"
msgstr "Новое решение"

#: ../src/addins/WelcomePage/WelcomePageContent.xml:5
#, fuzzy
msgid "Open a Solution / File"
msgstr "Открыть проект или файл"

#: ../src/addins/WelcomePage/WelcomePageContent.xml:9
#, fuzzy
msgid "Recent Solutions"
msgstr "Последние _решения"

#: ../src/addins/WelcomePage/WelcomePageContent.xml:10
msgid "From MonoDevelop"
msgstr "Из MonoDevelop"

#: ../src/addins/WelcomePage/WelcomePageContent.xml:12
msgid "Last Modified"
msgstr "Изменён"

#: ../src/addins/WelcomePage/WelcomePageContent.xml:13
#, fuzzy
msgid "Open Solution"
msgstr "Очистить всё решение"

#: ../src/addins/WelcomePage/WelcomePageContent.xml:16
msgid "Support Links"
msgstr "Поддержка в сети"

#: ../src/addins/WelcomePage/WelcomePageContent.xml:23
msgid "Mono Project Home Page"
msgstr "Главная страница проекта Mono"

#: ../src/addins/WelcomePage/WelcomePageContent.xml:26
#, fuzzy
msgid "News Links"
msgstr "Просмотреть список"

#: ../src/addins/WelcomePage/WelcomePageContent.xml:29
msgid "Development Links"
msgstr "Ссылки для разработчиков"

#: ../src/addins/WelcomePage/WelcomePageContent.xml:32
msgid "Mono Documentation Library"
msgstr "Документация Mono"

#: ../src/addins/WelcomePage/WelcomePageContent.xml:33
msgid "Online documentation for Mono libraries."
msgstr "Онлайн-документация для библиотек Mono."

#: ../src/addins/WelcomePage/WelcomePageContent.xml:37
msgid "MSDN Class Library Reference"
msgstr "Справочник MSDN Class Library Reference"

#: ../src/addins/WelcomePage/WelcomePageContent.xml:38
msgid "Documentation for Microsoft's implementation of the .NET framework."
msgstr "Документация для реализации платформы .NET от Microsoft."

#: ../src/addins/WelcomePage/WelcomePageContent.xml:42
msgid "The Code Project"
msgstr "Code Project"

#: ../src/addins/WelcomePage/WelcomePageContent.xml:43
msgid "A popular site for .NET articles, code snippets, and discussions."
msgstr ""
"Популярный сайт, посвящённый платформе .NET, с множеством статей, готового "
"кода и обсуждений."

#: ../src/addins/prj2make-sharp-lib/MsPrjHelper.cs:161
#: ../src/addins/prj2make-sharp-lib/MsPrjHelper.cs:163
#: ../src/addins/prj2make-sharp-lib/MsPrjHelper.cs:510
msgid "Could not import project:"
msgstr "Не удалось импортировать проект:"

#: ../src/addins/prj2make-sharp-lib/MsPrjHelper.cs:462
msgid "Importing project: "
msgstr "Импортируется проект: "

#: ../src/addins/prj2make-sharp-lib/MsPrjHelper.cs:531
msgid "Importing solution"
msgstr "Импортируется решение"

#: ../src/addins/prj2make-sharp-lib/MsPrjHelper.cs:545
msgid "Project file not found: "
msgstr "Файл проекта не найден: "

#: ../src/addins/prj2make-sharp-lib/MsPrjHelper.cs:577
msgid "The solution could not be imported."
msgstr "Не удалось импортировать решение."

#: ../src/addins/prj2make-sharp-lib/MsPrjHelper.cs:642
#: ../src/addins/prj2make-sharp-lib/MsPrjHelper.cs:678
msgid "Assembly reference could not be imported: "
msgstr "Не удалось импортировать ссылку на сборку: "

#: ../src/addins/prj2make-sharp-lib/MsPrjHelper.cs:723
msgid "Can't import file: "
msgstr "Не удалось импортировать файл: "

#: ../src/addins/prj2make-sharp-lib/MsPrjHelper.cs:771
msgid ""
"Output directory '{0}' can't be mapped to a local directory. The directory "
"'{1}' will be used instead"
msgstr ""
"Не удалось отобразить конечный каталог '{0}' в локальную директорию. Вместо "
"него будет использоваться каталог '{1}'."

#: ../src/addins/prj2make-sharp-lib/prj2make-sharp-lib.addin.xml:35
msgid "Visual Studio Solution"
msgstr "Решение Visual Studio"

#: ../src/addins/prj2make-sharp-lib/prj2make-sharp-lib.addin.xml:38
msgid "Visual Studio Project"
msgstr "Проект Visual Studio"

#: ../src/addins/prj2make-sharp-lib/MSBuildFileFormat.cs:96
msgid "File not found {0} : "
msgstr "Файл не найден {0} :"

#: ../src/addins/prj2make-sharp-lib/MSBuildFileFormat.cs:99
msgid "Error reading file {0} : "
msgstr "Ошибка при чтении файла {0} :"

#: ../src/addins/prj2make-sharp-lib/MSBuildProjectServiceExtension.cs:88
#, fuzzy
msgid "Generating partial classes for {0} with {1}"
msgstr "Создаётся сателлитная сборка для культуры '{0}' с {1}"

#: ../src/addins/prj2make-sharp-lib/MSBuildProjectServiceExtension.cs:101
#: ../src/addins/prj2make-sharp-lib/MSBuildProjectServiceExtension.cs:103
#, fuzzy
msgid ""
"Error while trying to invoke '{0}' to generate partial classes for '{1}' :\n"
" {2}"
msgstr ""
"Произошла ошибка при попытке вызова '{0}' для создания сателлитной сборки "
"'{1}' для культуры:\n"
" {2}"

#: ../src/addins/prj2make-sharp-lib/MSBuildProjectServiceExtension.cs:115
#: ../src/addins/prj2make-sharp-lib/MSBuildProjectServiceExtension.cs:118
#, fuzzy
msgid ""
"Unable to generate partial classes ({0}) for {1}. \n"
"Reason: \n"
"{2}\n"
msgstr ""
"Не удалось создать сателлитные сборки для культуры '{0}' с {1}.\n"
"Причина: \n"
"{2}\n"

#: ../src/addins/prj2make-sharp-lib/SlnFileFormat.cs:137
#: ../src/addins/prj2make-sharp-lib/SlnFileFormat.cs:200
#, fuzzy
msgid "Saving projects"
msgstr "Сохраняется проект: {0}"

#: ../src/addins/prj2make-sharp-lib/SlnFileFormat.cs:209
msgid ""
"Error saving project ({0}) : Only DotNetProjects can be part of a MSBuild "
"solution. Ignoring."
msgstr ""
"Не удалось сохранить проект {0}: только проекты .NET могут быть частью "
"решения, использующего MSBuild. Пропускается."

#: ../src/addins/prj2make-sharp-lib/SlnFileFormat.cs:217
msgid "Saving for project {0} not supported. Ignoring."
msgstr "Сохранение проекта {0} не поддерживается. Пропускается."

#: ../src/addins/prj2make-sharp-lib/SlnFileFormat.cs:446
msgid "Invalid Project definition on line number #{0} in file '{1}'. Ignoring."
msgstr "Неверное описание проекта в строке #{0} файла '{1}'. Пропускается."

#: ../src/addins/prj2make-sharp-lib/SlnFileFormat.cs:459
msgid "Invalid Project type guid '{0}' on line #{1}. Ignoring."
msgstr "Неверный идентификатор типа проекта '{0}' в строке #{1}. Пропускается."

#: ../src/addins/prj2make-sharp-lib/SlnFileFormat.cs:490
msgid "Unknown project type guid '{0}' on line #{1}. Ignoring."
msgstr ""
"Неизвестный идентификатор типа проекта '{0}' в строке #{1}. Пропускается."

#: ../src/addins/prj2make-sharp-lib/SlnFileFormat.cs:494
#: ../src/addins/prj2make-sharp-lib/SlnFileFormat.cs:540
msgid "{0}({1}): Unsupported or unrecognized project : '{2}'. See logs."
msgstr ""
"{0}({1}): Неподдерживаемый или не распознанный проект: '{2}'. Смотрите "
"журнал."

#: ../src/addins/prj2make-sharp-lib/SlnFileFormat.cs:506
#: ../src/addins/prj2make-sharp-lib/SlnFileFormat.cs:508
msgid "Invalid project path found in {0} : {1}"
msgstr "Неверный путь проекта найден в {0} : {1}"

#: ../src/addins/prj2make-sharp-lib/SlnFileFormat.cs:531
msgid "Error while trying to load the project {0}. Exception : {1}"
msgstr "Произошла ошибка при попытке загрузки проекта {0}. Исключение : {1}"

#: ../src/addins/prj2make-sharp-lib/SlnFileFormat.cs:946
msgid ""
"The project file {0} must be converted to msbuild format to be added to a "
"msbuild solution. Convert?"
msgstr ""
"Чтобы добавить проект {0} в решение формата msbuild, необходимо "
"преобразовать файл проекта в этот формат. Продолжить?"

#: ../src/addins/prj2make-sharp-lib/VS2003SlnFileFormat.cs:89
#: ../src/addins/prj2make-sharp-lib/VS2003ProjectFileFormat.cs:93
msgid "Conversion required"
msgstr "Требуется конвертация"

#: ../src/addins/prj2make-sharp-lib/VS2003SlnFileFormat.cs:90
msgid ""
"The solution file {0} is a VS2003 solution. It must be converted to either a "
"MonoDevelop or a VS2005 solution. Converting to VS2005 format will overwrite "
"existing files. Convert ?"
msgstr ""
"Файл решения {0} записан в формате Visual Studio 2003. Необходимо "
"сконвертировать его либо в формат MonoDevelop, либо в формат Visual Studio "
"2005. Конвертация в формат Visual Studio 2005 перезапишет существующие "
"файлы. Продолжить?"

#: ../src/addins/prj2make-sharp-lib/VS2003ProjectFileFormat.cs:94
msgid ""
"The project file {0} is a VS2003 project. It must be converted to either a "
"MonoDevelop or a VS2005 project. Converting to VS2005 format will overwrite "
"existing files. Convert ?"
msgstr ""
"Файл проекта {0} записан в формате Visual Studio 2003. Необходимо "
"сконвертировать его либо в формат MonoDevelop, либо в формат Visual Studio "
"2005. Конвертация в формат Visual Studio 2005 перезапишет существующие "
"файлы. Продолжить?"

#: ../src/addins/prj2make-sharp-lib/DefaultMSBuildProjectExtension.cs:170
#: ../src/addins/prj2make-sharp-lib/DefaultMSBuildProjectExtension.cs:173
msgid "HintPath ({0}) for Reference '{1}' is invalid. Ignoring."
msgstr "Неверный путь ({0}) для ссылки '{1}'. Пропускается."

#: ../src/addins/prj2make-sharp-lib/DefaultMSBuildProjectExtension.cs:438
#, fuzzy
msgid "The project '{0}' referenced from '{1}' could not be found."
msgstr "Не удалось загрузить файл проекта графического дизайнера {0}."

#: ../src/addins/prj2make-sharp-lib/Utils.cs:51
#: ../src/addins/prj2make-sharp-lib/Utils.cs:52
msgid "File name '{0}' is invalid. Ignoring."
msgstr "Имя файла '{0}' недопустимо. Пропускается."

#: ../src/addins/VBNetBinding/Gui/CodeGenerationPanel.cs:152
#: ../src/addins/CSharpBinding/Gui/CompilerOptionsPanelWidget.cs:53
#: ../src/addins/CBinding/gtk-gui/CBinding.CodeGenerationPanel.cs:200
msgid "Executable"
msgstr "Исполняемый файл"

#: ../src/addins/VBNetBinding/Gui/CodeGenerationPanel.cs:153
#: ../src/addins/MonoDevelop.DesignerSupport/MonoDevelop.DesignerSupport.Toolbox/ComponentSelectorDialog.cs:94
#: ../src/addins/CSharpBinding/templates/Library.xpt.xml:7
#: ../src/addins/CSharpBinding/Gui/CompilerOptionsPanelWidget.cs:54
msgid "Library"
msgstr "Библиотека"

#: ../src/addins/VBNetBinding/Gui/CodeGenerationPanel.cs:154
#: ../src/addins/CSharpBinding/Gui/CompilerOptionsPanelWidget.cs:55
msgid "Executable with GUI"
msgstr "Исполняемый файл с графическим интерфейсом"

#: ../src/addins/VBNetBinding/Gui/CodeGenerationPanel.cs:155
#: ../src/addins/CSharpBinding/Gui/CompilerOptionsPanelWidget.cs:56
msgid "Module"
msgstr "Модуль"

#: ../src/addins/VBNetBinding/VB.glade:30
#: ../src/addins/CSharpBinding/gtk-gui/CSharpBinding.CompilerOptionsPanelWidget.cs:78
msgid "<b>Code Generation</b>"
msgstr "<b>Генерация Кода</b>"

#: ../src/addins/VBNetBinding/VB.glade:101
msgid "Compile _Target"
msgstr "Цель компиляции"

#: ../src/addins/VBNetBinding/VB.glade:129
msgid "Define S_ymbols"
msgstr "Назначить с_имволы"

#: ../src/addins/VBNetBinding/VB.glade:158
msgid "_Main Class"
msgstr "_Основной класс"

#: ../src/addins/VBNetBinding/VB.glade:266
#: ../src/addins/CSharpBinding/gtk-gui/CSharpBinding.CodeGenerationPanelWidget.cs:201
msgid "<b>Warnings</b>"
msgstr "<b>Предупреждения</b>"

#: ../src/addins/VBNetBinding/VB.glade:334
msgid "_Warning Level"
msgstr "Уровень _предупреждений"

#: ../src/addins/VBNetBinding/VB.glade:387
#: ../src/addins/CSharpBinding/gtk-gui/CSharpBinding.CodeGenerationPanelWidget.cs:115
msgid "_Generate overflow checks"
msgstr "_Генерировать проверки на переполнение"

#: ../src/addins/VBNetBinding/VB.glade:406
#: ../src/addins/CSharpBinding/gtk-gui/CSharpBinding.CompilerOptionsPanelWidget.cs:288
msgid "Allow '_unsafe' code"
msgstr "Разрешить _небезопасный код"

#: ../src/addins/VBNetBinding/VB.glade:425
#: ../src/addins/CSharpBinding/gtk-gui/CSharpBinding.CodeGenerationPanelWidget.cs:127
msgid "Enable _optimizations"
msgstr "Разрешить опт_имизацию"

#: ../src/addins/VBNetBinding/VB.glade:444
#: ../src/addins/CSharpBinding/gtk-gui/CSharpBinding.CodeGenerationPanelWidget.cs:291
msgid "Treat warnings as _errors"
msgstr "Трактовать предупреждения как _ошибки"

#: ../src/addins/VBNetBinding/VB.glade:463
#: ../src/addins/CSharpBinding/gtk-gui/CSharpBinding.CodeGenerationPanelWidget.cs:151
msgid "Generate _xml documentation"
msgstr "Генерировать документацию в файле _XML"

#: ../src/addins/VBNetBinding/templates/EmptyVBFile.xft.xml:4
#: ../src/addins/CSharpBinding/templates/EmptyCSharpFile.xft.xml:4
msgid "Empty File"
msgstr "Файл"

#: ../src/addins/VBNetBinding/templates/EmptyVBFile.xft.xml:8
msgid "Creates an empty VB.Net file."
msgstr "Создать файл на языке VB .NET."

#: ../src/addins/VBNetBinding/templates/EmptyVBProject.xpt.xml:7
#: ../src/addins/CSharpBinding/templates/EmptyProject.xpt.xml:7
msgid "Empty Project"
msgstr "Проект"

#: ../src/addins/VBNetBinding/templates/EmptyVBProject.xpt.xml:8
#: ../src/addins/VBNetBinding/templates/VBConsoleApplicationProject.xpt.xml:8
#: ../src/addins/VBNetBinding/templates/VBGtkSharp2Project.xpt.xml:8
#, fuzzy
msgid "VBNet"
msgstr "Далее"

#: ../src/addins/VBNetBinding/templates/EmptyVBProject.xpt.xml:11
msgid "Creates an empty VB.Net solution."
msgstr "Создать решение на языке VB .NET."

#: ../src/addins/VBNetBinding/templates/VBConsoleApplicationProject.xpt.xml:11
msgid "Create a console VB.Net project"
msgstr "Создать консольный проект на языке VB .NET"

#: ../src/addins/VBNetBinding/templates/VBGtkSharp2Project.xpt.xml:7
#: ../src/addins/CSharpBinding/templates/GtkSharp2Project.xpt.xml:7
msgid "Gtk# 2.0 Project"
msgstr "Проект Gtk# 2.0"

#: ../src/addins/VBNetBinding/templates/VBGtkSharp2Project.xpt.xml:11
msgid "Creates a VB.NET Gtk# 2.0 project."
msgstr "Создать проект на основе Gtk# 2.0 на языке VB .NET.."

#: ../src/addins/VBNetBinding/VBNetBinding.addin.xml:21
msgid "VB.NET Files"
msgstr "Файлы VB .NET"

#: ../src/addins/VBNetBinding/VBNetBinding.addin.xml:47
msgid "Output Options"
msgstr "Параметры вывода"

#: ../src/addins/VBNetBinding/VBNetBinding.addin.xml:54
#: ../src/addins/CSharpBinding/CSharpBinding.addin.xml:78
msgid "Runtime Options"
msgstr "Среда выполнения"

#: ../src/addins/VBNetBinding/templates/AssemblyInfo.xft.xml:8
#: ../src/addins/CSharpBinding/templates/AssemblyInfo.xft.xml:8
#, fuzzy
msgid "Assembly Information"
msgstr "Подписывание сборки"

#: ../src/addins/VBNetBinding/templates/AssemblyInfo.xft.xml:13
#: ../src/addins/CSharpBinding/templates/AssemblyInfo.xft.xml:13
msgid "A file defining assembly information attributes."
msgstr ""

#: ../src/addins/ChangeLogAddIn/ChangeLogAddIn.addin.xml:29
msgid "Insert ChangeLog Entry"
msgstr "Добавить запись в журнал изменений"

#: ../src/addins/ChangeLogAddIn/ChangeLogAddIn.addin.xml:37
msgid "ChangeLog Add-in"
msgstr "Журнал изменений"

#: ../src/addins/ChangeLogAddIn/ChangeLogAddIn.addin.xml:46
#: ../src/addins/ChangeLogAddIn/ChangeLogAddIn.addin.xml:50
msgid "ChangeLog Integration"
msgstr "Интеграция журнала изменений"

#: ../src/addins/ChangeLogAddIn/CommitDialogExtensionWidget.cs:59
msgid "View ChangeLog..."
msgstr "Просмотр журнала изменений..."

#: ../src/addins/ChangeLogAddIn/CommitDialogExtensionWidget.cs:62
msgid "Options..."
msgstr "Параметры..."

#: ../src/addins/ChangeLogAddIn/CommitDialogExtensionWidget.cs:104
msgid "ChangeLog entries can't be generated."
msgstr "Не удалось создать записи в журнале изменений."

#: ../src/addins/ChangeLogAddIn/CommitDialogExtensionWidget.cs:105
msgid "The name or e-mail of the user has not been configured."
msgstr "Не указано имя или электронный адрес пользователя."

#: ../src/addins/ChangeLogAddIn/CommitDialogExtensionWidget.cs:106
msgid "Configure user data"
msgstr "Указать данные пользователя"

#: ../src/addins/ChangeLogAddIn/CommitDialogExtensionWidget.cs:113
msgid "Details..."
msgstr "Подробнее..."

#: ../src/addins/ChangeLogAddIn/CommitDialogExtensionWidget.cs:117
#: ../src/addins/ChangeLogAddIn/CommitDialogExtensionWidget.cs:124
msgid "Click on the 'Details' button for more info."
msgstr "Нажмите на кнопку 'Подробнее' для получения дополнительной информации."

#: ../src/addins/ChangeLogAddIn/CommitDialogExtensionWidget.cs:119
msgid "The following ChangeLog file will be updated:"
msgstr "Будет обновлен следующий файл журнала изменений:"

#: ../src/addins/ChangeLogAddIn/CommitDialogExtensionWidget.cs:123
msgid "{0} ChangeLog files will be updated."
msgstr "{0} журналов изменений будут обновлены."

#: ../src/addins/ChangeLogAddIn/CommitDialogExtensionWidget.cs:115
msgid "{0} ChangeLog file not found. Some changes will not be logged."
msgid_plural "{0} ChangeLog files not found. Some changes will not be logged."
msgstr[0] ""
"{0} журнал изменений не найден. Некоторые изменения не будут зафиксированы."
msgstr[1] ""
"{0} журнала изменений не найдены. Некоторые изменения не будут зафиксированы."
msgstr[2] ""
"{0} журналов изменений не найдены. Некоторые изменения не будут "
"зафиксированы."

#: ../src/addins/ChangeLogAddIn/ChangeLogAddInOptionPanelWidget.cs:41
#, fuzzy
msgid "Full Name"
msgstr "Полное имя:"

#: ../src/addins/ChangeLogAddIn/ChangeLogAddInOptionPanelWidget.cs:42
#, fuzzy
msgid "Email Address"
msgstr "Электронная почта:"

#: ../src/addins/ChangeLogAddIn/gtk-gui/MonoDevelop.ChangeLogAddIn.AddLogEntryDialog.cs:64
msgid "ChangeLog"
msgstr "Журнал изменений"

#: ../src/addins/ChangeLogAddIn/gtk-gui/MonoDevelop.ChangeLogAddIn.AddLogEntryDialog.cs:91
msgid "Modified ChangeLog files:"
msgstr "Модифицированные журналы изменений:"

#: ../src/addins/ChangeLogAddIn/gtk-gui/MonoDevelop.ChangeLogAddIn.AddLogEntryDialog.cs:125
msgid "ChangeLog entry:"
msgstr "Запись в журнале изменений:"

#: ../src/addins/ChangeLogAddIn/gtk-gui/MonoDevelop.ChangeLogAddIn.AddLogEntryDialog.cs:168
msgid "This ChangeLog file does not exist and will be created."
msgstr "Данный журнал изменений не существует и будет создан автоматически."

#: ../src/addins/ChangeLogAddIn/gtk-gui/MonoDevelop.ChangeLogAddIn.AddLogEntryDialog.cs:198
msgid "This ChangeLog file does not exist and will <b>not</b> be created."
msgstr "Данный журнал изменений не был создан и <b>не будет</b> создан."

#: ../src/addins/ChangeLogAddIn/gtk-gui/MonoDevelop.ChangeLogAddIn.AddLogEntryDialog.cs:238
msgid ""
"To change the ChangeLog creation and update policies, open the options "
"dialog of the project or solution and click on the 'ChangeLog Integration\" "
"section."
msgstr ""
"Чтобы изменить параметры создания и обновления журналов изменений, откройте "
"опции проекта или решения и выберите секцию 'Интеграция журнала изменений'."

#: ../src/addins/ChangeLogAddIn/gtk-gui/MonoDevelop.ChangeLogAddIn.ChangeLogAddInOptionPanelWidget.cs:47
msgid "Specify personal information used in ChangeLog entries"
msgstr "Укажите ваши личные данные для записей в журнале изменений"

#: ../src/addins/ChangeLogAddIn/gtk-gui/MonoDevelop.ChangeLogAddIn.ChangeLogAddInOptionPanelWidget.cs:75
msgid "Full Name:"
msgstr "Полное имя:"

#: ../src/addins/ChangeLogAddIn/gtk-gui/MonoDevelop.ChangeLogAddIn.ChangeLogAddInOptionPanelWidget.cs:84
msgid "Email Address:"
msgstr "Электронная почта:"

#: ../src/addins/ChangeLogAddIn/gtk-gui/MonoDevelop.ChangeLogAddIn.ChangeLogAddInOptionPanelWidget.cs:119
msgid "Enable ChangeLog integration with Version Control"
msgstr "Интегрировать журнал изменений и средство контроля версий"

#: ../src/addins/ChangeLogAddIn/gtk-gui/MonoDevelop.ChangeLogAddIn.ProjectOptionPanelWidget.cs:52
msgid "Select the ChangeLog policy that applies for this project:"
msgstr ""

#: ../src/addins/ChangeLogAddIn/gtk-gui/MonoDevelop.ChangeLogAddIn.ProjectOptionPanelWidget.cs:59
msgid "radiobutton2"
msgstr ""

#: ../src/addins/ChangeLogAddIn/gtk-gui/MonoDevelop.ChangeLogAddIn.ProjectOptionPanelWidget.cs:69
msgid ""
"<b>Use parent solution policy</b>\n"
"Apply the policy specified in the parent solution."
msgstr ""

#: ../src/addins/ChangeLogAddIn/gtk-gui/MonoDevelop.ChangeLogAddIn.ProjectOptionPanelWidget.cs:78
msgid "radiobutton1"
msgstr ""

#: ../src/addins/ChangeLogAddIn/gtk-gui/MonoDevelop.ChangeLogAddIn.ProjectOptionPanelWidget.cs:88
msgid ""
"<b>Disable ChangeLog support</b>\n"
"No ChangeLog entries will be generated for this project."
msgstr ""

#: ../src/addins/ChangeLogAddIn/gtk-gui/MonoDevelop.ChangeLogAddIn.ProjectOptionPanelWidget.cs:97
#, fuzzy
msgid "Custom policy"
msgstr "Пользовательский список команд"

#: ../src/addins/ChangeLogAddIn/gtk-gui/MonoDevelop.ChangeLogAddIn.ProjectOptionPanelWidget.cs:108
msgid ""
"<b>Update nearest ChangeLog</b>\n"
"The nearest ChangeLog file in the directory hierarchy will be updated (below "
"the commit directory). If none is found, a warning message will be shown. "
"ChangeLog files will never be automatically created."
msgstr ""

#: ../src/addins/ChangeLogAddIn/gtk-gui/MonoDevelop.ChangeLogAddIn.ProjectOptionPanelWidget.cs:118
msgid "One ChangeLog in the project root directory"
msgstr ""

#: ../src/addins/ChangeLogAddIn/gtk-gui/MonoDevelop.ChangeLogAddIn.ProjectOptionPanelWidget.cs:129
msgid ""
"<b>Single project ChangeLog</b>\n"
"All changes done in the project files will be logged in a single ChangeLog "
"file, located at the project root directory. The ChangeLog file will be "
"created if it doesn't exist."
msgstr ""

#: ../src/addins/ChangeLogAddIn/gtk-gui/MonoDevelop.ChangeLogAddIn.ProjectOptionPanelWidget.cs:139
#, fuzzy
msgid "One ChangeLog in each directory"
msgstr "Добавить запись в журнал изменений"

#: ../src/addins/ChangeLogAddIn/gtk-gui/MonoDevelop.ChangeLogAddIn.ProjectOptionPanelWidget.cs:150
msgid ""
"<b>One ChangeLog in each directory</b>\n"
"File changes will be logged in a ChangeLog located at the file's directory. "
"The ChangeLog file will be created if it doesn't exist."
msgstr ""

#: ../src/addins/MonoDeveloperExtensions/MonoDeveloperExtensions.addin.xml:38
msgid "Install"
msgstr "Установить"

#: ../src/addins/AspNetAddIn/AspNetAddIn.addin.xml:77
msgid "ASP.NET Files"
msgstr "Файлы ASP .NET"

#: ../src/addins/AspNetAddIn/AspNetAddIn.addin.xml:93
msgid "XSP Web Server"
msgstr "Веб-сервер XSP"

#: ../src/addins/AspNetAddIn/AspNetAddIn.addin.xml:101
msgid "Web Deployment Targets"
msgstr "Цели сетевого развёртывания"

#: ../src/addins/AspNetAddIn/AspNetAddIn.addin.xml:109
msgid "ASP.NET Options"
msgstr "Параметры ASP .NET "

#: ../src/addins/AspNetAddIn/AspNetAddIn.addin.xml:133
#: ../src/addins/AspNetAddIn/Templates/WebForm-Empty.xft.xml:9
#: ../src/addins/AspNetAddIn/Templates/WebHandler-Empty.xft.xml:9
#: ../src/addins/AspNetAddIn/Templates/WebControl-Empty.xft.xml:8
#: ../src/addins/AspNetAddIn/Templates/WebControl-CodeBehind.xft.xml:8
#: ../src/addins/AspNetAddIn/Templates/WebForm-CodeBehind.xft.xml:9
#: ../src/addins/AspNetAddIn/Templates/WebHandler-CodeBehind.xft.xml:9
#: ../src/addins/AspNetAddIn/Templates/WebApplication.xpt.xml:8
#: ../src/addins/AspNetAddIn/Templates/WebService-Empty.xft.xml:8
#: ../src/addins/AspNetAddIn/Templates/WebService-CodeBehind.xft.xml:8
#: ../src/addins/AspNetAddIn/Templates/MasterPage-CodeBehind.xft.xml:9
#: ../src/addins/AspNetAddIn/Templates/MasterPage-Empty.xft.xml:9
#: ../src/addins/AspNetAddIn/Templates/GlobalAsax-CodeBehind.xft.xml:8
#: ../src/addins/AspNetAddIn/Templates/GlobalAsax-Empty.xft.xml:8
#: ../src/addins/AspNetAddIn/Templates/MasterPage-CodeBehindNonPartial.xft.xml:9
#: ../src/addins/AspNetAddIn/Templates/WebControl-CodeBehindNonPartial.xft.xml:8
#: ../src/addins/AspNetAddIn/Templates/WebForm-CodeBehindNonPartial.xft.xml:9
#: ../src/addins/AspNetAddIn/Templates/WebApplication-Empty.xpt.xml:8
#: ../src/addins/AspNetAddIn/Templates/WebConfig-Application.xft.xml:9
#: ../src/addins/AspNetAddIn/Templates/WebConfig-SubDir.xft.xml:9
msgid "ASP.NET"
msgstr "ASP .NET"

#: ../src/addins/AspNetAddIn/AspNetAddIn.addin.xml:135
#: ../src/addins/AspNetAddIn/AspNetAddIn.addin.xml:145
msgid "ASP.NET Directory"
msgstr "Каталог ASP .NET"

#: ../src/addins/AspNetAddIn/AspNetAddIn.addin.xml:139
msgid "Deploy to Web..."
msgstr "Развернуть в сеть..."

#: ../src/addins/AspNetAddIn/Project/AspNetAppProject.cs:394
#, fuzzy
msgid "Could not connect to webserver {0}"
msgstr "Не удалось загрузить адрес {0}"

#: ../src/addins/AspNetAddIn/Templates/WebForm-Empty.xft.xml:7
msgid "Web Form"
msgstr "Веб-форма"

#: ../src/addins/AspNetAddIn/Templates/WebForm-Empty.xft.xml:12
msgid "Creates an ASP.NET Web Form."
msgstr "Создать веб-форму ASP.NET."

#: ../src/addins/AspNetAddIn/Templates/WebHandler-Empty.xft.xml:7
msgid "Web Handler"
msgstr "Обработчик запросов"

#: ../src/addins/AspNetAddIn/Templates/WebHandler-Empty.xft.xml:12
msgid "Creates an ASP.NET Web Handler."
msgstr "Создать обработчик запросов ASP .NET."

#: ../src/addins/AspNetAddIn/Templates/WebControl-Empty.xft.xml:7
msgid "User Control"
msgstr "Пользовательский компонент"

#: ../src/addins/AspNetAddIn/Templates/WebControl-Empty.xft.xml:12
msgid "Creates an empty ASP.NET user control."
msgstr "Создать пользовательский компонент ASP .NET."

#: ../src/addins/AspNetAddIn/Templates/WebControl-CodeBehind.xft.xml:7
#: ../src/addins/AspNetAddIn/Templates/WebControl-CodeBehindNonPartial.xft.xml:7
msgid "User Control with CodeBehind"
msgstr "Пользовательский компонент с раздельным кодом"

#: ../src/addins/AspNetAddIn/Templates/WebControl-CodeBehind.xft.xml:12
#: ../src/addins/AspNetAddIn/Templates/WebControl-CodeBehindNonPartial.xft.xml:12
msgid "Creates an ASP.NET user control with a CodeBehind class."
msgstr "Создать пользовательский компонент ASP .NET с раздельным кодом."

#: ../src/addins/AspNetAddIn/Templates/WebForm-CodeBehind.xft.xml:7
#: ../src/addins/AspNetAddIn/Templates/WebForm-CodeBehindNonPartial.xft.xml:7
msgid "Web Form with CodeBehind"
msgstr "Веб-форма с раздельным кодом"

#: ../src/addins/AspNetAddIn/Templates/WebForm-CodeBehind.xft.xml:12
#: ../src/addins/AspNetAddIn/Templates/WebForm-CodeBehindNonPartial.xft.xml:12
msgid "Creates an ASP.NET Web Form with a CodeBehind class."
msgstr "Создать веб-форму ASP .NET с раздельным кодом."

#: ../src/addins/AspNetAddIn/Templates/WebHandler-CodeBehind.xft.xml:7
msgid "Web Handler with CodeBehind"
msgstr "Обработчик запросов с раздельным кодом"

#: ../src/addins/AspNetAddIn/Templates/WebHandler-CodeBehind.xft.xml:12
msgid "Creates an ASP.NET Web Handler with a CodeBehind class."
msgstr "Создать обработчик запросов ASP .NET с раздельным кодом."

#: ../src/addins/AspNetAddIn/Templates/WebApplication.xpt.xml:7
msgid "Web Application"
msgstr "Веб-приложение"

#: ../src/addins/AspNetAddIn/Templates/WebApplication.xpt.xml:11
msgid "Creates a new ASP.NET Web Application project."
msgstr "Создать новое веб-приложение ASP .NET."

#: ../src/addins/AspNetAddIn/Parser/MemberListVisitor.cs:64
msgid "Tag ID must be unique within the document: '{0}'."
msgstr ""

#: ../src/addins/AspNetAddIn/Parser/MemberListVisitor.cs:70
msgid "Malformed tag name: '{0}'."
msgstr ""

#: ../src/addins/AspNetAddIn/Parser/MemberListVisitor.cs:80
msgid "The tag type '{0}{1}{2}' has not been registered."
msgstr ""

#: ../src/addins/AspNetAddIn/Templates/WebService-Empty.xft.xml:7
msgid "Web Service"
msgstr "Web-сервис"

#: ../src/addins/AspNetAddIn/Templates/WebService-Empty.xft.xml:12
msgid "Creates an ASP.NET web service."
msgstr "Создать веб-сервис ASP .NET."

#: ../src/addins/AspNetAddIn/Templates/WebService-CodeBehind.xft.xml:7
msgid "Web Service with CodeBehind"
msgstr "Веб-cервис с раздельным кодом"

#: ../src/addins/AspNetAddIn/Templates/WebService-CodeBehind.xft.xml:12
msgid "Creates an ASP.NET web service with a CodeBehind class."
msgstr "Создать веб-сервис ASP .NET с раздельным кодом."

#: ../src/addins/AspNetAddIn/Project/VerifyCodeBehindBuildStep.cs:41
#, fuzzy
msgid "Generating CodeBehind members..."
msgstr "Автоматически создавать члены из разделённого кода перед компиляцией"

#: ../src/addins/AspNetAddIn/Project/VerifyCodeBehindBuildStep.cs:43
#, fuzzy
msgid ""
"Auto-generation of CodeBehind members is disabled for non-partial classes."
msgstr "Автоматически создавать члены из разделённого кода перед компиляцией"

#: ../src/addins/AspNetAddIn/Project/VerifyCodeBehindBuildStep.cs:59
msgid "Cannot find CodeBehind class '{0}'."
msgstr ""

#: ../src/addins/AspNetAddIn/Project/VerifyCodeBehindBuildStep.cs:88
msgid ""
"Parser failed with error {0}. CodeBehind members for this file will not be "
"added."
msgstr ""

#: ../src/addins/AspNetAddIn/Project/VerifyCodeBehindBuildStep.cs:112
msgid ""
"CodeBehind member generation failed with error {0}. Further CodeBehind "
"members for this file will not be added."
msgstr ""

#: ../src/addins/AspNetAddIn/Project/VerifyCodeBehindBuildStep.cs:148
#, fuzzy
msgid "No changes made to CodeBehind classes."
msgstr "Создать обработчик запросов ASP .NET с раздельным кодом."

#: ../src/addins/AspNetAddIn/Project/VerifyCodeBehindBuildStep.cs:135
#, fuzzy
msgid "Added {0} member to CodeBehind classes. Saving updated source files."
msgid_plural ""
"Added {0} members to CodeBehind classes. Saving updated source files."
msgstr[0] ""
"Показывать классы с разделённым кодом вместе с родительскими файлами"
msgstr[1] ""
"Показывать классы с разделённым кодом вместе с родительскими файлами"
msgstr[2] ""
"Показывать классы с разделённым кодом вместе с родительскими файлами"

#: ../src/addins/AspNetAddIn/Templates/MasterPage-CodeBehind.xft.xml:7
#: ../src/addins/AspNetAddIn/Templates/MasterPage-CodeBehindNonPartial.xft.xml:7
msgid "MasterPage with CodeBehind"
msgstr "Мастер-страница с раздельным кодом"

#: ../src/addins/AspNetAddIn/Templates/MasterPage-CodeBehind.xft.xml:11
#: ../src/addins/AspNetAddIn/Templates/MasterPage-CodeBehindNonPartial.xft.xml:11
msgid "Creates an ASP.NET MasterPage with a CodeBehind class."
msgstr "Создать мастер-страницу ASP .NET с раздельным кодом."

#: ../src/addins/AspNetAddIn/Templates/MasterPage-Empty.xft.xml:7
msgid "MasterPage without CodeBehind"
msgstr "Мастер-страница без разделения кода"

#: ../src/addins/AspNetAddIn/Templates/MasterPage-Empty.xft.xml:12
msgid "Creates an ASP.NET MasterPage without a CodeBehind class."
msgstr "Создать мастер-страницу ASP .NET без разделения кода."

#: ../src/addins/AspNetAddIn/gtk-gui/AspNetAddIn.AspNetConfigurationPanelWidget.cs:68
#, fuzzy
msgid "Autogenerate CodeBehind members for non-partial classes"
msgstr "Автоматически создавать члены из разделённого кода перед компиляцией"

#: ../src/addins/AspNetAddIn/Templates/GlobalAsax-CodeBehind.xft.xml:7
msgid "Global.asax with CodeBehind"
msgstr "Global.asax с раздельным кодом"

#: ../src/addins/AspNetAddIn/Templates/GlobalAsax-CodeBehind.xft.xml:13
msgid "Creates an ASP.NET Global.asax file with a CodeBehind class."
msgstr "Создать мастер-страницу ASP .NET с раздельным кодом."

#: ../src/addins/AspNetAddIn/Templates/GlobalAsax-Empty.xft.xml:7
msgid "Global.asax"
msgstr "Global.asax"

#: ../src/addins/AspNetAddIn/Templates/GlobalAsax-Empty.xft.xml:13
msgid "Creates an ASP.NET Global.asax file."
msgstr "Создать обработчик запросов ASP .NET."

#: ../src/addins/AspNetAddIn/Templates/WebApplication-Empty.xpt.xml:7
msgid "Empty Web Application"
msgstr "Веб-приложение"

#: ../src/addins/AspNetAddIn/Templates/WebApplication-Empty.xpt.xml:11
msgid "Creates an empty ASP.NET Web Application project."
msgstr "Создать новое веб-приложение ASP .NET."

#: ../src/addins/AspNetAddIn/Templates/WebConfig-Application.xft.xml:8
#: ../src/addins/AspNetAddIn/Templates/WebConfig-SubDir.xft.xml:8
msgid "Web Configuration"
msgstr "Конфигурация веб-приложения"

#: ../src/addins/AspNetAddIn/Templates/WebConfig-Application.xft.xml:14
msgid "Creates an ASP.NET web.config file."
msgstr "Создать веб-сервис ASP .NET."

#: ../src/addins/AspNetAddIn/Templates/WebConfig-SubDir.xft.xml:14
msgid "Creates an ASP.NET Web.config file."
msgstr "Создать обработчик запросов ASP .NET."

#: ../src/addins/AspNetAddIn/gtk-gui/AspNetAddIn.XspOptionsPanelWidget.cs:141
msgid "Port number:"
msgstr "Номер порта:"

#: ../src/addins/AspNetAddIn/gtk-gui/AspNetAddIn.XspOptionsPanelWidget.cs:152
msgid "IP address:"
msgstr "IP адрес:"

#: ../src/addins/AspNetAddIn/gtk-gui/AspNetAddIn.XspOptionsPanelWidget.cs:181
msgid "Verbose console output"
msgstr "Подробный вывод с консоли"

#: ../src/addins/AspNetAddIn/gtk-gui/AspNetAddIn.XspOptionsPanelWidget.cs:203
msgid "<b>Security</b>"
msgstr "<b>Безопасность</b>"

#: ../src/addins/AspNetAddIn/gtk-gui/AspNetAddIn.XspOptionsPanelWidget.cs:232
msgid "SSL mode:"
msgstr "Режим SSL:"

#: ../src/addins/AspNetAddIn/gtk-gui/AspNetAddIn.XspOptionsPanelWidget.cs:241
msgid "SSL protocol:"
msgstr "Протокол SSL:"

#: ../src/addins/AspNetAddIn/gtk-gui/AspNetAddIn.XspOptionsPanelWidget.cs:282
#, fuzzy
msgid "<b>SSL Key</b>"
msgstr "<b>Сохранить</b>"

#: ../src/addins/AspNetAddIn/gtk-gui/AspNetAddIn.XspOptionsPanelWidget.cs:379
msgid "Key type:"
msgstr "Тип ключа:"

#: ../src/addins/AspNetAddIn/gtk-gui/AspNetAddIn.XspOptionsPanelWidget.cs:388
msgid "Key location:"
msgstr "Размещение ключа:"

#: ../src/addins/AspNetAddIn/gtk-gui/AspNetAddIn.XspOptionsPanelWidget.cs:399
#, fuzzy
msgid "Certificate location:"
msgstr "Запомнить размещение сертификата"

#: ../src/addins/AspNetAddIn/Gui/XspOptionsPanelWidget.cs:48
#, fuzzy
msgid "Enabled"
msgstr "Включить"

#: ../src/addins/AspNetAddIn/Gui/XspOptionsPanelWidget.cs:49
#, fuzzy
msgid "Accept Client Certificates"
msgstr "Необходим клиентский сертификат"

#: ../src/addins/AspNetAddIn/Gui/XspOptionsPanelWidget.cs:50
#, fuzzy
msgid "Require Client Certificates"
msgstr "Необходим клиентский сертификат"

#: ../src/addins/AspNetAddIn/Gui/XspOptionsPanelWidget.cs:66
msgid "Ask"
msgstr ""

#: ../src/addins/AspNetAddIn/Gui/XspOptionsPanelWidget.cs:67
msgid "Store (insecure)"
msgstr ""

#: ../src/addins/AspNetAddIn/Deployment/WebDeployTargetCollection.cs:93
#, fuzzy
msgid "Web Deploy Target {0}"
msgstr "Цели сетевого развёртывания"

#: ../src/addins/AspNetAddIn/Deployment/WebDeployTarget.cs:67
#, fuzzy
msgid "Location: {0}"
msgstr "Расположение:"

#: ../src/addins/AspNetAddIn/Deployment/WebDeployTarget.cs:75
msgid "Not set"
msgstr ""

#: ../src/addins/AspNetAddIn/gtk-gui/MonoDevelop.AspNet.Deployment.WebTargetEditor.cs:19
#, fuzzy
msgid "WebTargetEditor"
msgstr "Текстовый редактор"

#: ../src/addins/AspNetAddIn/gtk-gui/MonoDevelop.AspNet.Deployment.WebDeployTargetEditor.cs:47
#, fuzzy
msgid "Edit Web Deployment Target"
msgstr "Цели сетевого развёртывания"

#: ../src/addins/AspNetAddIn/gtk-gui/MonoDevelop.AspNet.Deployment.WebDeployTargetEditor.cs:126
#, fuzzy
msgid "<b>File Copying</b>"
msgstr "<b>Кодировка</b>"

#: ../src/addins/AspNetAddIn/gtk-gui/MonoDevelop.AspNet.Deployment.WebDeployLaunchDialog.cs:33
#, fuzzy
msgid "Deploy to Web"
msgstr "Развернуть в сеть..."

#: ../src/addins/AspNetAddIn/gtk-gui/MonoDevelop.AspNet.Deployment.WebDeployLaunchDialog.cs:47
#, fuzzy
msgid "<big><b>Deploying Web Project...</b></big>"
msgstr "<big><b>Выберите проект</b></big>"

#: ../src/addins/AspNetAddIn/gtk-gui/MonoDevelop.AspNet.Deployment.WebDeployLaunchDialog.cs:58
#, fuzzy
msgid "Targets to which the project should be deployed:"
msgstr "Не удалось экспортировать проект"

#: ../src/addins/AspNetAddIn/gtk-gui/MonoDevelop.AspNet.Deployment.WebDeployLaunchDialog.cs:102
#, fuzzy
msgid "_Edit targets"
msgstr "Редактировать цель развертывания"

#: ../src/addins/AspNetAddIn/gtk-gui/MonoDevelop.AspNet.Deployment.WebDeployLaunchDialog.cs:138
#, fuzzy
msgid "_Deploy"
msgstr "Развёртывание"

#: ../src/addins/AspNetAddIn/Deployment/WebDeployService.cs:66
#, fuzzy
msgid "Web Deployment Progress"
msgstr "Цели сетевого развёртывания"

#: ../src/addins/AspNetAddIn/Deployment/WebDeployService.cs:67
#, fuzzy
msgid "Deploying {0}..."
msgstr "Переносится файл {0}."

#: ../src/addins/AspNetAddIn/Deployment/WebDeployService.cs:88
#: ../src/addins/AspNetAddIn/Deployment/WebDeployService.cs:91
#, fuzzy
msgid "Web deploy aborted."
msgstr "Цели сетевого развёртывания"

#: ../src/addins/MonoDevelop.DesignerSupport/MonoDevelop.DesignerSupport.PropertyGrid/EventPropertyTab.cs:48
msgid "Events"
msgstr "События"

#: ../src/addins/MonoDevelop.DesignerSupport/MonoDevelop.DesignerSupport.Toolbox/ItemToolboxNode.cs:96
#, fuzzy
msgid "Unknown"
msgstr "Неизвестная запись"

#: ../src/addins/MonoDevelop.DesignerSupport/MonoDevelop.DesignerSupport.Toolbox/ToolboxItemToolboxNode.cs:157
msgid "Web and Windows Forms Components"
msgstr ""

#: ../src/addins/MonoDevelop.DesignerSupport/MonoDevelop.DesignerSupport.addin.xml:82
msgid "Toolbox"
msgstr "Элементы управления"

#: ../src/addins/MonoDevelop.DesignerSupport/MonoDevelop.DesignerSupport.addin.xml:96
msgid "Group CodeBehind files"
msgstr "Группировать файлы с разделённым кодом"

#: ../src/addins/MonoDevelop.DesignerSupport/MonoDevelop.DesignerSupport.addin.xml:117
msgid "Add Items..."
msgstr "Добавить..."

#: ../src/addins/MonoDevelop.DesignerSupport/MonoDevelop.DesignerSupport.CodeBehind/CodeBehindMissingClassBuilder.cs:54
msgid "Missing CodeBehind class {0}"
msgstr ""

#: ../src/addins/MonoDevelop.DesignerSupport/MonoDevelop.DesignerSupport/ToolboxService.cs:537
#: ../src/addins/MonoDevelop.DesignerSupport/MonoDevelop.DesignerSupport.Toolbox/ComponentSelectorDialog.cs:209
msgid "Looking for components..."
msgstr "Поиск компонентов..."

#: ../src/addins/MonoDevelop.DesignerSupport/MonoDevelop.DesignerSupport/MemberExistsException.cs:107
msgid ""
"Cannot add {0} '{1}' to class '{2}', because there is already a {3} with "
"that name{4}."
msgstr ""

#: ../src/addins/MonoDevelop.DesignerSupport/MonoDevelop.DesignerSupport.PropertyGrid/PropertyGrid.cs:92
msgid "Sort in categories"
msgstr "Группировать по категории"

#: ../src/addins/MonoDevelop.DesignerSupport/MonoDevelop.DesignerSupport.PropertyGrid/PropertyGrid.cs:97
msgid "Sort alphabetically"
msgstr "Сортировать по алфавиту"

#: ../src/addins/MonoDevelop.DesignerSupport/MonoDevelop.DesignerSupport.PropertyGrid/PropertyGridTree.cs:82
#: ../src/addins/Deployment/MonoDevelop.Deployment.Linux/MonoDevelop.Deployment.Linux/DotDesktopViewWidget.cs:81
msgid "Value"
msgstr "Значение"

#: ../src/addins/MonoDevelop.DesignerSupport/MonoDevelop.DesignerSupport.Toolbox/ComponentSelectorDialog.cs:121
#, fuzzy
msgid "All"
msgstr "_Все"

#: ../src/addins/MonoDevelop.DesignerSupport/MonoDevelop.DesignerSupport.Toolbox/ComponentSelectorDialog.cs:195
msgid "Add items to toolbox"
msgstr "Добавить компоненты на палитру элементов управления"

#: ../src/addins/MonoDevelop.DesignerSupport/MonoDevelop.DesignerSupport.Toolbox/ComponentSelectorDialog.cs:219
#, fuzzy
msgid "The file '{0}' does not contain any component."
msgstr "Не удалось открыть файл {0}"

#: ../src/addins/MonoDevelop.DesignerSupport/gtk-gui/MonoDevelop.DesignerSupport.Toolbox.ComponentSelectorDialog.cs:41
msgid "Toolbox Item Selector"
msgstr ""

#: ../src/addins/MonoDevelop.DesignerSupport/gtk-gui/MonoDevelop.DesignerSupport.Toolbox.ComponentSelectorDialog.cs:61
msgid "Type of component:"
msgstr ""

#: ../src/addins/MonoDevelop.DesignerSupport/gtk-gui/MonoDevelop.DesignerSupport.Toolbox.ComponentSelectorDialog.cs:97
#, fuzzy
msgid "Add Assembly..."
msgstr "Добавить сборку..."

#: ../src/addins/MonoDevelop.DesignerSupport/gtk-gui/MonoDevelop.DesignerSupport.Toolbox.ComponentSelectorDialog.cs:132
msgid "Group by component category"
msgstr ""

#: ../src/addins/MonoDevelop.DesignerSupport/MonoDevelop.DesignerSupport/ErrorInFileException.cs:74
msgid "Error in file '{0}' at line {1}, column {2}."
msgstr ""

#: ../src/addins/MonoDevelop.DesignerSupport/MonoDevelop.DesignerSupport/TypeNotFoundException.cs:54
#, fuzzy
msgid "Could not find type '{0}'."
msgstr "Не удалось загрузить адрес {0}"

#: ../src/addins/MonoDevelop.DesignerSupport/MonoDevelop.DesignerSupport.Projects/ProjectReferenceDescriptor.cs:58
#, fuzzy
msgid "Custom"
msgstr "Вы_резать"

#: ../src/addins/MonoDevelop.Autotools/Commands.cs:67
msgid ""
"Generating Makefiles is not supported for single projects. Do you want to "
"generate them for the full solution - '{0}' ?"
msgstr ""
"Генерация Makefile не поддерживается для отдельных проектов. Хотите создать "
"файлы Makefile для всего решения '{0}'?"

#: ../src/addins/MonoDevelop.Autotools/Commands.cs:69
#: ../src/addins/MonoDevelop.Autotools/MonoDevelop.Autotools.addin.xml:49
msgid "Generate Makefiles..."
msgstr "Создають файлы Makefile..."

#: ../src/addins/MonoDevelop.Autotools/Commands.cs:86
msgid "{0} already exist for this solution.  Would you like to overwrite them?"
msgstr "Для данного решения {0} уже существуют. Перезаписать?"

#: ../src/addins/MonoDevelop.Autotools/Commands.cs:92
msgid "Makefiles Output"
msgstr "Вывод Makefile"

#: ../src/addins/MonoDevelop.Autotools/Handler.cs:39
msgid "Tarball"
msgstr "Архив"

#: ../src/addins/MonoDevelop.Autotools/Handler.cs:118
msgid "The project could not be exported."
msgstr "Не удалось экспортировать проект"

#: ../src/addins/MonoDevelop.Autotools/SimpleProjectMakefileHandler.cs:93
msgid "Creating {0} for Project {1}"
msgstr "Создаётся {0} для проекта {1}"

#: ../src/addins/MonoDevelop.Autotools/SimpleProjectMakefileHandler.cs:101
msgid "Not a deployable project."
msgstr "Не развёртываемый проект."

#: ../src/addins/MonoDevelop.Autotools/SimpleProjectMakefileHandler.cs:276
msgid "Unknown target {0}"
msgstr "Неизвестная цель {0}"

#: ../src/addins/MonoDevelop.Autotools/SimpleProjectMakefileHandler.cs:291
msgid "Could not add reference to project '{0}'"
msgstr "Не удалось добавить ссылку в проект '{0}'"

#: ../src/addins/MonoDevelop.Autotools/SimpleProjectMakefileHandler.cs:329
#, fuzzy
msgid ""
"Custom commands are not supported for autotools based makefiles. Ignoring."
msgstr ""
"Пользовательские команды не поддерживаются файлами Makefile, основанными на "
"autotools. Пропускается..."

#: ../src/addins/MonoDevelop.Autotools/SimpleProjectMakefileHandler.cs:511
#, fuzzy
msgid "Project reference type '{0}' not supported yet"
msgstr "Тип ссылки проекта {0} пока что не поддерживается."

#: ../src/addins/MonoDevelop.Autotools/SimpleProjectMakefileHandler.cs:644
#, fuzzy
msgid "Custom commands of only the following types are supported: {0}."
msgstr "Поддерживаются пользовательские команды только типов {0}"

#: ../src/addins/MonoDevelop.Autotools/SimpleProjectMakefileHandler.cs:722
msgid "Couldn't find referenced project '{0}'"
msgstr "Не удалось найти проект '{0}', на который имеется ссылка"

#: ../src/addins/MonoDevelop.Autotools/SolutionDeployer.cs:74
msgid "Generating {0} for Solution {1}"
msgstr "Создаётся {0} для решения {1}"

#: ../src/addins/MonoDevelop.Autotools/SolutionDeployer.cs:91
msgid ""
"MonoDevelop does not currently support generating {0} for one (or more) "
"child projects."
msgstr ""
"MonoDevelop пока что не поддерживает создание {0} для одного (и более) "
"дочерних проектов."

#: ../src/addins/MonoDevelop.Autotools/SolutionDeployer.cs:105
msgid "Creating rules.make"
msgstr "Создаётся rules.make"

#: ../src/addins/MonoDevelop.Autotools/SolutionDeployer.cs:122
msgid "{0} were successfully generated."
msgstr "{0} были созданы успешно."

#: ../src/addins/MonoDevelop.Autotools/SolutionDeployer.cs:127
msgid "{0} could not be generated: "
msgstr "Не удалось создать {0}:"

#: ../src/addins/MonoDevelop.Autotools/SolutionDeployer.cs:151
msgid "Deploying Solution to Tarball"
msgstr "Развёртывание решения в архив"

#: ../src/addins/MonoDevelop.Autotools/SolutionDeployer.cs:165
#: ../src/addins/MonoDevelop.Autotools/SolutionDeployer.cs:183
#: ../src/addins/MonoDevelop.Autotools/MakefileProjectServiceExtension.cs:353
msgid "An unspecified error occurred while running '{0}'"
msgstr "Во время запуска произошла нераспознанная ошибка '{0}'"

#: ../src/addins/MonoDevelop.Autotools/SolutionDeployer.cs:199
msgid "Solution could not be deployed: "
msgstr "Не удалось развернуть решение: "

#: ../src/addins/MonoDevelop.Autotools/SolutionDeployer.cs:206
msgid "Solution was succesfully deployed"
msgstr "Решение было успешно развёрнуто."

#: ../src/addins/MonoDevelop.Autotools/SolutionDeployer.cs:217
msgid "Adding variables to top-level Makefile"
msgstr "Добавляются переменные в Makefile верхнего уровня"

#: ../src/addins/MonoDevelop.Autotools/SolutionDeployer.cs:235
msgid "Creating autogen.sh"
msgstr "Создаётся autogen.sh"

#: ../src/addins/MonoDevelop.Autotools/SolutionDeployer.cs:262
msgid "Creating configure.ac"
msgstr "Создаётся configure.ac"

#: ../src/addins/MonoDevelop.Autotools/SolutionDeployer.cs:363
msgid "Creating configure script"
msgstr "Создаётся сценарий конфигурации"

#: ../src/addins/MonoDevelop.Autotools/SolutionDeployer.cs:430
msgid "Creating Makefile.include"
msgstr "Создаётся Makefile.include"

#: ../src/addins/MonoDevelop.Autotools/SolutionMakefileHandler.cs:44
msgid "Creating {0} for Solution {1}"
msgstr "Создаётся {0} для решения {1}"

#: ../src/addins/MonoDevelop.Autotools/SolutionMakefileHandler.cs:84
msgid "Child projects / solutions must be in sub-directories of their parent"
msgstr ""
"Дочерние решения и проекты должны находиться в подкаталогах основного проекта"

#: ../src/addins/MonoDevelop.Autotools/SolutionMakefileHandler.cs:117
msgid ""
"More than 1 project in the same directory as the top-level solution is not "
"supported."
msgstr ""
"Создание более одного проекта в том же каталоге, где и находится основное "
"решение, не поддерживается."

#: ../src/addins/MonoDevelop.Autotools/SolutionMakefileHandler.cs:155
msgid ""
"\n"
"# Include project specific makefile\n"
msgstr ""
"\n"
"# Включать относящийся к проекту Makefile\n"

#: ../src/addins/MonoDevelop.Autotools/CustomMakefile.cs:252
msgid "Makefile variable {0} not found in the file."
msgstr "Переменная Makefile {0} не найдена в файле."

#: ../src/addins/MonoDevelop.Autotools/MakefileGeneratorTool.cs:31
#, fuzzy
msgid "Error: Unknown option {0}"
msgstr "Неизвестная цель {0}"

#: ../src/addins/MonoDevelop.Autotools/MakefileGeneratorTool.cs:35
msgid ""
"Error: Filename already specified - {0}, another filename '{1}' cannot be "
"specified."
msgstr ""

#: ../src/addins/MonoDevelop.Autotools/MakefileGeneratorTool.cs:44
msgid "Error: Solution file not specified."
msgstr ""

#: ../src/addins/MonoDevelop.Autotools/MakefileGeneratorTool.cs:49
#, fuzzy
msgid "Loading solution file {0}"
msgstr "Загружается компонент решения: {0}"

#: ../src/addins/MonoDevelop.Autotools/MakefileGeneratorTool.cs:54
msgid "Error: Makefile generation supported only for solutions.\n"
msgstr ""

#: ../src/addins/MonoDevelop.Autotools/MakefileGeneratorTool.cs:59
msgid ""
"\n"
"Invalid configuration {0}. Valid configurations : "
msgstr ""

#: ../src/addins/MonoDevelop.Autotools/MakefileGeneratorTool.cs:68
#, fuzzy
msgid "Select configuration : "
msgstr "Конфигурация по умолчанию:"

#: ../src/addins/MonoDevelop.Autotools/MakefileGeneratorTool.cs:84
#, fuzzy
msgid ""
"{0} already exist for this solution.  Would you like to overwrite them? (Y/N)"
msgstr "Для данного решения {0} уже существуют. Перезаписать?"

#: ../src/addins/MonoDevelop.Autotools/MakefileGeneratorTool.cs:131
#, fuzzy
msgid ""
" --simple-makefiles -s\n"
"\\tGenerates set of Makefiles with the most common targets, and a "
"configuration script that does a basic check of package dependencies. "
"Default is to generate Makefile structure based on Autotools with the "
"standard targets and configuration scripts."
msgstr ""
"<b>Простой Makefile</b>\n"
"Создаёт набор файлов Makefile с общими целями и конфигурационный сценарий, "
"осуществляющий базовую проверку всех зависимостей пакета."

#: ../src/addins/MonoDevelop.Autotools/MakefileGeneratorTool.cs:133
msgid ""
" -d:default-config\n"
"\\tConfiguration that the Makefile will build by default. Other "
"configurations can be selected via the '--config' or '--enable-*' option of "
"the generated configure script."
msgstr ""

#: ../src/addins/MonoDevelop.Autotools/MakefileOptionPanelWidget.cs:61
#: ../src/addins/MonoDevelop.Autotools/gtk-gui/MonoDevelop.Autotools.MakefileOptionPanelWidget.cs:435
msgid "Makefile"
msgstr "Makefile"

#: ../src/addins/MonoDevelop.Autotools/MakefileOptionPanelWidget.cs:206
msgid "Specified makefile is invalid: {0}"
msgstr "Указанный Makefile некорректен: {0}"

#: ../src/addins/MonoDevelop.Autotools/MakefileOptionPanelWidget.cs:216
msgid "Path specified for configure.in is invalid: {0}"
msgstr "Указанный путь к файлу configure.in некорректен: {0}"

#: ../src/addins/MonoDevelop.Autotools/MakefileOptionPanelWidget.cs:227
msgid ""
"'Sync References' is enabled, but one of Reference variables is not set. "
"Please correct this."
msgstr ""
"Синхронизация ссылок включена, но одна из переменных ссылок не установлена. "
"Вы должны это исправить."

#: ../src/addins/MonoDevelop.Autotools/MakefileOptionPanelWidget.cs:249
#, fuzzy
msgid "Invalid regex for Error messages: {0}"
msgstr "Некорректное регулярное выражение для сообщений об ошибках. : {0}"

#: ../src/addins/MonoDevelop.Autotools/MakefileOptionPanelWidget.cs:258
#, fuzzy
msgid "Invalid regex for Warning messages: {0}"
msgstr "Некорректное регулярное выражение для предупреждений. : {0}"

#: ../src/addins/MonoDevelop.Autotools/MakefileOptionPanelWidget.cs:268
msgid "Updating project"
msgstr "Проект обновляется"

#: ../src/addins/MonoDevelop.Autotools/MakefileOptionPanelWidget.cs:282
#, fuzzy
msgid ""
"File variable ({0}) is set for sync'ing, but no valid variable is selected. "
"Either disable the sync'ing or select a variable name."
msgstr ""
"Файловая переменная ({0}) настроена на синхронизацию, но вы не дали ей имя. "
"Вы должны отключить синхронизацию, либо выбрать имя для переменной."

#: ../src/addins/MonoDevelop.Autotools/MakefileOptionPanelWidget.cs:723
msgid "Error while trying to read the specified Makefile"
msgstr "Не удалось прочитать указанный Makefile"

#: ../src/addins/MonoDevelop.Autotools/MakefileOptionPanelWidget.cs:731
msgid "No variables found in the selected Makefile"
msgstr "В указанном Makefile не найдено ни одной переменной"

#: ../src/addins/MonoDevelop.Autotools/MakefileOptionPanelWidget.cs:919
msgid ""
"Unable to find the specified Makefile. You need to specify the path to an "
"existing Makefile for use with the 'Makefile Integration' feature."
msgstr ""

#: ../src/addins/MonoDevelop.Autotools/MakefileProjectServiceExtension.cs:64
#: ../src/addins/MonoDevelop.Autotools/MakefileProjectServiceExtension.cs:66
msgid "Error resolving Makefile based project references for solution {0}"
msgstr ""
"Не удалось разрешить ссылки основанного на Makefile проекта для решения {0}"

#: ../src/addins/MonoDevelop.Autotools/MakefileProjectServiceExtension.cs:82
msgid "Updating project from Makefile"
msgstr "Проект обновляется из Makefile"

#: ../src/addins/MonoDevelop.Autotools/MakefileProjectServiceExtension.cs:89
msgid "Error loading Makefile for project {0}"
msgstr "Не удалось загрузить Makefile для проекта {0}"

#: ../src/addins/MonoDevelop.Autotools/MakefileProjectServiceExtension.cs:116
msgid "Error saving to Makefile ({0}) for project {1}"
msgstr "Не удалось сохранить в Makefile ({0}) для проекта {1}"

#: ../src/addins/MonoDevelop.Autotools/MakefileProjectServiceExtension.cs:155
msgid "Building {0}"
msgstr "Построение {0}"

#: ../src/addins/MonoDevelop.Autotools/MakefileProjectServiceExtension.cs:181
msgid "Project could not be built: "
msgstr "Не удалось построить проект:"

#: ../src/addins/MonoDevelop.Autotools/MakefileProjectServiceExtension.cs:195
msgid "Build failed. See Build Output panel."
msgstr "Построение не удалось. Смотрите панель вывода построения."

#: ../src/addins/MonoDevelop.Autotools/MakefileProjectServiceExtension.cs:339
msgid "Cleaning project"
msgstr "Очистка проекта"

#: ../src/addins/MonoDevelop.Autotools/MakefileProjectServiceExtension.cs:359
msgid "Project could not be cleaned: "
msgstr "Не удалось очистить проект:"

#: ../src/addins/MonoDevelop.Autotools/MakefileProjectServiceExtension.cs:366
msgid "Project successfully cleaned"
msgstr "Проект успешно очищен"

#: ../src/addins/MonoDevelop.Autotools/MakefileProjectServiceExtension.cs:384
msgid "Executing {0}"
msgstr "Выполняется {0}"

#: ../src/addins/MonoDevelop.Autotools/MakefileProjectServiceExtension.cs:395
msgid "The application exited with code: {0}"
msgstr "Приложение завершилось с кодом выхода: {0}"

#: ../src/addins/MonoDevelop.Autotools/MakefileProjectServiceExtension.cs:398
msgid "Project could not be executed: "
msgstr "Не удалось запустить проект:"

#: ../src/addins/MonoDevelop.Autotools/MakefileData.cs:623
#, fuzzy
msgid "Invalid Makefile '{0}'. Disabling Makefile integration."
msgstr "Некорректный Makefile : {0}. Интеграция Makefile отменена."

#: ../src/addins/MonoDevelop.Autotools/MakefileData.cs:633
msgid "Enable Makefile integration"
msgstr "Разрешить интеграцию Makefile"

#: ../src/addins/MonoDevelop.Autotools/MakefileData.cs:634
msgid ""
"Enabling Makefile integration. You can choose to have either the Project or "
"the Makefile be used as the master copy. This is done only when enabling "
"this feature. After this, the Makefile will be taken as the master copy."
msgstr ""
"Интеграция Makefile. В качестве своей главной копии вы сможете выбрать как "
"проект, так и Makefile. Это возможно только при включении данной опции."

#: ../src/addins/MonoDevelop.Autotools/MakefileData.cs:677
#, fuzzy
msgid ""
"Error trying to read configure.in ('{0'}) for project '{1}':\n"
"{2}"
msgstr "Не удалось прочесть файл configure.in ({0}) проекта {1} : {2}"

#: ../src/addins/MonoDevelop.Autotools/MakefileData.cs:744
#, fuzzy
msgid "Error in loading references: {0}. Skipping syncing of references"
msgstr "Не удалось загрузить ссылки : {0}. Синхронизация ссылок пропущена."

#: ../src/addins/MonoDevelop.Autotools/MakefileData.cs:761
#, fuzzy
msgid "Error in loading files for '{0}'. Skipping."
msgstr "Не удалось загрузить файлы для {0}. Пропущено."

#: ../src/addins/MonoDevelop.Autotools/MakefileData.cs:778
#, fuzzy
msgid ""
"Makefile variable '{0}' not found. Skipping syncing of '{1}' file list for "
"project '{2}'."
msgstr ""
"Переменная Makefile '{0} не была обнаружена. Пропускается синхронизация "
"списка файлов {1} проекта {2}."

#: ../src/addins/MonoDevelop.Autotools/MakefileData.cs:826
#, fuzzy
msgid ""
"Files in variable '{0}' contains variables which cannot be parsed without "
"the path to configure.in being set. Ignoring such files."
msgstr ""
"Имена файлов в переменной '{0}' содержат другие переменные, которые "
"невозможно интерпретировать, если не установлен путь к файлу configure.in. "
"Эти файлы пропускаются."

#: ../src/addins/MonoDevelop.Autotools/MakefileData.cs:851
msgid "Ignoring invalid file '{0}' found in '{1}' for project '{2}'."
msgstr ""

#: ../src/addins/MonoDevelop.Autotools/MakefileData.cs:888
#, fuzzy
msgid ""
"Makefile variable '{0}' not found. Skipping syncing of all '{1}' references "
"for project {2}."
msgstr ""
"Переменная Makefile '{0}' не была обнаружена. Синхронизация {1} всех ссылок "
"проекта {2} пропускается."

#: ../src/addins/MonoDevelop.Autotools/MakefileData.cs:908
#, fuzzy
msgid "Unable to parse reference '{0}' for project '{1}'. Ignoring."
msgstr ""
"Не удалось интерпретировать ссылку '{0}' по причине : {1}. Пропускается."

#: ../src/addins/MonoDevelop.Autotools/MakefileData.cs:1351
#, fuzzy
msgid ""
"Makefile variable '{0}' not found. Skipping writing of '{1}' files to the "
"Makefile."
msgstr ""
"Переменная Makefile '{0}' не была обнаружена. Файлы {1} не будут записаны в "
"Makefile."

#: ../src/addins/MonoDevelop.Autotools/MakefileData.cs:1410
#, fuzzy
msgid ""
"Makefile variable '{0}' not found. Skipping syncing of '{1}' references."
msgstr ""
"Переменная Makefile '{0}' не была обнаружена. Пропускается синхронизация "
"ссылок {1}."

#: ../src/addins/MonoDevelop.Autotools/MakefileData.cs:1512
#, fuzzy
msgid ""
"A reference to the pkg-config package '{0}' is being emitted to the "
"Makefile, because at least one assembly from the package is used in the "
"project. However, this dependency is not specified in the configure.in file, "
"so you might need to add it to ensure that the project builds successfully "
"on other systems."
msgstr ""
"Добавлена ссылка на пакет '{0}', т.к. по крайней мере одна сборка из него "
"используется в данном проекте. Вам необходимо добавить эту запись в файл "
"configure.in, чтобы успешно запускать построение на других системах."

#: ../src/addins/MonoDevelop.Autotools/MakefileData.cs:1619
#, fuzzy
msgid "Unable to find configure.in at '{0}'."
msgstr "Не удалось найти файл configure.in в {0}"

#: ../src/addins/MonoDevelop.Autotools/ImportMakefileDialog.cs:20
msgid "Makefile Project Import"
msgstr "Импорт проекта Makefile"

#: ../src/addins/MonoDevelop.Autotools/ImportMakefileDialog.cs:30
msgid ""
"MonoDevelop is going to create a project bound to a Makefile. Please enter "
"the name you want to give to the new project."
msgstr ""
"Сейчас MonoDevelop создаст проект, привязанный к данному Makefile. Введите "
"имя для этого проекта."

#: ../src/addins/MonoDevelop.Autotools/ImportMakefileDialog.cs:35
msgid "Project Name:"
msgstr "Имя проекта:"

#: ../src/addins/MonoDevelop.Autotools/ImportMakefileDialog.cs:60
msgid "Please enter a valid project name"
msgstr "Пожалуйста, введите корректное имя проекта."

#: ../src/addins/MonoDevelop.Autotools/MakefileIntegrationFeature.cs:12
#: ../src/addins/MonoDevelop.Autotools/MonoDevelop.Autotools.addin.xml:90
msgid "Makefile Integration"
msgstr "Интеграция Makefile"

#: ../src/addins/MonoDevelop.Autotools/gtk-gui/MonoDevelop.Autotools.MakefileOptionPanelWidget.cs:191
msgid "Enable makefile Integration in this project"
msgstr "Разрешить интеграцию Makefile в этом проекте"

#: ../src/addins/MonoDevelop.Autotools/gtk-gui/MonoDevelop.Autotools.MakefileOptionPanelWidget.cs:215
msgid "Build target name:"
msgstr "Имя цели построения:"

#: ../src/addins/MonoDevelop.Autotools/gtk-gui/MonoDevelop.Autotools.MakefileOptionPanelWidget.cs:228
msgid "Clean target name:"
msgstr "Имя цели очистки:"

#: ../src/addins/MonoDevelop.Autotools/gtk-gui/MonoDevelop.Autotools.MakefileOptionPanelWidget.cs:241
msgid "Execute target name:"
msgstr "Имя цели выполнения:"

#: ../src/addins/MonoDevelop.Autotools/gtk-gui/MonoDevelop.Autotools.MakefileOptionPanelWidget.cs:384
msgid ""
"Select the makefile targets that should be executed for the build and clean "
"operations:"
msgstr ""
"Выберите цели Makefile, которые должны быть выполнены для операций "
"построения и очистки:"

#: ../src/addins/MonoDevelop.Autotools/gtk-gui/MonoDevelop.Autotools.MakefileOptionPanelWidget.cs:397
msgid "Assembly Name variable:"
msgstr "Переменная имени сборки:"

#: ../src/addins/MonoDevelop.Autotools/gtk-gui/MonoDevelop.Autotools.MakefileOptionPanelWidget.cs:408
msgid "Makefile path:"
msgstr "Путь к Makefile:"

#: ../src/addins/MonoDevelop.Autotools/gtk-gui/MonoDevelop.Autotools.MakefileOptionPanelWidget.cs:417
msgid "Output directory variable:"
msgstr "Переменная конечного каталога:"

#: ../src/addins/MonoDevelop.Autotools/gtk-gui/MonoDevelop.Autotools.MakefileOptionPanelWidget.cs:447
msgid "Enable project file synchronization"
msgstr "Разрешить синхронизацию файла проекта"

#: ../src/addins/MonoDevelop.Autotools/gtk-gui/MonoDevelop.Autotools.MakefileOptionPanelWidget.cs:472
msgid "Deployment files"
msgstr "Размещённые файлы"

#: ../src/addins/MonoDevelop.Autotools/gtk-gui/MonoDevelop.Autotools.MakefileOptionPanelWidget.cs:484
msgid "Source code files"
msgstr "Исходники"

#: ../src/addins/MonoDevelop.Autotools/gtk-gui/MonoDevelop.Autotools.MakefileOptionPanelWidget.cs:496
msgid "Other Files"
msgstr "Другие файлы"

#: ../src/addins/MonoDevelop.Autotools/gtk-gui/MonoDevelop.Autotools.MakefileOptionPanelWidget.cs:626
msgid ""
"Select the kind of files you want to synchronize with the makefile. For each "
"file kind please specify the makefile variable that holds the list and "
"optionally a prefix to be prepended to each file name."
msgstr ""
"Выберите тип файлов, которые вы хотите синхронизировать с Makefile. Для "
"каждого типа укажите имя соответствующей переменной Makefile. Также вы "
"можете указать префикс для имён файлов."

#: ../src/addins/MonoDevelop.Autotools/gtk-gui/MonoDevelop.Autotools.MakefileOptionPanelWidget.cs:638
#: ../src/addins/MonoDevelop.Autotools/gtk-gui/MonoDevelop.Autotools.MakefileOptionPanelWidget.cs:840
msgid "Makefile variable name:"
msgstr "Название переменной Makefile:"

#: ../src/addins/MonoDevelop.Autotools/gtk-gui/MonoDevelop.Autotools.MakefileOptionPanelWidget.cs:651
#: ../src/addins/MonoDevelop.Autotools/gtk-gui/MonoDevelop.Autotools.MakefileOptionPanelWidget.cs:853
msgid "Prefix:"
msgstr "Префикс:"

#: ../src/addins/MonoDevelop.Autotools/gtk-gui/MonoDevelop.Autotools.MakefileOptionPanelWidget.cs:684
msgid "Enable references synchronization"
msgstr "Разрешить синхронизацию ссылок"

#: ../src/addins/MonoDevelop.Autotools/gtk-gui/MonoDevelop.Autotools.MakefileOptionPanelWidget.cs:708
msgid "Look for packages in configure.in"
msgstr "Искать пакеты в файле configure.in"

#: ../src/addins/MonoDevelop.Autotools/gtk-gui/MonoDevelop.Autotools.MakefileOptionPanelWidget.cs:817
msgid ""
"Select the kind of references you want to synchronize with the makefile. For "
"each reference type please specify the makefile variable that holds the "
"list, and optionally a prefix to be prepended to each reference name. You "
"can specify the same variable name for several types of references."
msgstr ""
"Выберите тип ссылок, которые вы хотите синхронизировать с Makefile. Для "
"каждого типа ссылок укажите переменную Makefile, хранящую список ссылок "
"этого типа. Также вы можете указать префикс для каждого имени ссылки. Вы "
"можете указать одно и то же имя переменной для разных типов ссылок."

#: ../src/addins/MonoDevelop.Autotools/gtk-gui/MonoDevelop.Autotools.MakefileOptionPanelWidget.cs:829
msgid "Assembly References"
msgstr "Ссылки сборки"

#: ../src/addins/MonoDevelop.Autotools/gtk-gui/MonoDevelop.Autotools.MakefileOptionPanelWidget.cs:866
msgid "Path for configure.in"
msgstr "Путь к configure.in"

#: ../src/addins/MonoDevelop.Autotools/gtk-gui/MonoDevelop.Autotools.MakefileOptionPanelWidget.cs:877
msgid "Package References"
msgstr "Ссылки на пакеты"

#: ../src/addins/MonoDevelop.Autotools/gtk-gui/MonoDevelop.Autotools.MakefileOptionPanelWidget.cs:888
msgid "Project References"
msgstr "Ссылки проекта"

#: ../src/addins/MonoDevelop.Autotools/gtk-gui/MonoDevelop.Autotools.MakefileOptionPanelWidget.cs:919
msgid ""
"Select the Compiler message format for parsing the compiler errors and "
"warnings. You can either select one of the built-in options, or specify "
"custom regular expressions for errors and warnings. The regex must be the ."
"net style regex. The following named groups are relevant : file, line, "
"column, number (error number) and message."
msgstr ""
"Выберите формат, используемый компилятором для сообщений об ошибках и "
"предупреждений. Вы можете выбрать один из предустановленных вариантов, либо "
"указать свой собственный формат с помощью регулярных выражений. Указанные "
"регулярные выражения должны быть в стиле .NET. Вы можете использовать "
"следующие именованные группы: file (файл), line (строка), column (столбец), "
"number (код ошибки) и message (сообщение об ошибке)."

#: ../src/addins/MonoDevelop.Autotools/gtk-gui/MonoDevelop.Autotools.MakefileOptionPanelWidget.cs:985
msgid "Error regex :"
msgstr "Регулярное выражение для ошибок:"

#: ../src/addins/MonoDevelop.Autotools/gtk-gui/MonoDevelop.Autotools.MakefileOptionPanelWidget.cs:996
msgid "Compiler :"
msgstr "Компилятор :"

#: ../src/addins/MonoDevelop.Autotools/gtk-gui/MonoDevelop.Autotools.MakefileOptionPanelWidget.cs:1005
msgid "Warnings regex :"
msgstr "Регулярное выражение для предупреждений:"

#: ../src/addins/MonoDevelop.Autotools/gtk-gui/MonoDevelop.Autotools.MakefileOptionPanelWidget.cs:1022
msgid "Messages Regex"
msgstr "Регулярное выражение для сообщений:"

#: ../src/addins/MonoDevelop.Autotools/gtk-gui/MonoDevelop.Autotools.TarballBuilderEditorWidget.cs:75
msgid "Deploy directory:"
msgstr "Каталог развёртывания:"

#: ../src/addins/MonoDevelop.Autotools/gtk-gui/MonoDevelop.Autotools.TarballBuilderEditorWidget.cs:94
msgid "Use existing Makefiles"
msgstr "Использовать существующие файлы Makefile"

#: ../src/addins/MonoDevelop.Autotools/gtk-gui/MonoDevelop.Autotools.TarballBuilderEditorWidget.cs:106
msgid "Generate new Makefiles"
msgstr "Создать новые файлы Makefile"

#: ../src/addins/MonoDevelop.Autotools/gtk-gui/MonoDevelop.Autotools.TarballBuilderEditorWidget.cs:138
#: ../src/addins/MonoDevelop.Autotools/gtk-gui/MonoDevelop.Autotools.GenerateMakefilesDialog.cs:148
msgid "Default configuration:"
msgstr "Конфигурация по умолчанию:"

#: ../src/addins/MonoDevelop.Autotools/gtk-gui/MonoDevelop.Autotools.TarballBuilderEditorWidget.cs:172
msgid "Select the kind of Makefile to generate:"
msgstr "Выберите тип создаваемого Makefile:"

#: ../src/addins/MonoDevelop.Autotools/gtk-gui/MonoDevelop.Autotools.TarballBuilderEditorWidget.cs:198
#: ../src/addins/MonoDevelop.Autotools/gtk-gui/MonoDevelop.Autotools.GenerateMakefilesDialog.cs:96
msgid "Autotools based"
msgstr "Основанный на автосборке"

#: ../src/addins/MonoDevelop.Autotools/gtk-gui/MonoDevelop.Autotools.TarballBuilderEditorWidget.cs:210
#: ../src/addins/MonoDevelop.Autotools/gtk-gui/MonoDevelop.Autotools.GenerateMakefilesDialog.cs:107
msgid ""
"<b>Autotools based Makefile</b>\n"
"Generates a Makefile structure based on Autotools, with the standard targets "
"and configuration scripts."
msgstr ""
"<b>Makefile, основанный на автосборке</b>\n"
"Создаёт структуру Makefile, основанную на автосборке, со стандартными целями "
"и конфигурационными сценариямию"

#: ../src/addins/MonoDevelop.Autotools/gtk-gui/MonoDevelop.Autotools.TarballBuilderEditorWidget.cs:237
#: ../src/addins/MonoDevelop.Autotools/gtk-gui/MonoDevelop.Autotools.GenerateMakefilesDialog.cs:75
msgid "Simple"
msgstr "Простой"

#: ../src/addins/MonoDevelop.Autotools/gtk-gui/MonoDevelop.Autotools.TarballBuilderEditorWidget.cs:248
#: ../src/addins/MonoDevelop.Autotools/gtk-gui/MonoDevelop.Autotools.GenerateMakefilesDialog.cs:86
msgid ""
"<b>Simple Makefile</b>\n"
"Generates set of Makefiles with the most common targets, and a configuration "
"script that does a basic check of package dependencies."
msgstr ""
"<b>Простой Makefile</b>\n"
"Создаёт набор файлов Makefile с общими целями и конфигурационный сценарий, "
"осуществляющий базовую проверку всех зависимостей пакета."

#: ../src/addins/MonoDevelop.Autotools/MonoDevelop.Autotools.addin.xml:47
msgid "Autotools"
msgstr "Автосборка"

#: ../src/addins/MonoDevelop.Autotools/MonoDevelop.Autotools.addin.xml:53
msgid "Include in Synchronized Makefile"
msgstr "Включить в синхронизацию Makefile"

#: ../src/addins/MonoDevelop.Autotools/gtk-gui/MonoDevelop.Autotools.GenerateMakefilesDialog.cs:47
#, fuzzy
msgid "Generate Makefiles"
msgstr "Создають файлы Makefile..."

#: ../src/addins/MonoDevelop.Autotools/gtk-gui/MonoDevelop.Autotools.GenerateMakefilesDialog.cs:64
#, fuzzy
msgid "Select the kind of Makefile you want to generate:"
msgstr "Выберите тип создаваемого Makefile:"

#: ../src/addins/MonoDevelop.Autotools/gtk-gui/MonoDevelop.Autotools.GenerateMakefilesDialog.cs:134
msgid ""
"Select the configuration that the Makefile will build by default. Other "
"configurations can be selected via the '--config' option of the generated "
"configure script."
msgstr ""

#: ../src/addins/MonoDevelop.WebReferences/MonoDevelop.WebReferences.addin.xml:40
msgid "Web Reference"
msgstr "Веб-ссылка"

#: ../src/addins/MonoDevelop.WebReferences/MonoDevelop.WebReferences.addin.xml:42
#: ../src/addins/MonoDevelop.WebReferences/gtk-gui/MonoDevelop.WebReferences.Dialogs.WebReferenceDialog.cs:39
msgid "Add Web Reference"
msgstr "Добавить веб-ссылку"

#: ../src/addins/MonoDevelop.WebReferences/MonoDevelop.WebReferences.addin.xml:45
msgid "Update Web References"
msgstr "Обновить веб-ссылки"

#: ../src/addins/MonoDevelop.WebReferences/MonoDevelop.WebReferences.addin.xml:48
msgid "Update Web Reference"
msgstr "Обновить веб-ссылку"

#: ../src/addins/MonoDevelop.WebReferences/MonoDevelop.WebReferences.addin.xml:51
msgid "Delete All"
msgstr "Удалить всё"

#: ../src/addins/MonoDevelop.WebReferences/MonoDevelop.WebReferences.Dialogs/WebReferenceDialog.cs:194
#, fuzzy
msgid "The reference name '{0}' already exists."
msgstr "Конфигурация с названием '{0}' уже существует."

#: ../src/addins/MonoDevelop.WebReferences/MonoDevelop.WebReferences.Dialogs/WebReferenceDialog.cs:370
#, fuzzy
msgid "Web service not found."
msgstr "Ресурс не найден: {0}"

#: ../src/addins/MonoDevelop.WebReferences/MonoDevelop.WebReferences/Library.cs:63
#, fuzzy
msgid "Web Service References"
msgstr "Веб-ссылки"

#: ../src/addins/MonoDevelop.WebReferences/MonoDevelop.WebReferences.NodeBuilders/WebReferenceFolderNodeBuilder.cs:65
msgid "Web References"
msgstr "Веб-ссылки"

#: ../src/addins/MonoDevelop.WebReferences/gtk-gui/MonoDevelop.WebReferences.Dialogs.WebReferenceDialog.cs:20
msgid "Go back one page"
msgstr "На одну страницу назад"

#: ../src/addins/MonoDevelop.WebReferences/gtk-gui/MonoDevelop.WebReferences.Dialogs.WebReferenceDialog.cs:23
msgid "Go forward one page"
msgstr "На одну страницу вперёд"

#: ../src/addins/MonoDevelop.WebReferences/gtk-gui/MonoDevelop.WebReferences.Dialogs.WebReferenceDialog.cs:26
msgid "Reload current page"
msgstr "Обновить текущую страницу"

#: ../src/addins/MonoDevelop.WebReferences/gtk-gui/MonoDevelop.WebReferences.Dialogs.WebReferenceDialog.cs:29
msgid "Stop loading this page"
msgstr "Остановить загрузку страницы"

#: ../src/addins/MonoDevelop.WebReferences/gtk-gui/MonoDevelop.WebReferences.Dialogs.WebReferenceDialog.cs:32
msgid "Go back to the home page"
msgstr "Перейти на домашнюю страницу"

#: ../src/addins/MonoDevelop.WebReferences/gtk-gui/MonoDevelop.WebReferences.Dialogs.WebReferenceDialog.cs:92
msgid "Web Service Url: "
msgstr "Расположение веб-сервиса:"

#: ../src/addins/MonoDevelop.WebReferences/gtk-gui/MonoDevelop.WebReferences.Dialogs.WebReferenceDialog.cs:138
msgid "Namespace: "
msgstr "Пространство имён:"

#: ../src/addins/MonoDevelop.WebReferences/gtk-gui/MonoDevelop.WebReferences.Dialogs.WebReferenceDialog.cs:150
msgid "Reference: "
msgstr "Ссылка:"

#: ../src/addins/Deployment/MonoDevelop.Deployment/MonoDevelop.Deployment/UnknownPackageBuilder.cs:46
msgid "Unknown package type"
msgstr "Неизвестный тип пакета"

#: ../src/addins/Deployment/MonoDevelop.Deployment/MonoDevelop.Deployment.Gui/DeployDialog.cs:184
msgid "Please select a package type."
msgstr "Выберите тип пакета."

#: ../src/addins/Deployment/MonoDevelop.Deployment/MonoDevelop.Deployment.Gui/DeployDialog.cs:186
#: ../src/addins/Deployment/MonoDevelop.Deployment/MonoDevelop.Deployment.Gui/DeployDialog.cs:212
msgid "Project name not provided."
msgstr "Не указано имя проекта."

#: ../src/addins/Deployment/MonoDevelop.Deployment/MonoDevelop.Deployment.Gui/DeployDialog.cs:195
msgid "Please select a project or solution."
msgstr "Выберите проект или решение."

#: ../src/addins/Deployment/MonoDevelop.Deployment/MonoDevelop.Deployment.Gui/DeployDialog.cs:208
msgid "Package name not provided."
msgstr "Не указано имя пакета."

#: ../src/addins/Deployment/MonoDevelop.Deployment/MonoDevelop.Deployment.Gui/DeployDialog.cs:214
msgid "Solution where to create the project not selected."
msgstr "Не указано решение, в котором должен быть создан проект."

#: ../src/addins/Deployment/MonoDevelop.Deployment/MonoDevelop.Deployment.Gui/DeployDialog.cs:217
msgid "Packaging project not selected."
msgstr "Не выбран проект упаковки."

#: ../src/addins/Deployment/MonoDevelop.Deployment/MonoDevelop.Deployment.Gui/DeployDialog.cs:265
msgid "Create"
msgstr "Создать"

#: ../src/addins/Deployment/MonoDevelop.Deployment/MonoDevelop.Deployment.Targets/CommandPackageBuilder.cs:47
msgid "Execute command"
msgstr "Выполнить команду"

#: ../src/addins/Deployment/MonoDevelop.Deployment/MonoDevelop.Deployment.Targets/CommandPackageBuilder.cs:96
msgid "(in external terminal)"
msgstr "(во внешнем терминале)"

#: ../src/addins/Deployment/MonoDevelop.Deployment/MonoDevelop.Deployment.Targets/CommandPackageBuilder.cs:102
msgid "Executing: {0} {1} {2}"
msgstr "Выполняется: {0} {1} {2}"

#: ../src/addins/Deployment/MonoDevelop.Deployment/MonoDevelop.Deployment.Targets/LocalFileCopyHandler.cs:45
msgid "Local Filesystem"
msgstr "Локальная файловая система"

#: ../src/addins/Deployment/MonoDevelop.Deployment/MonoDevelop.Deployment.Targets/LocalFileCopyHandler.cs:80
msgid "Could not resolve target directory ID \"{0}\""
msgstr "Не удалось распознать ID целевого каталога \"{0}\""

#: ../src/addins/Deployment/MonoDevelop.Deployment/MonoDevelop.Deployment.Targets/LocalFileCopyHandler.cs:96
msgid "Deployment aborted: target file {0} already exists."
msgstr "Развёртывание отменено: целевой файл {0} уже существует."

#: ../src/addins/Deployment/MonoDevelop.Deployment/MonoDevelop.Deployment.Targets/LocalFileCopyHandler.cs:135
msgid "Skipped {0}: file exists."
msgstr "Пропущен {0}: файл уже существует."

#: ../src/addins/Deployment/MonoDevelop.Deployment/MonoDevelop.Deployment.Targets/LocalFileCopyHandler.cs:140
msgid "Replaced {0}."
msgstr "Заменён {0}."

#: ../src/addins/Deployment/MonoDevelop.Deployment/MonoDevelop.Deployment.Targets/LocalFileCopyHandler.cs:145
msgid "Replacing {0}: existing file is older."
msgstr "Заменяется {0}: существующий файл устарел."

#: ../src/addins/Deployment/MonoDevelop.Deployment/MonoDevelop.Deployment.Targets/LocalFileCopyHandler.cs:148
msgid "Skipped {0}: existing file is the same age."
msgstr "Пропускается {0}: существующий файл того же возраста."

#: ../src/addins/Deployment/MonoDevelop.Deployment/MonoDevelop.Deployment.Targets/LocalFileCopyHandler.cs:150
msgid "Skipped {0}: existing file is newer."
msgstr "Пропускается {0}: существующий файл новее."

#: ../src/addins/Deployment/MonoDevelop.Deployment/MonoDevelop.Deployment.Targets/LocalFileCopyHandler.cs:158
msgid "Deployed file {0}."
msgstr "Развёрнут файл {0}."

#: ../src/addins/Deployment/MonoDevelop.Deployment/MonoDevelop.Deployment.Targets/BinariesZipPackageBuilder.cs:88
#: ../src/addins/Deployment/MonoDevelop.Deployment/MonoDevelop.Deployment.Targets/SourcesZipPackageBuilder.cs:90
msgid "Created file: {0}"
msgstr "Создан файл: {0}"

#: ../src/addins/Deployment/MonoDevelop.Deployment/MonoDevelop.Deployment.Targets/BinariesZipPackageBuilder.cs:108
msgid "{0} Binaries"
msgstr "{0} бинарных файлов"

#: ../src/addins/Deployment/MonoDevelop.Deployment/MonoDevelop.Deployment.Targets/SourcesZipPackageBuilder.cs:103
msgid "Target file name not provided."
msgstr "Не указано имя целевого файла."

#: ../src/addins/Deployment/MonoDevelop.Deployment/MonoDevelop.Deployment.Targets/SourcesZipPackageBuilder.cs:105
msgid "File format not provided."
msgstr "Не указан формат файла."

#: ../src/addins/Deployment/MonoDevelop.Deployment/MonoDevelop.Deployment.Targets/SourcesZipPackageBuilder.cs:126
msgid "{0} Sources"
msgstr "{0} исходников"

#: ../src/addins/Deployment/MonoDevelop.Deployment/MonoDevelop.Deployment/InstallResolver.cs:77
msgid "Deploying file {0}."
msgstr "Переносится файл {0}."

#: ../src/addins/Deployment/MonoDevelop.Deployment/MonoDevelop.Deployment.NodeBuilders/PackagingProjectNodeBuilder.cs:115
msgid "Are you sure you want to delete the project '{0}'?"
msgstr "Удалить проект '{0}'?"

#: ../src/addins/Deployment/MonoDevelop.Deployment/MonoDevelop.Deployment.NodeBuilders/PackageNodeBuilder.cs:128
msgid "Are you sure you want to delete the package '{0}'?"
msgstr "Удалить пакет '{0}'?"

#: ../src/addins/Deployment/MonoDevelop.Deployment/templates/PackagingProject.xpt.xml:5
msgid "Packaging project"
msgstr "Проект упаковывается"

#: ../src/addins/Deployment/MonoDevelop.Deployment/templates/PackagingProject.xpt.xml:6
#: ../src/addins/Deployment/MonoDevelop.Deployment/MonoDevelop.Deployment.Gui/PackagingFeature.cs:12
msgid "Packaging"
msgstr "Упаковка"

#: ../src/addins/Deployment/MonoDevelop.Deployment/templates/PackagingProject.xpt.xml:8
msgid "Create a project which can generate packages for a solution"
msgstr ""
"Создать проект, который позволяет генерировать установочные пакеты для "
"решения"

#: ../src/addins/Deployment/MonoDevelop.Deployment/MonoDevelop.Deployment.Gui/DeployOperations.cs:31
msgid "Packaging Output"
msgstr "Вывод упаковки:"

#: ../src/addins/Deployment/MonoDevelop.Deployment/MonoDevelop.Deployment.Gui/PackagingFeatureWidget.cs:28
msgid "Create packages for this project in a new Packaging Project"
msgstr "Создать пакеты для этого проекта с помощью нового проекта упаковки"

#: ../src/addins/Deployment/MonoDevelop.Deployment/MonoDevelop.Deployment.Gui/PackagingFeatureWidget.cs:34
#, fuzzy
msgid "Select packages to add to the new Packaging Project"
msgstr "Создать пакеты для этого проекта с помощью нового проекта упаковки"

#: ../src/addins/Deployment/MonoDevelop.Deployment/MonoDevelop.Deployment.Gui/PackagingFeatureWidget.cs:62
msgid "Add the new project to the Packaging Project '{0}'"
msgstr "Добавить новый проект к проекту упаковки '{0}'"

#: ../src/addins/Deployment/MonoDevelop.Deployment/MonoDevelop.Deployment.Gui/PackagingFeatureWidget.cs:77
msgid "Add the project to existing packages"
msgstr "Добавить проект к существующим пакетам"

#: ../src/addins/Deployment/MonoDevelop.Deployment/MonoDevelop.Deployment.Gui/PackagingFeatureWidget.cs:103
msgid "Create new packages for the project"
msgstr "Создать новые пакеты для проекта"

#: ../src/addins/Deployment/MonoDevelop.Deployment/MonoDevelop.Deployment.Gui/PackagingFeatureWidget.cs:107
msgid "Add new packages for this project in the packaging project '{0}'"
msgstr "Добавить новые пакеты для этого проекта в проекте упаковки '{0}'"

#: ../src/addins/Deployment/MonoDevelop.Deployment/MonoDevelop.Deployment.Gui/PackagingFeature.cs:16
msgid ""
"Add a Packaging Project to the solution for generating different kinds of "
"packages for the new project."
msgstr ""
"Добавьте проект упаковки к решению, чтобы создавать различные виды пакетов "
"для нового проекта."

#: ../src/addins/Deployment/MonoDevelop.Deployment/MonoDevelop.Deployment/DeployProjectServiceExtension.cs:34
msgid "File '{0}' not found"
msgstr "Файл '{0}' не найден."

#: ../src/addins/Deployment/MonoDevelop.Deployment/gtk-gui/MonoDevelop.Deployment.Gui.FileCopyConfigurationSelector.cs:45
#: ../src/addins/CBinding/gtk-gui/CBinding.CodeGenerationPanel.cs:176
msgid "Target:"
msgstr "Цель:"

#: ../src/addins/Deployment/MonoDevelop.Deployment/gtk-gui/MonoDevelop.Deployment.Gui.CommandDeployEditorWidget.cs:64
msgid "Arguments:"
msgstr "Аргументы:"

#: ../src/addins/Deployment/MonoDevelop.Deployment/gtk-gui/MonoDevelop.Deployment.Gui.CommandDeployEditorWidget.cs:85
msgid "Run in external console"
msgstr "Запустить во внешней консоли"

#: ../src/addins/Deployment/MonoDevelop.Deployment/gtk-gui/MonoDevelop.Deployment.Gui.CommandDeployEditorWidget.cs:96
msgid "Dispose console after running"
msgstr "Скрыть консоль после запуска"

#: ../src/addins/Deployment/MonoDevelop.Deployment/gtk-gui/MonoDevelop.Deployment.Gui.DeployDialog.cs:126
msgid "Create Package"
msgstr "Создать пакет"

#: ../src/addins/Deployment/MonoDevelop.Deployment/gtk-gui/MonoDevelop.Deployment.Gui.DeployDialog.cs:171
msgid "<big><b>Package Type</b></big>"
msgstr "<big><b>Тип пакета</b></big>"

#: ../src/addins/Deployment/MonoDevelop.Deployment/gtk-gui/MonoDevelop.Deployment.Gui.DeployDialog.cs:190
msgid "Select the type of package to create:"
msgstr "Выберите тип создаваемого пакета:"

#: ../src/addins/Deployment/MonoDevelop.Deployment/gtk-gui/MonoDevelop.Deployment.Gui.DeployDialog.cs:227
msgid "<big><b>Select Project</b></big>"
msgstr "<big><b>Выберите проект</b></big>"

#: ../src/addins/Deployment/MonoDevelop.Deployment/gtk-gui/MonoDevelop.Deployment.Gui.DeployDialog.cs:246
msgid "Select the project or solution for which you want to create a package:"
msgstr "Выберите проект или решение, для которого следует создать пакет:"

#: ../src/addins/Deployment/MonoDevelop.Deployment/gtk-gui/MonoDevelop.Deployment.Gui.DeployDialog.cs:277
msgid "<big><b>Package Settings</b></big>"
msgstr "<big><b>Установки пакета</b></big>"

#: ../src/addins/Deployment/MonoDevelop.Deployment/gtk-gui/MonoDevelop.Deployment.Gui.DeployDialog.cs:314
msgid "Save this package configuration in the solution"
msgstr "Сохранить конфигурацию пакета в решении"

#: ../src/addins/Deployment/MonoDevelop.Deployment/gtk-gui/MonoDevelop.Deployment.Gui.DeployDialog.cs:345
msgid "<big><b>Save Package Configuration</b></big>"
msgstr "<big><b>Сохранить конфигурацию пакета</b></big>"

#: ../src/addins/Deployment/MonoDevelop.Deployment/gtk-gui/MonoDevelop.Deployment.Gui.DeployDialog.cs:368
msgid "Enter the name you want to give to this package configuration:"
msgstr "Введите имя для данной конфигурации пакета:"

#: ../src/addins/Deployment/MonoDevelop.Deployment/gtk-gui/MonoDevelop.Deployment.Gui.DeployDialog.cs:418
msgid "Where do you want to save this configuration?"
msgstr "Куда следует сохранить данную конфигурацию?"

#: ../src/addins/Deployment/MonoDevelop.Deployment/gtk-gui/MonoDevelop.Deployment.Gui.DeployDialog.cs:425
msgid "Save in a new Packaging Project"
msgstr "В новый проект пакета"

#: ../src/addins/Deployment/MonoDevelop.Deployment/gtk-gui/MonoDevelop.Deployment.Gui.DeployDialog.cs:483
#: ../src/addins/MonoDevelop.Gettext/gtk-gui/MonoDevelop.Gettext.Editor.CatalogHeadersWidget.cs:161
msgid "Project name:"
msgstr "Имя проекта:"

#: ../src/addins/Deployment/MonoDevelop.Deployment/gtk-gui/MonoDevelop.Deployment.Gui.DeployDialog.cs:493
msgid "Create in solution:"
msgstr "Создать внутри решения:"

#: ../src/addins/Deployment/MonoDevelop.Deployment/gtk-gui/MonoDevelop.Deployment.Gui.DeployDialog.cs:509
msgid "Add to existing Packaging Project"
msgstr "Добавить к существующему проекту пакета"

#: ../src/addins/Deployment/MonoDevelop.Deployment/gtk-gui/MonoDevelop.Deployment.Gui.DeployDialog.cs:537
msgid "Project:"
msgstr "Проект:"

#: ../src/addins/Deployment/MonoDevelop.Deployment/gtk-gui/MonoDevelop.Deployment.Gui.InstallDialog.cs:36
msgid "Install Project"
msgstr "Установить проект"

#: ../src/addins/Deployment/MonoDevelop.Deployment/gtk-gui/MonoDevelop.Deployment.Gui.InstallDialog.cs:53
msgid "Directory prefix:"
msgstr "Префикс каталога:"

#: ../src/addins/Deployment/MonoDevelop.Deployment/gtk-gui/MonoDevelop.Deployment.Gui.InstallDialog.cs:72
msgid ""
"Application name (to use as subdirectory name in the installation prefix):"
msgstr "Имя приложения (используется как имя вложенной папки в пути установки)"

#: ../src/addins/Deployment/MonoDevelop.Deployment/gtk-gui/MonoDevelop.Deployment.Gui.SourcesZipEditorWidget.cs:51
msgid "Select the archive file name and format:"
msgstr "Выберите имя файла архива и формат:"

#: ../src/addins/Deployment/MonoDevelop.Deployment/gtk-gui/MonoDevelop.Deployment.Gui.EditPackageDialog.cs:118
msgid "Package Settings"
msgstr "Настройки пакета"

#: ../src/addins/Deployment/MonoDevelop.Deployment/gtk-gui/MonoDevelop.Deployment.Gui.EditPackageDialog.cs:130
msgid "Select the projects and solutions you want to include in the package:"
msgstr "Выберите проекты и решения, которые следует включить в данный пакет:"

#: ../src/addins/Deployment/MonoDevelop.Deployment/gtk-gui/MonoDevelop.Deployment.Gui.EditPackageDialog.cs:150
msgid "Projects/Solutions"
msgstr "Проекты и решения"

#: ../src/addins/Deployment/MonoDevelop.Deployment/gtk-gui/MonoDevelop.Deployment.Gui.BinariesZipEditorWidget.cs:51
msgid "Select the archive file name and location:"
msgstr "Выберите расположение и имя файла архива:"

#: ../src/addins/Deployment/MonoDevelop.Deployment/gtk-gui/MonoDevelop.Deployment.Gui.BinariesZipEditorWidget.cs:114
msgid "Target platform:"
msgstr "Целевая платформа:"

#: ../src/addins/Deployment/MonoDevelop.Deployment/gtk-gui/MonoDevelop.Deployment.DeployFileListWidget.cs:38
msgid "The following files will be included in the package:"
msgstr "В пакет будут включены следующие файлы:"

#: ../src/addins/Deployment/MonoDevelop.Deployment/MonoDevelop.Deployment.addin.xml:24
msgid "Create Package..."
msgstr "Создать пакет..."

#: ../src/addins/Deployment/MonoDevelop.Deployment/MonoDevelop.Deployment.addin.xml:27
msgid "Add Package..."
msgstr "Добавить пакет..."

#: ../src/addins/Deployment/MonoDevelop.Deployment/MonoDevelop.Deployment.addin.xml:30
msgid "Install..."
msgstr "Установить..."

#: ../src/addins/Deployment/MonoDevelop.Deployment/MonoDevelop.Deployment.addin.xml:187
msgid "Program files"
msgstr "Файлы программы"

#: ../src/addins/Deployment/MonoDevelop.Deployment/MonoDevelop.Deployment.addin.xml:188
msgid "Program files root folder"
msgstr "Корневая папка файлов программы"

#: ../src/addins/Deployment/MonoDevelop.Deployment/MonoDevelop.Deployment.addin.xml:189
msgid "Binaries"
msgstr "Бинарные файлы"

#: ../src/addins/Deployment/MonoDevelop.Deployment/MonoDevelop.Deployment.addin.xml:190
msgid "Global Assembly Cache"
msgstr "Глобальный кэш сборок"

#: ../src/addins/Deployment/MonoDevelop.Deployment/MonoDevelop.Deployment.addin.xml:191
msgid "Shared application data"
msgstr "Общие данные приложения"

#: ../src/addins/Deployment/MonoDevelop.Deployment/MonoDevelop.Deployment.addin.xml:192
msgid "Shared application data root folder"
msgstr "Корневая папка общих данных приложения"

#: ../src/addins/Deployment/MonoDevelop.Deployment/MonoDevelop.Deployment.addin.xml:196
msgid "Linux"
msgstr "Linux"

#: ../src/addins/Deployment/MonoDevelop.Deployment/MonoDevelop.Deployment.addin.xml:197
msgid "Windows"
msgstr "Окна"

#: ../src/addins/Deployment/MonoDevelop.Deployment/MonoDevelop.Deployment.Gui/FileReplaceDialog.cs:43
msgid "<b>_Replace with source file</b>"
msgstr ""

#: ../src/addins/Deployment/MonoDevelop.Deployment/MonoDevelop.Deployment.Gui/FileReplaceDialog.cs:44
#, fuzzy
msgid "<b>_Keep existing target file</b>"
msgstr "Использовать существующие файлы Makefile"

#: ../src/addins/Deployment/MonoDevelop.Deployment/MonoDevelop.Deployment.Gui/FileReplaceDialog.cs:45
msgid "<b>Use the _newest file</b>"
msgstr ""

#: ../src/addins/Deployment/MonoDevelop.Deployment/gtk-gui/MonoDevelop.Deployment.FileReplaceDialog.cs:95
#, fuzzy
msgid "Replace existing file?"
msgstr "Заменяется устаревший файл {0}."

#: ../src/addins/Deployment/MonoDevelop.Deployment/gtk-gui/MonoDevelop.Deployment.FileReplaceDialog.cs:131
#, fuzzy
msgid ""
"<b><big>Deploy file already exists. Do you want to replace it?</big></b>"
msgstr "Файл {0} уже существует. Заменить?"

#: ../src/addins/Deployment/MonoDevelop.Deployment/gtk-gui/MonoDevelop.Deployment.FileReplaceDialog.cs:153
msgid ""
"There is already a file in the target directory that has the same name as "
"the source file. You can keep the existing target file, or overwrite it with "
"the source file."
msgstr ""

#: ../src/addins/Deployment/MonoDevelop.Deployment/gtk-gui/MonoDevelop.Deployment.FileReplaceDialog.cs:244
#: ../src/addins/Deployment/MonoDevelop.Deployment/gtk-gui/MonoDevelop.Deployment.FileReplaceDialog.cs:338
#, fuzzy
msgid "Modified:"
msgstr "Изменено"

#: ../src/addins/Deployment/MonoDevelop.Deployment/gtk-gui/MonoDevelop.Deployment.FileReplaceDialog.cs:397
msgid ""
"The source file will replace the existing target file if it has been "
"modified more recently."
msgstr ""

#: ../src/addins/Deployment/MonoDevelop.Deployment/gtk-gui/MonoDevelop.Deployment.FileReplaceDialog.cs:415
msgid "Apply this decision to _all files in this operation"
msgstr ""

#: ../src/addins/Deployment/MonoDevelop.Deployment/gtk-gui/MonoDevelop.Deployment.FileReplaceDialog.cs:460
#, fuzzy
msgid "_Cancel deployment"
msgstr "П_рервать развёртывание"

#: ../src/addins/Deployment/MonoDevelop.Deployment/MonoDevelop.Deployment.Targets/BaseFuseFileCopyHandler.cs:51
#, fuzzy
msgid "Could not create temporary directory."
msgstr "Не удалось создать каталог '{0}'."

#: ../src/addins/Deployment/MonoDevelop.Deployment/MonoDevelop.Deployment.Targets/BaseFuseFileCopyHandler.cs:58
msgid "Could not mount FUSE filesystem."
msgstr ""

#: ../src/addins/Deployment/MonoDevelop.Deployment/MonoDevelop.Deployment.Targets/BaseFuseFileCopyHandler.cs:70
msgid "Could not unmount FUSE filesystem."
msgstr ""

#: ../src/addins/Deployment/MonoDevelop.Deployment/MonoDevelop.Deployment.Targets/SshFuseFileCopyHandler.cs:37
msgid "MonoDevelop.Deployment.SshFuseFileCopyHandler"
msgstr ""

#: ../src/addins/Deployment/MonoDevelop.Deployment/gtk-gui/MonoDevelop.Deployment.Gui.SshFuseFileCopyConfigurationEditorWidget.cs:82
#, fuzzy
msgid "Host name:"
msgstr "<b>Имя хоста</b>: "

#: ../src/addins/Deployment/MonoDevelop.Deployment/gtk-gui/MonoDevelop.Deployment.Gui.SshFuseFileCopyConfigurationEditorWidget.cs:102
#, fuzzy
msgid "Username:"
msgstr "Учётная запись:"

#: ../src/addins/Deployment/MonoDevelop.Deployment/gtk-gui/MonoDevelop.Deployment.Gui.SshFuseFileCopyConfigurationEditorWidget.cs:112
msgid ""
"Note: the SSH key for this host must be installed on your system. If it is "
"password protected, the password must be loaded into a running SSH "
"authentication daemon, such as <i>ssh-agent</i> or <i>seahorse-agent</i>."
msgstr ""

#: ../src/addins/Deployment/MonoDevelop.Deployment.Linux/MonoDevelop.Deployment.Linux/BasicOptionPanelWidget.cs:40
msgid "Script name not provided"
msgstr "Не указано имя сценария"

#: ../src/addins/Deployment/MonoDevelop.Deployment.Linux/MonoDevelop.Deployment.Linux/DotDesktopViewWidget.cs:66
msgid "Mime Type"
msgstr "Тип MIME"

#: ../src/addins/Deployment/MonoDevelop.Deployment.Linux/MonoDevelop.Deployment.Linux/DotDesktopViewWidget.cs:77
msgid "Key"
msgstr "Ключ"

#: ../src/addins/Deployment/MonoDevelop.Deployment.Linux/MonoDevelop.Deployment.Linux/DotDesktopViewWidget.cs:106
msgid "<Default>"
msgstr "(по умолчанию)"

#: ../src/addins/Deployment/MonoDevelop.Deployment.Linux/MonoDevelop.Deployment.Linux/DesktopInfo.xml:3
msgid "A multimedia (audio/video) application"
msgstr "Мультимедийное приложение (аудио или видео("

#: ../src/addins/Deployment/MonoDevelop.Deployment.Linux/MonoDevelop.Deployment.Linux/DesktopInfo.xml:4
msgid "An audio application"
msgstr "Приложение, работающее со звуком"

#: ../src/addins/Deployment/MonoDevelop.Deployment.Linux/MonoDevelop.Deployment.Linux/DesktopInfo.xml:5
msgid "A video application"
msgstr "Приложение, работающее с видео"

#: ../src/addins/Deployment/MonoDevelop.Deployment.Linux/MonoDevelop.Deployment.Linux/DesktopInfo.xml:6
msgid "An application for development"
msgstr "Приложение для разработки"

#: ../src/addins/Deployment/MonoDevelop.Deployment.Linux/MonoDevelop.Deployment.Linux/DesktopInfo.xml:7
msgid "Educational software"
msgstr "Образование"

#: ../src/addins/Deployment/MonoDevelop.Deployment.Linux/MonoDevelop.Deployment.Linux/DesktopInfo.xml:8
msgid "A game"
msgstr "Игра"

#: ../src/addins/Deployment/MonoDevelop.Deployment.Linux/MonoDevelop.Deployment.Linux/DesktopInfo.xml:9
msgid "Graphical application"
msgstr "Графическое приложение"

#: ../src/addins/Deployment/MonoDevelop.Deployment.Linux/MonoDevelop.Deployment.Linux/DesktopInfo.xml:10
msgid "Network application such as a web browser"
msgstr "Сетевое приложение (например, веб-браузер)"

#: ../src/addins/Deployment/MonoDevelop.Deployment.Linux/MonoDevelop.Deployment.Linux/DesktopInfo.xml:11
msgid "An office type application"
msgstr "Офисное приложение"

#: ../src/addins/Deployment/MonoDevelop.Deployment.Linux/MonoDevelop.Deployment.Linux/DesktopInfo.xml:12
msgid "Settings applications"
msgstr "Настройка и задание установок"

#: ../src/addins/Deployment/MonoDevelop.Deployment.Linux/MonoDevelop.Deployment.Linux/DesktopInfo.xml:13
msgid ""
"System application, 'System Tools' such as say a log viewer or network "
"monitor"
msgstr "Системное приложение, например, журнал логов или монитор сети"

#: ../src/addins/Deployment/MonoDevelop.Deployment.Linux/MonoDevelop.Deployment.Linux/DesktopInfo.xml:14
msgid "Small utility application, 'Accessories'"
msgstr "Небольшое приложение-утилита"

#: ../src/addins/Deployment/MonoDevelop.Deployment.Linux/MonoDevelop.Deployment.Linux/DesktopInfo.xml:15
msgid "A tool to build applications"
msgstr "Инструмент для построения приложений"

#: ../src/addins/Deployment/MonoDevelop.Deployment.Linux/MonoDevelop.Deployment.Linux/DesktopInfo.xml:16
msgid "A tool to debug applications"
msgstr "Отладчик"

#: ../src/addins/Deployment/MonoDevelop.Deployment.Linux/MonoDevelop.Deployment.Linux/DesktopInfo.xml:17
msgid "IDE application"
msgstr "Среда разработки"

#: ../src/addins/Deployment/MonoDevelop.Deployment.Linux/MonoDevelop.Deployment.Linux/DesktopInfo.xml:18
msgid "A GUI designer application"
msgstr "Приложение для создания пользовательского интерфейса"

#: ../src/addins/Deployment/MonoDevelop.Deployment.Linux/MonoDevelop.Deployment.Linux/DesktopInfo.xml:19
msgid "A profiling tool"
msgstr "Профилирование"

#: ../src/addins/Deployment/MonoDevelop.Deployment.Linux/MonoDevelop.Deployment.Linux/DesktopInfo.xml:20
msgid "Applications like cvs or subversion"
msgstr "Система контроля версий"

#: ../src/addins/Deployment/MonoDevelop.Deployment.Linux/MonoDevelop.Deployment.Linux/DesktopInfo.xml:21
msgid "A translation tool"
msgstr "Переводчик"

#: ../src/addins/Deployment/MonoDevelop.Deployment.Linux/MonoDevelop.Deployment.Linux/DesktopInfo.xml:22
msgid "Calendar application"
msgstr "Календарь"

#: ../src/addins/Deployment/MonoDevelop.Deployment.Linux/MonoDevelop.Deployment.Linux/DesktopInfo.xml:23
msgid "E.g. an address book"
msgstr "Например, адресная книга"

#: ../src/addins/Deployment/MonoDevelop.Deployment.Linux/MonoDevelop.Deployment.Linux/DesktopInfo.xml:24
msgid "Application to manage a database"
msgstr "СУБД"

#: ../src/addins/Deployment/MonoDevelop.Deployment.Linux/MonoDevelop.Deployment.Linux/DesktopInfo.xml:25
msgid "A dictionary"
msgstr "Словарь"

#: ../src/addins/Deployment/MonoDevelop.Deployment.Linux/MonoDevelop.Deployment.Linux/DesktopInfo.xml:26
msgid "Chart application"
msgstr "Приложение для работы с диаграммами"

#: ../src/addins/Deployment/MonoDevelop.Deployment.Linux/MonoDevelop.Deployment.Linux/DesktopInfo.xml:27
msgid "Email application"
msgstr "Email-клиент"

#: ../src/addins/Deployment/MonoDevelop.Deployment.Linux/MonoDevelop.Deployment.Linux/DesktopInfo.xml:28
msgid "Application to manage your finance"
msgstr "Приложение для управления финансами"

#: ../src/addins/Deployment/MonoDevelop.Deployment.Linux/MonoDevelop.Deployment.Linux/DesktopInfo.xml:29
msgid "A flowchart application"
msgstr "Редактор блок-схем"

#: ../src/addins/Deployment/MonoDevelop.Deployment.Linux/MonoDevelop.Deployment.Linux/DesktopInfo.xml:30
msgid "Tool to manage your PDA"
msgstr "Программа для управления КПК"

#: ../src/addins/Deployment/MonoDevelop.Deployment.Linux/MonoDevelop.Deployment.Linux/DesktopInfo.xml:31
msgid "Project management application"
msgstr "Приложение для управления проектами"

#: ../src/addins/Deployment/MonoDevelop.Deployment.Linux/MonoDevelop.Deployment.Linux/DesktopInfo.xml:32
msgid "Presentation software"
msgstr "Презентации"

#: ../src/addins/Deployment/MonoDevelop.Deployment.Linux/MonoDevelop.Deployment.Linux/DesktopInfo.xml:33
msgid "A spreadsheet"
msgstr "Таблица данных"

#: ../src/addins/Deployment/MonoDevelop.Deployment.Linux/MonoDevelop.Deployment.Linux/DesktopInfo.xml:34
msgid "A word processor"
msgstr "Текстовый редактор"

#: ../src/addins/Deployment/MonoDevelop.Deployment.Linux/MonoDevelop.Deployment.Linux/DesktopInfo.xml:35
msgid "2D based graphical application"
msgstr "Приложение с двухмерной графикой"

#: ../src/addins/Deployment/MonoDevelop.Deployment.Linux/MonoDevelop.Deployment.Linux/DesktopInfo.xml:36
msgid "Vector based graphical application"
msgstr "Векторный графический редактор"

#: ../src/addins/Deployment/MonoDevelop.Deployment.Linux/MonoDevelop.Deployment.Linux/DesktopInfo.xml:37
msgid "Raster based graphical application"
msgstr "Растровый графический редактор"

#: ../src/addins/Deployment/MonoDevelop.Deployment.Linux/MonoDevelop.Deployment.Linux/DesktopInfo.xml:38
msgid "3D based graphical application"
msgstr "Приложение с трёхмерной графикой"

#: ../src/addins/Deployment/MonoDevelop.Deployment.Linux/MonoDevelop.Deployment.Linux/DesktopInfo.xml:39
msgid "Tool to scan a file/text"
msgstr "Программа, сканирующая файл или текст"

#: ../src/addins/Deployment/MonoDevelop.Deployment.Linux/MonoDevelop.Deployment.Linux/DesktopInfo.xml:40
msgid "Optical character recognition application"
msgstr "Распознавание текста"

#: ../src/addins/Deployment/MonoDevelop.Deployment.Linux/MonoDevelop.Deployment.Linux/DesktopInfo.xml:41
msgid "Camera tools, etc."
msgstr "Работа с камерой и т.п."

#: ../src/addins/Deployment/MonoDevelop.Deployment.Linux/MonoDevelop.Deployment.Linux/DesktopInfo.xml:42
msgid "Desktop Publishing applications and Color Management tools"
msgstr "Типография"

#: ../src/addins/Deployment/MonoDevelop.Deployment.Linux/MonoDevelop.Deployment.Linux/DesktopInfo.xml:43
msgid "Tool to view e.g. a graphic or pdf file"
msgstr "Программа для просмотра графических или, например, PDF-файлов"

#: ../src/addins/Deployment/MonoDevelop.Deployment.Linux/MonoDevelop.Deployment.Linux/DesktopInfo.xml:44
msgid "A text tool utility"
msgstr "Работа с текстом"

#: ../src/addins/Deployment/MonoDevelop.Deployment.Linux/MonoDevelop.Deployment.Linux/DesktopInfo.xml:45
msgid "Configuration tool for the GUI"
msgstr "Конфигуратор GUI"

#: ../src/addins/Deployment/MonoDevelop.Deployment.Linux/MonoDevelop.Deployment.Linux/DesktopInfo.xml:46
msgid ""
"A tool to manage hardware components, like sound cards, video cards or "
"printers"
msgstr "Работа с устройствами"

#: ../src/addins/Deployment/MonoDevelop.Deployment.Linux/MonoDevelop.Deployment.Linux/DesktopInfo.xml:47
msgid "A tool to manage printers"
msgstr "Менеджер принтеров"

#: ../src/addins/Deployment/MonoDevelop.Deployment.Linux/MonoDevelop.Deployment.Linux/DesktopInfo.xml:48
msgid "A package manager application"
msgstr "Менеджер пакетов"

#: ../src/addins/Deployment/MonoDevelop.Deployment.Linux/MonoDevelop.Deployment.Linux/DesktopInfo.xml:49
msgid "A dial-up program"
msgstr "Программа, использующая телефон"

#: ../src/addins/Deployment/MonoDevelop.Deployment.Linux/MonoDevelop.Deployment.Linux/DesktopInfo.xml:50
msgid "An instant messaging client"
msgstr "Клиент сетей IM"

#: ../src/addins/Deployment/MonoDevelop.Deployment.Linux/MonoDevelop.Deployment.Linux/DesktopInfo.xml:51
msgid "A chat client"
msgstr "Чат-клиент"

#: ../src/addins/Deployment/MonoDevelop.Deployment.Linux/MonoDevelop.Deployment.Linux/DesktopInfo.xml:52
msgid "An IRC client"
msgstr "IRC-клиент"

#: ../src/addins/Deployment/MonoDevelop.Deployment.Linux/MonoDevelop.Deployment.Linux/DesktopInfo.xml:53
msgid "Tools like FTP or P2P programs"
msgstr "Программы типа FTP-клиентов или P2P"

#: ../src/addins/Deployment/MonoDevelop.Deployment.Linux/MonoDevelop.Deployment.Linux/DesktopInfo.xml:54
msgid "HAM radio software"
msgstr "Радиоэлектроника"

#: ../src/addins/Deployment/MonoDevelop.Deployment.Linux/MonoDevelop.Deployment.Linux/DesktopInfo.xml:55
msgid "A news reader or a news ticker"
msgstr "Новостной а/грегатор"

#: ../src/addins/Deployment/MonoDevelop.Deployment.Linux/MonoDevelop.Deployment.Linux/DesktopInfo.xml:56
msgid "A P2P program"
msgstr "Клиент для пиринговых сетей"

#: ../src/addins/Deployment/MonoDevelop.Deployment.Linux/MonoDevelop.Deployment.Linux/DesktopInfo.xml:57
msgid "A tool to remotely manage your PC"
msgstr "Удалённое управление компьютером"

#: ../src/addins/Deployment/MonoDevelop.Deployment.Linux/MonoDevelop.Deployment.Linux/DesktopInfo.xml:58
msgid "Telephony via PC"
msgstr "Телефония с помо"

#: ../src/addins/Deployment/MonoDevelop.Deployment.Linux/MonoDevelop.Deployment.Linux/DesktopInfo.xml:59
msgid "Telephony tools, to dial a number, manage PBX, ..."
msgstr "Работа с телефонией (например, набор номера, управление PBX)"

#: ../src/addins/Deployment/MonoDevelop.Deployment.Linux/MonoDevelop.Deployment.Linux/DesktopInfo.xml:60
msgid "Video Conference software"
msgstr "Программа для проведения видеоконференции"

#: ../src/addins/Deployment/MonoDevelop.Deployment.Linux/MonoDevelop.Deployment.Linux/DesktopInfo.xml:61
msgid "A web browser"
msgstr "Веб-браузер"

#: ../src/addins/Deployment/MonoDevelop.Deployment.Linux/MonoDevelop.Deployment.Linux/DesktopInfo.xml:62
msgid "A tool for web developers"
msgstr "Разработка веб-приложений"

#: ../src/addins/Deployment/MonoDevelop.Deployment.Linux/MonoDevelop.Deployment.Linux/DesktopInfo.xml:63
msgid "An app related to MIDI"
msgstr "Работа со звуком MIDI"

#: ../src/addins/Deployment/MonoDevelop.Deployment.Linux/MonoDevelop.Deployment.Linux/DesktopInfo.xml:64
msgid "Just a mixer"
msgstr "Многофункциональное приложение"

#: ../src/addins/Deployment/MonoDevelop.Deployment.Linux/MonoDevelop.Deployment.Linux/DesktopInfo.xml:65
msgid "A sequencer"
msgstr "Синтезатор"

#: ../src/addins/Deployment/MonoDevelop.Deployment.Linux/MonoDevelop.Deployment.Linux/DesktopInfo.xml:66
msgid "A tuner"
msgstr "Радио"

#: ../src/addins/Deployment/MonoDevelop.Deployment.Linux/MonoDevelop.Deployment.Linux/DesktopInfo.xml:67
msgid "A TV application"
msgstr "Приложение для ТВ"

#: ../src/addins/Deployment/MonoDevelop.Deployment.Linux/MonoDevelop.Deployment.Linux/DesktopInfo.xml:68
msgid "Application to edit audio/video files"
msgstr "Редактор аудио- или видеофайлов"

#: ../src/addins/Deployment/MonoDevelop.Deployment.Linux/MonoDevelop.Deployment.Linux/DesktopInfo.xml:69
msgid "Application to play audio/video files"
msgstr "Проигрыватель аудио- или видеофайлов"

#: ../src/addins/Deployment/MonoDevelop.Deployment.Linux/MonoDevelop.Deployment.Linux/DesktopInfo.xml:70
msgid "Application to record audio/video files"
msgstr "Приложение для записи аудио- или видеофайлов"

#: ../src/addins/Deployment/MonoDevelop.Deployment.Linux/MonoDevelop.Deployment.Linux/DesktopInfo.xml:71
msgid "Application to burn a disc"
msgstr "Приложение для записи CD-дисков"

#: ../src/addins/Deployment/MonoDevelop.Deployment.Linux/MonoDevelop.Deployment.Linux/DesktopInfo.xml:72
msgid "An action game"
msgstr "Игра-экшен"

#: ../src/addins/Deployment/MonoDevelop.Deployment.Linux/MonoDevelop.Deployment.Linux/DesktopInfo.xml:73
msgid "Adventure style game"
msgstr "Приключенческая игра"

#: ../src/addins/Deployment/MonoDevelop.Deployment.Linux/MonoDevelop.Deployment.Linux/DesktopInfo.xml:74
msgid "Arcade style game"
msgstr "Аркада"

#: ../src/addins/Deployment/MonoDevelop.Deployment.Linux/MonoDevelop.Deployment.Linux/DesktopInfo.xml:75
msgid "A board game"
msgstr "Настольная игра"

#: ../src/addins/Deployment/MonoDevelop.Deployment.Linux/MonoDevelop.Deployment.Linux/DesktopInfo.xml:76
msgid "Falling blocks game"
msgstr "Игра наподобие тетриса"

#: ../src/addins/Deployment/MonoDevelop.Deployment.Linux/MonoDevelop.Deployment.Linux/DesktopInfo.xml:77
msgid "A card game"
msgstr "Карточная игра"

#: ../src/addins/Deployment/MonoDevelop.Deployment.Linux/MonoDevelop.Deployment.Linux/DesktopInfo.xml:78
msgid "A game for kids"
msgstr "Детская игра"

#: ../src/addins/Deployment/MonoDevelop.Deployment.Linux/MonoDevelop.Deployment.Linux/DesktopInfo.xml:79
msgid "Logic games like puzzles, etc"
msgstr "Логические игры (например, паззлы)"

#: ../src/addins/Deployment/MonoDevelop.Deployment.Linux/MonoDevelop.Deployment.Linux/DesktopInfo.xml:80
msgid "A role playing game"
msgstr "Ролевая игра"

#: ../src/addins/Deployment/MonoDevelop.Deployment.Linux/MonoDevelop.Deployment.Linux/DesktopInfo.xml:81
msgid "A simulation game"
msgstr "Игра-симулятор"

#: ../src/addins/Deployment/MonoDevelop.Deployment.Linux/MonoDevelop.Deployment.Linux/DesktopInfo.xml:82
msgid "A sports game"
msgstr "Спортивная игра"

#: ../src/addins/Deployment/MonoDevelop.Deployment.Linux/MonoDevelop.Deployment.Linux/DesktopInfo.xml:83
msgid "A strategy game"
msgstr "Стратегическая игра"

#: ../src/addins/Deployment/MonoDevelop.Deployment.Linux/MonoDevelop.Deployment.Linux/DesktopInfo.xml:84
msgid "Software to teach arts"
msgstr "Программа, обучающая искусству"

#: ../src/addins/Deployment/MonoDevelop.Deployment.Linux/MonoDevelop.Deployment.Linux/DesktopInfo.xml:85
msgid "Construction"
msgstr "Строительство"

#: ../src/addins/Deployment/MonoDevelop.Deployment.Linux/MonoDevelop.Deployment.Linux/DesktopInfo.xml:86
msgid "Musical software"
msgstr "Написание музыки"

#: ../src/addins/Deployment/MonoDevelop.Deployment.Linux/MonoDevelop.Deployment.Linux/DesktopInfo.xml:87
msgid "Software to learn foreign languages"
msgstr "Программа для изучения иностранных языков"

#: ../src/addins/Deployment/MonoDevelop.Deployment.Linux/MonoDevelop.Deployment.Linux/DesktopInfo.xml:88
msgid "Scientific software"
msgstr "Наука"

#: ../src/addins/Deployment/MonoDevelop.Deployment.Linux/MonoDevelop.Deployment.Linux/DesktopInfo.xml:89
msgid "Artificial Intelligence software"
msgstr "Искусственный интеллект"

#: ../src/addins/Deployment/MonoDevelop.Deployment.Linux/MonoDevelop.Deployment.Linux/DesktopInfo.xml:90
msgid "Astronomy software"
msgstr "Астрономия"

#: ../src/addins/Deployment/MonoDevelop.Deployment.Linux/MonoDevelop.Deployment.Linux/DesktopInfo.xml:91
msgid "Biology software"
msgstr "Биология"

#: ../src/addins/Deployment/MonoDevelop.Deployment.Linux/MonoDevelop.Deployment.Linux/DesktopInfo.xml:92
msgid "Chemistry software"
msgstr "Химия"

#: ../src/addins/Deployment/MonoDevelop.Deployment.Linux/MonoDevelop.Deployment.Linux/DesktopInfo.xml:93
msgid "ComputerSience software"
msgstr "Информатика"

#: ../src/addins/Deployment/MonoDevelop.Deployment.Linux/MonoDevelop.Deployment.Linux/DesktopInfo.xml:94
msgid "Data visualization software"
msgstr "Инструмент отображения данных"

#: ../src/addins/Deployment/MonoDevelop.Deployment.Linux/MonoDevelop.Deployment.Linux/DesktopInfo.xml:95
msgid "Economy software"
msgstr "Экономика"

#: ../src/addins/Deployment/MonoDevelop.Deployment.Linux/MonoDevelop.Deployment.Linux/DesktopInfo.xml:96
msgid "Electricity software"
msgstr "Электроника"

#: ../src/addins/Deployment/MonoDevelop.Deployment.Linux/MonoDevelop.Deployment.Linux/DesktopInfo.xml:97
msgid "Geography software"
msgstr "География"

#: ../src/addins/Deployment/MonoDevelop.Deployment.Linux/MonoDevelop.Deployment.Linux/DesktopInfo.xml:98
msgid "Geology software"
msgstr "Геология"

#: ../src/addins/Deployment/MonoDevelop.Deployment.Linux/MonoDevelop.Deployment.Linux/DesktopInfo.xml:99
msgid "Geoscience software"
msgstr "Изучение Земли: география, геология и т.п."

#: ../src/addins/Deployment/MonoDevelop.Deployment.Linux/MonoDevelop.Deployment.Linux/DesktopInfo.xml:100
msgid "History software"
msgstr "История"

#: ../src/addins/Deployment/MonoDevelop.Deployment.Linux/MonoDevelop.Deployment.Linux/DesktopInfo.xml:101
msgid "Image Processing software"
msgstr "Работа с изображениями"

#: ../src/addins/Deployment/MonoDevelop.Deployment.Linux/MonoDevelop.Deployment.Linux/DesktopInfo.xml:102
msgid "Literature software"
msgstr "Литература"

#: ../src/addins/Deployment/MonoDevelop.Deployment.Linux/MonoDevelop.Deployment.Linux/DesktopInfo.xml:103
msgid "Math software"
msgstr "Математика"

#: ../src/addins/Deployment/MonoDevelop.Deployment.Linux/MonoDevelop.Deployment.Linux/DesktopInfo.xml:104
msgid "Numerical analysis software"
msgstr "Численный анализ"

#: ../src/addins/Deployment/MonoDevelop.Deployment.Linux/MonoDevelop.Deployment.Linux/DesktopInfo.xml:105
msgid "Medical software"
msgstr "Медицина"

#: ../src/addins/Deployment/MonoDevelop.Deployment.Linux/MonoDevelop.Deployment.Linux/DesktopInfo.xml:106
msgid "Physics software"
msgstr "Физика"

#: ../src/addins/Deployment/MonoDevelop.Deployment.Linux/MonoDevelop.Deployment.Linux/DesktopInfo.xml:107
msgid "Robotics software"
msgstr "Роботы"

#: ../src/addins/Deployment/MonoDevelop.Deployment.Linux/MonoDevelop.Deployment.Linux/DesktopInfo.xml:108
msgid "Sports software"
msgstr "Программа для занимающихся спортом"

#: ../src/addins/Deployment/MonoDevelop.Deployment.Linux/MonoDevelop.Deployment.Linux/DesktopInfo.xml:109
msgid "Parallel computing software"
msgstr "Параллельное вычисление"

#: ../src/addins/Deployment/MonoDevelop.Deployment.Linux/MonoDevelop.Deployment.Linux/DesktopInfo.xml:110
msgid "A simple amusement"
msgstr "Развлечение"

#: ../src/addins/Deployment/MonoDevelop.Deployment.Linux/MonoDevelop.Deployment.Linux/DesktopInfo.xml:111
msgid "A tool to archive/backup data"
msgstr "Восстановление системы и данных"

#: ../src/addins/Deployment/MonoDevelop.Deployment.Linux/MonoDevelop.Deployment.Linux/DesktopInfo.xml:112
msgid "A tool to manage compressed data/archives"
msgstr "Менеджер архивов"

#: ../src/addins/Deployment/MonoDevelop.Deployment.Linux/MonoDevelop.Deployment.Linux/DesktopInfo.xml:113
msgid "Electronics software, e.g. a circuit designer"
msgstr ""
"Программное обеспечение, связанное с электроникой, например, редактор "
"электронных цепей"

#: ../src/addins/Deployment/MonoDevelop.Deployment.Linux/MonoDevelop.Deployment.Linux/DesktopInfo.xml:114
msgid "Emulator of another platform, such as a DOS emulator"
msgstr "Эмулятор другой платформы (например, эмулятор DOS)"

#: ../src/addins/Deployment/MonoDevelop.Deployment.Linux/MonoDevelop.Deployment.Linux/DesktopInfo.xml:115
msgid "Engineering software, e.g. CAD programs"
msgstr "Проектирование (например, программы CAD)"

#: ../src/addins/Deployment/MonoDevelop.Deployment.Linux/MonoDevelop.Deployment.Linux/DesktopInfo.xml:116
msgid "A file tool utility"
msgstr "Утилита, работающая с файлами"

#: ../src/addins/Deployment/MonoDevelop.Deployment.Linux/MonoDevelop.Deployment.Linux/DesktopInfo.xml:117
msgid "A file manager"
msgstr "Файловый менеджер"

#: ../src/addins/Deployment/MonoDevelop.Deployment.Linux/MonoDevelop.Deployment.Linux/DesktopInfo.xml:118
msgid "A terminal emulator application"
msgstr "Эмулятор терминала"

#: ../src/addins/Deployment/MonoDevelop.Deployment.Linux/MonoDevelop.Deployment.Linux/DesktopInfo.xml:119
msgid "A file system tool"
msgstr "Работа с файлами"

#: ../src/addins/Deployment/MonoDevelop.Deployment.Linux/MonoDevelop.Deployment.Linux/DesktopInfo.xml:120
msgid "Monitor application/applet that monitors some resource or activity"
msgstr "Мониторинг ресурсов или процессов"

#: ../src/addins/Deployment/MonoDevelop.Deployment.Linux/MonoDevelop.Deployment.Linux/DesktopInfo.xml:121
msgid "A security tool"
msgstr "Защита компьютера"

#: ../src/addins/Deployment/MonoDevelop.Deployment.Linux/MonoDevelop.Deployment.Linux/DesktopInfo.xml:122
msgid "Accessibility"
msgstr "Доступность"

#: ../src/addins/Deployment/MonoDevelop.Deployment.Linux/MonoDevelop.Deployment.Linux/DesktopInfo.xml:123
msgid "A calculator"
msgstr "Калькулятор"

#: ../src/addins/Deployment/MonoDevelop.Deployment.Linux/MonoDevelop.Deployment.Linux/DesktopInfo.xml:124
msgid "A clock application/applet"
msgstr "Часы"

#: ../src/addins/Deployment/MonoDevelop.Deployment.Linux/MonoDevelop.Deployment.Linux/DesktopInfo.xml:125
msgid "A text editor"
msgstr "Текстовый редактор"

#: ../src/addins/Deployment/MonoDevelop.Deployment.Linux/MonoDevelop.Deployment.Linux/DesktopInfo.xml:126
msgid "Help or documentation"
msgstr "Справка или документация"

#: ../src/addins/Deployment/MonoDevelop.Deployment.Linux/MonoDevelop.Deployment.Linux/DesktopInfo.xml:127
msgid ""
"Important application, core to the desktop such as a file manager or a help "
"browser"
msgstr ""
"Важное приложение, одна из основных частей оконной среды, таких как файловый "
"менеджер или просмотр справки"

#: ../src/addins/Deployment/MonoDevelop.Deployment.Linux/MonoDevelop.Deployment.Linux/DesktopInfo.xml:128
msgid "Application based on KDE libraries"
msgstr "Приложение, использующее библиотеки KDE"

#: ../src/addins/Deployment/MonoDevelop.Deployment.Linux/MonoDevelop.Deployment.Linux/DesktopInfo.xml:129
msgid "Application based on GNOME libraries"
msgstr "Приложение, использующее библиотеки Gnome"

#: ../src/addins/Deployment/MonoDevelop.Deployment.Linux/MonoDevelop.Deployment.Linux/DesktopInfo.xml:130
msgid "Application based on GTK+ libraries "
msgstr "Приложение, использующее библиотеки GTK+"

#: ../src/addins/Deployment/MonoDevelop.Deployment.Linux/MonoDevelop.Deployment.Linux/DesktopInfo.xml:131
msgid "Application based on Qt libraries "
msgstr "Приложение, использующее библиотеки Qt"

#: ../src/addins/Deployment/MonoDevelop.Deployment.Linux/MonoDevelop.Deployment.Linux/DesktopInfo.xml:132
msgid "Application based on Motif libraries"
msgstr "Приложение, использующее библиотеки Motif"

#: ../src/addins/Deployment/MonoDevelop.Deployment.Linux/MonoDevelop.Deployment.Linux/DesktopInfo.xml:133
msgid "Application based on Java GUI libraries, such as AWT or Swing"
msgstr "Приложение, использующее библиотеки Java GUI, такие как AWT или Spring"

#: ../src/addins/Deployment/MonoDevelop.Deployment.Linux/MonoDevelop.Deployment.Linux/DesktopInfo.xml:134
msgid ""
"Application that only works inside a terminal (text-based or command line "
"application)"
msgstr "Консольная утилита"

#: ../src/addins/Deployment/MonoDevelop.Deployment.Linux/MonoDevelop.Deployment.Linux/DesktopInfo.xml:138
msgid "GNOME Desktop"
msgstr "Рабочий стол Gnome"

#: ../src/addins/Deployment/MonoDevelop.Deployment.Linux/MonoDevelop.Deployment.Linux/DesktopInfo.xml:139
msgid "KDE Desktop"
msgstr "Рабочий стол KDE"

#: ../src/addins/Deployment/MonoDevelop.Deployment.Linux/MonoDevelop.Deployment.Linux/DesktopInfo.xml:140
msgid "ROX Desktop"
msgstr "Рабочий стол ROX"

#: ../src/addins/Deployment/MonoDevelop.Deployment.Linux/MonoDevelop.Deployment.Linux/DesktopInfo.xml:141
msgid "XFCE Desktop"
msgstr "Рабочий стол XFCE"

#: ../src/addins/Deployment/MonoDevelop.Deployment.Linux/MonoDevelop.Deployment.Linux/DesktopInfo.xml:142
msgid "Legacy menu systems"
msgstr "Устаревшие системы меню"

#: ../src/addins/Deployment/MonoDevelop.Deployment.Linux/MonoDevelop.Deployment.Linux/MenuCategorySelectorDialog.cs:43
msgid "Additional categories"
msgstr "Дополнительные категории"

#: ../src/addins/Deployment/MonoDevelop.Deployment.Linux/MonoDevelop.Deployment.Linux/LinuxDeployExtension.cs:62
msgid "Launch script for {0}"
msgstr "Сценарий запуска для {0}"

#: ../src/addins/Deployment/MonoDevelop.Deployment.Linux/MonoDevelop.Deployment.Linux/LinuxDeployExtension.cs:84
msgid "pkg-config file for {0}"
msgstr "файл pkg-config для {0}"

#: ../src/addins/Deployment/MonoDevelop.Deployment.Linux/MonoDevelop.Deployment.Linux/LinuxIntegrationProjectFeature.cs:12
msgid "Unix Integration"
msgstr "Интеграция Unix"

#: ../src/addins/Deployment/MonoDevelop.Deployment.Linux/MonoDevelop.Deployment.Linux/LinuxIntegrationProjectFeature.cs:16
msgid ""
"Set options for generating files to better integrate the application or "
"library in a Unix system."
msgstr ""
"Укажите параметры генерации файлов для лучшей интеграции приложения в "
"систему Unix"

#: ../src/addins/Deployment/MonoDevelop.Deployment.Linux/gtk-gui/MonoDevelop.Deployment.Linux.BasicOptionPanelWidget.cs:55
msgid "Generate launch script"
msgstr "Создать сценарий запуска"

#: ../src/addins/Deployment/MonoDevelop.Deployment.Linux/gtk-gui/MonoDevelop.Deployment.Linux.BasicOptionPanelWidget.cs:81
msgid "Script name:"
msgstr "Имя сценария:"

#: ../src/addins/Deployment/MonoDevelop.Deployment.Linux/gtk-gui/MonoDevelop.Deployment.Linux.BasicOptionPanelWidget.cs:105
msgid "Generate .desktop file"
msgstr "Создать файл .desktop"

#: ../src/addins/Deployment/MonoDevelop.Deployment.Linux/gtk-gui/MonoDevelop.Deployment.Linux.BasicOptionPanelWidget.cs:125
msgid "Generate .pc file for the library"
msgstr "Создать файл .pc для библиотеки"

#: ../src/addins/Deployment/MonoDevelop.Deployment.Linux/gtk-gui/MonoDevelop.Deployment.Linux.DotDesktopViewWidget.cs:186
msgid "Desktop Entry Type:"
msgstr "Тип записи Desktop Entry:"

#: ../src/addins/Deployment/MonoDevelop.Deployment.Linux/gtk-gui/MonoDevelop.Deployment.Linux.DotDesktopViewWidget.cs:194
msgid "Application"
msgstr "Приложение"

#: ../src/addins/Deployment/MonoDevelop.Deployment.Linux/gtk-gui/MonoDevelop.Deployment.Linux.DotDesktopViewWidget.cs:195
msgid "Link"
msgstr "Ссылка"

#: ../src/addins/Deployment/MonoDevelop.Deployment.Linux/gtk-gui/MonoDevelop.Deployment.Linux.DotDesktopViewWidget.cs:225
msgid "Show strings for locale:"
msgstr "Показать строки для локали:"

#: ../src/addins/Deployment/MonoDevelop.Deployment.Linux/gtk-gui/MonoDevelop.Deployment.Linux.DotDesktopViewWidget.cs:243
msgid "New locale..."
msgstr "Новая локализация..."

#: ../src/addins/Deployment/MonoDevelop.Deployment.Linux/gtk-gui/MonoDevelop.Deployment.Linux.DotDesktopViewWidget.cs:315
msgid "Icon:"
msgstr "Иконка:"

#: ../src/addins/Deployment/MonoDevelop.Deployment.Linux/gtk-gui/MonoDevelop.Deployment.Linux.DotDesktopViewWidget.cs:326
msgid "Generic name:"
msgstr "Общее название:"

#: ../src/addins/Deployment/MonoDevelop.Deployment.Linux/gtk-gui/MonoDevelop.Deployment.Linux.DotDesktopViewWidget.cs:337
msgid "Comment:"
msgstr "Комментарий:"

#: ../src/addins/Deployment/MonoDevelop.Deployment.Linux/gtk-gui/MonoDevelop.Deployment.Linux.DotDesktopViewWidget.cs:375
msgid "Run in terminal"
msgstr "Выполнить в терминале"

#: ../src/addins/Deployment/MonoDevelop.Deployment.Linux/gtk-gui/MonoDevelop.Deployment.Linux.DotDesktopViewWidget.cs:434
msgid "Test exe:"
msgstr "Проверить exe:"

#: ../src/addins/Deployment/MonoDevelop.Deployment.Linux/gtk-gui/MonoDevelop.Deployment.Linux.DotDesktopViewWidget.cs:445
msgid "Working path:"
msgstr "Рабочий каталог:"

#: ../src/addins/Deployment/MonoDevelop.Deployment.Linux/gtk-gui/MonoDevelop.Deployment.Linux.DotDesktopViewWidget.cs:493
msgid "Header"
msgstr "Заголовок"

#: ../src/addins/Deployment/MonoDevelop.Deployment.Linux/gtk-gui/MonoDevelop.Deployment.Linux.DotDesktopViewWidget.cs:505
msgid "Show in desktop menu"
msgstr "Показывать в меню"

#: ../src/addins/Deployment/MonoDevelop.Deployment.Linux/gtk-gui/MonoDevelop.Deployment.Linux.DotDesktopViewWidget.cs:528
msgid "Menu categories:"
msgstr "Категории меню:"

#: ../src/addins/Deployment/MonoDevelop.Deployment.Linux/gtk-gui/MonoDevelop.Deployment.Linux.DotDesktopViewWidget.cs:607
msgid "Select the environments that should display this desktop entry:"
msgstr "Выберите окружения, которые должны использовать данную Desktop Entry"

#: ../src/addins/Deployment/MonoDevelop.Deployment.Linux/gtk-gui/MonoDevelop.Deployment.Linux.DotDesktopViewWidget.cs:614
msgid "Always show"
msgstr "Показывать всегда"

#: ../src/addins/Deployment/MonoDevelop.Deployment.Linux/gtk-gui/MonoDevelop.Deployment.Linux.DotDesktopViewWidget.cs:625
msgid "Only show in the following environments:"
msgstr "Только в следующих оконных средах:"

#: ../src/addins/Deployment/MonoDevelop.Deployment.Linux/gtk-gui/MonoDevelop.Deployment.Linux.DotDesktopViewWidget.cs:636
msgid "Not show in the following environments:"
msgstr "Не показывать в следующих оконных средах:"

#: ../src/addins/Deployment/MonoDevelop.Deployment.Linux/gtk-gui/MonoDevelop.Deployment.Linux.DotDesktopViewWidget.cs:674
msgid "Menu entry"
msgstr "Пункт меню"

#: ../src/addins/Deployment/MonoDevelop.Deployment.Linux/gtk-gui/MonoDevelop.Deployment.Linux.DotDesktopViewWidget.cs:691
msgid "MIME types supported by this application:"
msgstr "Типы MIME, поддерживаемые данным приложением:"

#: ../src/addins/Deployment/MonoDevelop.Deployment.Linux/gtk-gui/MonoDevelop.Deployment.Linux.DotDesktopViewWidget.cs:758
msgid "Mime types"
msgstr "Типы MIME"

#: ../src/addins/Deployment/MonoDevelop.Deployment.Linux/gtk-gui/MonoDevelop.Deployment.Linux.DotDesktopViewWidget.cs:820
msgid "Other entries"
msgstr "Другие пункты меню"

#: ../src/addins/Deployment/MonoDevelop.Deployment.Linux/gtk-gui/MonoDevelop.Deployment.Linux.MenuCategorySelectorDialog.cs:32
msgid "Menu Category Selection"
msgstr "Выбор категории меню"

#: ../src/addins/Deployment/MonoDevelop.Deployment.Linux/gtk-gui/MonoDevelop.Deployment.Linux.MenuCategorySelectorDialog.cs:48
msgid "Select the categories you want to assign to the desktop entry:"
msgstr "Выберите категории, к которым может относиться данный пункт меню:"

#: ../src/addins/Deployment/MonoDevelop.Deployment.Linux/MonoDevelop.Deployment.Linux.addin.xml:56
#: ../src/addins/Deployment/MonoDevelop.Deployment.Linux/MonoDevelop.Deployment.Linux.addin.xml:60
msgid "Linux Deployment Settings"
msgstr "Настройки развёртывания Linux"

#: ../src/addins/Deployment/MonoDevelop.Deployment.Linux/MonoDevelop.Deployment.Linux.addin.xml:73
msgid "pkg-config folder"
msgstr "Папка конфигурации пакета"

#: ../src/addins/Deployment/MonoDevelop.Deployment.Linux/MonoDevelop.Deployment.Linux.addin.xml:74
msgid ".desktop application folder"
msgstr "Папка приложения в .desktop"

#: ../src/addins/Deployment/MonoDevelop.Deployment.Linux/app.desktop.xft.xml:4
#, fuzzy
msgid "Desktop Application Launcher"
msgstr "Папка приложения в .desktop"

#: ../src/addins/Deployment/MonoDevelop.Deployment.Linux/app.desktop.xft.xml:7
#, fuzzy
msgid "Creates a Desktop Entry file."
msgstr "Создать файл на языке C#."

#: ../src/addins/CSharpBinding/templates/ConsoleProject.xpt.xml:11
msgid "Creates a new C# console project."
msgstr "Создать консольный проект на языке C#."

#: ../src/addins/CSharpBinding/templates/EmptyCSharpFile.xft.xml:8
msgid "Creates an empty C# file."
msgstr "Создать файл на языке C#."

#: ../src/addins/CSharpBinding/templates/EmptyProject.xpt.xml:11
msgid "Creates an empty C# project."
msgstr "Создать проект на языке C#."

#: ../src/addins/CSharpBinding/templates/GladeSharp2Project.xpt.xml:7
msgid "Glade# 2.0 Project"
msgstr "Проект Glade# 2.0"

#: ../src/addins/CSharpBinding/templates/GladeSharp2Project.xpt.xml:8
#: ../src/addins/CSharpBinding/templates/GnomeSharp2Project.xpt.xml:8
#, fuzzy
msgid "C#/Samples"
msgstr "Файлы C#"

#: ../src/addins/CSharpBinding/templates/GladeSharp2Project.xpt.xml:11
#, fuzzy
msgid "A Glade# 2.0 project with one window and button"
msgstr "Создать проект Glade# 2.0."

#: ../src/addins/CSharpBinding/templates/GnomeSharp2Project.xpt.xml:7
msgid "Gnome# 2.0 Project"
msgstr "Проект Gnome# 2.0"

#: ../src/addins/CSharpBinding/templates/GnomeSharp2Project.xpt.xml:11
msgid "Creates a Gnome# 2.0 project"
msgstr "Создать проект Gnome# 2.0."

#: ../src/addins/CSharpBinding/templates/GtkSharp2Project.xpt.xml:11
msgid "Creates a Gtk# 2.0 project."
msgstr "Создать проект Gtk# 2.0."

#: ../src/addins/CSharpBinding/templates/Library.xpt.xml:11
msgid "Creates an empty C# class library"
msgstr "Создать библиотеку классов на языке C#"

#: ../src/addins/CSharpBinding/CSharpBindingCompilerManager.cs:69
msgid "{0} could not be found or is invalid."
msgstr "{0} не был найден или содержит ошибку."

#: ../src/addins/CSharpBinding/CSharpBinding.addin.xml:41
msgid "CSharp Files"
msgstr "Файлы C#"

#: ../src/addins/CSharpBinding/CSharpBinding.addin.xml:50
msgid "Web Files"
msgstr "Web-файлы"

#: ../src/addins/CSharpBinding/CSharpBinding.addin.xml:55
msgid "Xml Files"
msgstr "Файлы XML"

#: ../src/addins/CSharpBinding/CSharpBinding.addin.xml:59
msgid "Resource Files"
msgstr "Файлы ресурсов"

#: ../src/addins/CSharpBinding/CSharpBinding.addin.xml:66
#: ../src/addins/CSharpBinding/CSharpBinding.addin.xml:81
#, fuzzy
msgid "Compiler Options"
msgstr "Компилятор :"

#: ../src/addins/CSharpBinding/CSharpBinding.addin.xml:93
msgid "Formatting"
msgstr "Форматирование"

#: ../src/addins/CSharpBinding/Gui/CSharpTextEditorExtension.cs:1029
#: ../src/addins/CSharpBinding/Gui/CSharpTextEditorExtension.cs:1030
msgid "Marks text as code."
msgstr ""

#: ../src/addins/CSharpBinding/Gui/CSharpTextEditorExtension.cs:1031
msgid ""
"A description of the code sample.\n"
"Commonly, this would involve use of the &lt;code&gt; tag."
msgstr ""

#: ../src/addins/CSharpBinding/Gui/CSharpTextEditorExtension.cs:1032
msgid "This tag lets you specify which exceptions can be thrown."
msgstr ""

#: ../src/addins/CSharpBinding/Gui/CSharpTextEditorExtension.cs:1033
msgid ""
"The &lt;include&gt; tag lets you refer to comments in another file that "
"describe the types and members in your source code.\n"
"This is an alternative to placing documentation comments directly in your "
"source code file."
msgstr ""

#: ../src/addins/CSharpBinding/Gui/CSharpTextEditorExtension.cs:1034
msgid "Defines a list or table."
msgstr ""

#: ../src/addins/CSharpBinding/Gui/CSharpTextEditorExtension.cs:1035
msgid "Defines a header for a list or table."
msgstr ""

#: ../src/addins/CSharpBinding/Gui/CSharpTextEditorExtension.cs:1036
msgid "Defines an item for a list or table."
msgstr ""

#: ../src/addins/CSharpBinding/Gui/CSharpTextEditorExtension.cs:1037
msgid "A term to define."
msgstr ""

#: ../src/addins/CSharpBinding/Gui/CSharpTextEditorExtension.cs:1038
msgid "Describes a term in a list or table."
msgstr ""

#: ../src/addins/CSharpBinding/Gui/CSharpTextEditorExtension.cs:1039
msgid "A text paragraph."
msgstr ""

#: ../src/addins/CSharpBinding/Gui/CSharpTextEditorExtension.cs:1041
msgid "Describes a method parameter."
msgstr ""

#: ../src/addins/CSharpBinding/Gui/CSharpTextEditorExtension.cs:1042
msgid ""
"The &lt;paramref&gt; tag gives you a way to indicate that a word is a "
"parameter."
msgstr ""

#: ../src/addins/CSharpBinding/Gui/CSharpTextEditorExtension.cs:1044
msgid "The &lt;permission&gt; tag lets you document the access of a member."
msgstr ""

#: ../src/addins/CSharpBinding/Gui/CSharpTextEditorExtension.cs:1045
msgid ""
"The &lt;remarks&gt; tag is used to add information about a type, "
"supplementing the information specified with &lt;summary&gt;."
msgstr ""

#: ../src/addins/CSharpBinding/Gui/CSharpTextEditorExtension.cs:1046
msgid ""
"The &lt;returns&gt; tag should be used in the comment for a method "
"declaration to describe the return value."
msgstr ""

#: ../src/addins/CSharpBinding/Gui/CSharpTextEditorExtension.cs:1047
msgid "The &lt;see&gt; tag lets you specify a link from within text."
msgstr ""

#: ../src/addins/CSharpBinding/Gui/CSharpTextEditorExtension.cs:1048
msgid ""
"The &lt;seealso&gt; tag lets you specify the text that you might want to "
"appear in a See Also section."
msgstr ""

#: ../src/addins/CSharpBinding/Gui/CSharpTextEditorExtension.cs:1049
msgid ""
"The &lt;summary&gt; tag should be used to describe a type or a type member."
msgstr ""

#: ../src/addins/CSharpBinding/Gui/CSharpTextEditorExtension.cs:1050
msgid "The &lt;value&gt; tag lets you describe a property."
msgstr ""

#: ../src/addins/CSharpBinding/gtk-gui/CSharpBinding.CodeGenerationPanelWidget.cs:139
msgid "Emit _debugging information"
msgstr "Включить от_ладочную информацию"

#: ../src/addins/CSharpBinding/gtk-gui/CSharpBinding.CodeGenerationPanelWidget.cs:168
msgid "Define S_ymbols:"
msgstr "Назначить _символы:"

#: ../src/addins/CSharpBinding/gtk-gui/CSharpBinding.CodeGenerationPanelWidget.cs:233
msgid "_Warning Level:"
msgstr "_Фильтр предупреждений:"

#: ../src/addins/CSharpBinding/gtk-gui/CSharpBinding.CodeGenerationPanelWidget.cs:266
#, fuzzy
msgid "_Ignore warnings:"
msgstr "Игнорировать предупреждения"

#: ../src/addins/CSharpBinding/gtk-gui/CSharpBinding.CodeGenerationPanelWidget.cs:311
#, fuzzy
msgid "<b>Additional Options</b>"
msgstr "<b>Основные настройки</b>"

#: ../src/addins/CSharpBinding/gtk-gui/CSharpBinding.CodeGenerationPanelWidget.cs:340
#, fuzzy
msgid "_Additional arguments:"
msgstr "Дополнительные категории"

#: ../src/addins/CSharpBinding/gtk-gui/CSharpBinding.FormattingPanelWidget.cs:54
msgid "<b>Indentation</b>"
msgstr "<b>Отступы</b>"

#: ../src/addins/CSharpBinding/gtk-gui/CSharpBinding.FormattingPanelWidget.cs:82
msgid "Indent case labels"
msgstr "Делать отступы для вариантов case"

#: ../src/addins/CSharpBinding/gtk-gui/CSharpBinding.FormattingPanelWidget.cs:104
msgid "<b>Label Indentation</b>"
msgstr "<b>Отступы для меток</b>"

#: ../src/addins/CSharpBinding/gtk-gui/CSharpBinding.FormattingPanelWidget.cs:129
msgid "Place goto labels in leftmost column"
msgstr "Помещать отметки goto в самую левую колонку"

#: ../src/addins/CSharpBinding/gtk-gui/CSharpBinding.FormattingPanelWidget.cs:142
msgid "Place goto labels one indent less than current"
msgstr "Помещать отметки goto на один отступ левее текста программы"

#: ../src/addins/CSharpBinding/gtk-gui/CSharpBinding.FormattingPanelWidget.cs:154
msgid "Indent goto labels normally"
msgstr "Помещать отметки goto на одном уровне с текстом программы"

#: ../src/addins/CSharpBinding/gtk-gui/CSharpBinding.CompilerOptionsPanelWidget.cs:159
msgid "Compiler Code Page:"
msgstr "Кодовая страница компилятора:"

#: ../src/addins/CSharpBinding/gtk-gui/CSharpBinding.CompilerOptionsPanelWidget.cs:170
msgid "Win32 Icon:"
msgstr "Иконка Win32:"

#: ../src/addins/CSharpBinding/gtk-gui/CSharpBinding.CompilerOptionsPanelWidget.cs:181
msgid "Compile _Target:"
msgstr "Тип проекта:"

#: ../src/addins/CSharpBinding/gtk-gui/CSharpBinding.CompilerOptionsPanelWidget.cs:191
msgid "_Main Class:"
msgstr "_Основной класс:"

#: ../src/addins/CSharpBinding/gtk-gui/CSharpBinding.CompilerOptionsPanelWidget.cs:223
#, fuzzy
msgid "<b>Language Options</b>"
msgstr "<b>Параметры</b>"

#: ../src/addins/CSharpBinding/gtk-gui/CSharpBinding.CompilerOptionsPanelWidget.cs:266
#, fuzzy
msgid "C# Language Version:"
msgstr "Языки"

#: ../src/addins/CSharpBinding/Gui/CompilerOptionsPanelWidget.cs:118
msgid "Invalid code page number."
msgstr "Неверный номер кодовой страницы."

#: ../src/addins/MonoDevelop.Gettext/MonoDevelop.Gettext.addin.xml:52
#, fuzzy
msgid "Add Translation..."
msgstr "Переводчик"

#: ../src/addins/MonoDevelop.Gettext/MonoDevelop.Gettext.addin.xml:53
msgid "Add another translation (language) for a solution or project"
msgstr ""

#: ../src/addins/MonoDevelop.Gettext/MonoDevelop.Gettext.addin.xml:55
msgid "Update Translations"
msgstr ""

#: ../src/addins/MonoDevelop.Gettext/MonoDevelop.Gettext.addin.xml:56
#, fuzzy
msgid "Updates all translation files."
msgstr "Сохранить все открытые файлы"

#: ../src/addins/MonoDevelop.Gettext/MonoDevelop.Gettext.addin.xml:74
#, fuzzy
msgid "PO Files"
msgstr "Файлы"

#: ../src/addins/MonoDevelop.Gettext/MonoDevelop.Gettext.Editor/CatalogEditor.cs:100
#: ../src/addins/MonoDevelop.Gettext/MonoDevelop.Gettext.Editor/GettextEditorDisplayBinding.cs:42
#, fuzzy
msgid "Gettext Editor"
msgstr "Текстовый редактор"

#: ../src/addins/MonoDevelop.Gettext/templates/TranslationProject.xpt.xml:5
#, fuzzy
msgid "Translation Project"
msgstr "Проект Visual Studio"

#: ../src/addins/MonoDevelop.Gettext/templates/TranslationProject.xpt.xml:8
#, fuzzy
msgid "Creates a translation project."
msgstr "Создать проект Gtk#."

#: ../src/addins/MonoDevelop.Gettext/gtk-gui/MonoDevelop.Gettext.Translator.LanguageChooserDialog.cs:66
#, fuzzy
msgid "Create new localization"
msgstr "Создать внутри решения:"

#: ../src/addins/MonoDevelop.Gettext/gtk-gui/MonoDevelop.Gettext.Translator.LanguageChooserDialog.cs:113
#, fuzzy
msgid "_Language:"
msgstr "Языки"

#: ../src/addins/MonoDevelop.Gettext/gtk-gui/MonoDevelop.Gettext.Translator.LanguageChooserDialog.cs:153
#, fuzzy
msgid "U_se Country Code"
msgstr "Пользовательский компонент"

#: ../src/addins/MonoDevelop.Gettext/gtk-gui/MonoDevelop.Gettext.Translator.LanguageChooserDialog.cs:183
#, fuzzy
msgid "_Known Language"
msgstr "Языки"

#: ../src/addins/MonoDevelop.Gettext/gtk-gui/MonoDevelop.Gettext.Translator.LanguageChooserDialog.cs:209
msgid "L_ocale:"
msgstr ""

#: ../src/addins/MonoDevelop.Gettext/gtk-gui/MonoDevelop.Gettext.Translator.LanguageChooserDialog.cs:227
msgid "_User Defined Locale"
msgstr ""

#: ../src/addins/MonoDevelop.Gettext/gtk-gui/MonoDevelop.Gettext.Editor.CatalogHeadersWidget.cs:141
#, fuzzy
msgid "Last modification:"
msgstr "Изменён"

#: ../src/addins/MonoDevelop.Gettext/gtk-gui/MonoDevelop.Gettext.Editor.CatalogHeadersWidget.cs:152
#, fuzzy
msgid "Comments:"
msgstr "Комментарии"

#: ../src/addins/MonoDevelop.Gettext/gtk-gui/MonoDevelop.Gettext.Editor.CatalogHeadersWidget.cs:172
#, fuzzy
msgid "Project version:"
msgstr "Свойства проекта"

#: ../src/addins/MonoDevelop.Gettext/gtk-gui/MonoDevelop.Gettext.Editor.CatalogHeadersWidget.cs:183
msgid "Bugzilla URL:"
msgstr ""

#: ../src/addins/MonoDevelop.Gettext/gtk-gui/MonoDevelop.Gettext.Editor.CatalogHeadersWidget.cs:194
#, fuzzy
msgid "Creation date:"
msgstr "Создаётся autogen.sh"

#: ../src/addins/MonoDevelop.Gettext/gtk-gui/MonoDevelop.Gettext.Editor.CatalogHeadersWidget.cs:253
#, fuzzy
msgid "Project settings"
msgstr "Свойства проекта"

#: ../src/addins/MonoDevelop.Gettext/gtk-gui/MonoDevelop.Gettext.Editor.CatalogHeadersWidget.cs:351
msgid "Translator name:"
msgstr ""

#: ../src/addins/MonoDevelop.Gettext/gtk-gui/MonoDevelop.Gettext.Editor.CatalogHeadersWidget.cs:360
#, fuzzy
msgid "Translator e-mail:"
msgstr ""
"Semyon Soldatov <simplexe@csharp.net.ru>\n"
"Daniel Abramov <ex@vingrad.ru>"

#: ../src/addins/MonoDevelop.Gettext/gtk-gui/MonoDevelop.Gettext.Editor.CatalogHeadersWidget.cs:371
#, fuzzy
msgid "Language group:"
msgstr "Языки"

#: ../src/addins/MonoDevelop.Gettext/gtk-gui/MonoDevelop.Gettext.Editor.CatalogHeadersWidget.cs:382
msgid "Language group e-mail:"
msgstr ""

#: ../src/addins/MonoDevelop.Gettext/gtk-gui/MonoDevelop.Gettext.Editor.CatalogHeadersWidget.cs:393
#, fuzzy
msgid "Charset:"
msgstr "Знаки"

#: ../src/addins/MonoDevelop.Gettext/gtk-gui/MonoDevelop.Gettext.Editor.CatalogHeadersWidget.cs:404
msgid "Plural forms:"
msgstr ""

#: ../src/addins/MonoDevelop.Gettext/gtk-gui/MonoDevelop.Gettext.Editor.CatalogHeadersWidget.cs:418
#, fuzzy
msgid "Language settings"
msgstr "Настройки пакета"

#: ../src/addins/MonoDevelop.Gettext/MonoDevelop.Gettext/TranslationProject.cs:169
#, fuzzy
msgid "Language '{0}' successfully added."
msgstr "{0} были созданы успешно."

#: ../src/addins/MonoDevelop.Gettext/MonoDevelop.Gettext/TranslationProject.cs:176
#, fuzzy
msgid "Language '{0}' could not be added: "
msgstr "Не удалось создать файл '{0}'."

#: ../src/addins/MonoDevelop.Gettext/MonoDevelop.Gettext/TranslationProject.cs:229
#, fuzzy
msgid "Scanning project {0}..."
msgstr "Сохраняется проект: {0}"

#: ../src/addins/MonoDevelop.Gettext/MonoDevelop.Gettext/TranslationProject.cs:258
#, fuzzy
msgid "Updating message catalog"
msgstr "Проект обновляется"

#: ../src/addins/MonoDevelop.Gettext/MonoDevelop.Gettext/TranslationProject.cs:260
#, fuzzy
msgid "Done"
msgstr "Готово."

#: ../src/addins/MonoDevelop.Gettext/MonoDevelop.Gettext/TranslationProject.cs:266
#: ../src/addins/MonoDevelop.Gettext/MonoDevelop.Gettext/TranslationProject.cs:287
#, fuzzy
msgid "Operation cancelled."
msgstr "Выполнение тестов прервано."

#: ../src/addins/MonoDevelop.Gettext/MonoDevelop.Gettext/TranslationProject.cs:272
#, fuzzy
msgid "Updating {0}"
msgstr "Открытие {0}"

#: ../src/addins/MonoDevelop.Gettext/MonoDevelop.Gettext/TranslationProject.cs:281
#, fuzzy
msgid "Could not update file {0}"
msgstr "Не удалось удалить папку '{0}'"

#: ../src/addins/MonoDevelop.Gettext/MonoDevelop.Gettext/TranslationProject.cs:335
msgid "Translation {0}: Compilation succeeded."
msgstr ""

#: ../src/addins/MonoDevelop.Gettext/MonoDevelop.Gettext/TranslationProject.cs:338
msgid "Translation {0}: Compilation failed. Reason: {1}"
msgstr ""

#: ../src/addins/MonoDevelop.Gettext/MonoDevelop.Gettext/TranslationProject.cs:353
#, fuzzy
msgid "Removing all .mo files."
msgstr "Удаляются все файлы .resource"

#: ../src/addins/MonoDevelop.Gettext/MonoDevelop.Gettext.NodeBuilders/TranslationProjectNodeBuilder.cs:125
#, fuzzy
msgid "Do you really want to remove the translations from solution {0}?"
msgstr "Удалить решение {0} из решения {1}?"

#: ../src/addins/MonoDevelop.Gettext/MonoDevelop.Gettext.NodeBuilders/TranslationProjectNodeBuilder.cs:159
#, fuzzy
msgid "Translator Output"
msgstr "Вывод приложения"

#: ../src/addins/MonoDevelop.Gettext/MonoDevelop.Gettext.NodeBuilders/TranslationProjectNodeBuilder.cs:195
#, fuzzy
msgid "Translation update failed."
msgstr "Не удалось установить дополнение."

#: ../src/addins/MonoDevelop.Gettext/MonoDevelop.Gettext.NodeBuilders/TranslationNodeBuilder.cs:113
#, fuzzy
msgid "Do you really want to remove the translation {0} from solution {1}?"
msgstr "Удалить решение {0} из решения {1}?"

#: ../src/addins/MonoDevelop.Gettext/gtk-gui/MonoDevelop.Gettext.TranslationProjectOptionsDialog.cs:75
#, fuzzy
msgid "Translation Options"
msgstr "Свойства решения"

#: ../src/addins/MonoDevelop.Gettext/gtk-gui/MonoDevelop.Gettext.TranslationProjectOptionsDialog.cs:101
#, fuzzy
msgid "_Package name:"
msgstr "Пакет"

#: ../src/addins/MonoDevelop.Gettext/gtk-gui/MonoDevelop.Gettext.TranslationProjectOptionsDialog.cs:159
#, fuzzy
msgid "_Relative to output path:"
msgstr "Выберите путь вывода"

#: ../src/addins/MonoDevelop.Gettext/gtk-gui/MonoDevelop.Gettext.TranslationProjectOptionsDialog.cs:170
#, fuzzy
msgid "_System path:"
msgstr "Путь"

#: ../src/addins/MonoDevelop.Gettext/gtk-gui/MonoDevelop.Gettext.TranslationProjectOptionsDialog.cs:211
msgid "The catalog initialization string should look like:"
msgstr ""

#: ../src/addins/MonoDevelop.Gettext/gtk-gui/MonoDevelop.Gettext.TranslationProjectOptionsDialog.cs:230
msgid "Mono.Unix.Catalog.Init (\"i18n\", \"./locale\");"
msgstr ""

#: ../src/addins/MonoDevelop.Gettext/gtk-gui/MonoDevelop.Gettext.TranslationProjectOptionsDialog.cs:242
#, fuzzy
msgid "<b>Init String</b>"
msgstr "<b>Отступы</b>"

#: ../src/addins/MonoDevelop.Gettext/gtk-gui/MonoDevelop.Gettext.TranslationProjectOptionsDialog.cs:256
#, fuzzy
msgid "Settings"
msgstr "Настройки GTK#"

#: ../src/addins/MonoDevelop.Gettext/gtk-gui/MonoDevelop.Gettext.TranslationProjectOptionsDialog.cs:280
#, fuzzy
msgid "Include in Projects"
msgstr "Включить в проект"

#: ../src/addins/MonoDevelop.Gettext/MonoDevelop.Gettext.Editor/POEditorWidget.cs:80
#: ../src/addins/MonoDevelop.Gettext/gtk-gui/MonoDevelop.Gettext.POEditorWidget.cs:83
#: ../src/addins/MonoDevelop.Gettext/gtk-gui/MonoDevelop.Gettext.POEditorWidget.cs:86
#: ../src/addins/MonoDevelop.Gettext/MonoDevelop.Gettext/GettextFeature.cs:41
#, fuzzy
msgid "Translation"
msgstr "Переводчик"

#: ../src/addins/MonoDevelop.Gettext/MonoDevelop.Gettext.Editor/POEditorWidget.cs:81
#: ../src/addins/MonoDevelop.Gettext/gtk-gui/MonoDevelop.Gettext.POEditorWidget.cs:88
#: ../src/addins/MonoDevelop.Gettext/gtk-gui/MonoDevelop.Gettext.POEditorWidget.cs:90
#, fuzzy
msgid "Headers"
msgstr "Заголовок"

#: ../src/addins/MonoDevelop.Gettext/MonoDevelop.Gettext.Editor/POEditorWidget.cs:92
msgid "Fuzzy"
msgstr ""

#: ../src/addins/MonoDevelop.Gettext/MonoDevelop.Gettext.Editor/POEditorWidget.cs:96
msgid "Original string"
msgstr ""

#: ../src/addins/MonoDevelop.Gettext/MonoDevelop.Gettext.Editor/POEditorWidget.cs:100
msgid "Translated string"
msgstr ""

#: ../src/addins/MonoDevelop.Gettext/MonoDevelop.Gettext.Editor/POEditorWidget.cs:243
#, fuzzy
msgid ""
"Do you really want to remove the translation string {0} (It will be removed "
"from all translations)?"
msgstr "Удалить решение {0} из решения {1}?"

#: ../src/addins/MonoDevelop.Gettext/MonoDevelop.Gettext.Editor/POEditorWidget.cs:261
msgid "{0:#00.00}% Translated"
msgstr ""

#: ../src/addins/MonoDevelop.Gettext/MonoDevelop.Gettext.Editor/POEditorWidget.cs:266
#, fuzzy
msgid "{0} Fuzzy Message"
msgid_plural "{0} Fuzzy Messages"
msgstr[0] "{0} сообщение"
msgstr[1] "{0} сообщения"
msgstr[2] "{0} сообщений"

#: ../src/addins/MonoDevelop.Gettext/MonoDevelop.Gettext.Editor/POEditorWidget.cs:273
#, fuzzy
msgid "{0} Missing Message"
msgid_plural "{0} Missing Messages"
msgstr[0] "{0} сообщение"
msgstr[1] "{0} сообщения"
msgstr[2] "{0} сообщений"

#: ../src/addins/MonoDevelop.Gettext/gtk-gui/MonoDevelop.Gettext.POEditorWidget.cs:143
#, fuzzy
msgid "_Comments:"
msgstr "Комментарии"

#: ../src/addins/MonoDevelop.Gettext/gtk-gui/MonoDevelop.Gettext.POEditorWidget.cs:181
msgid "Translated (msgstr):"
msgstr ""

#: ../src/addins/MonoDevelop.Gettext/gtk-gui/MonoDevelop.Gettext.POEditorWidget.cs:198
#: ../src/addins/MonoDevelop.Gettext/gtk-gui/MonoDevelop.Gettext.POEditorWidget.cs:306
#, fuzzy
msgid "page1"
msgstr "Страница"

#: ../src/addins/MonoDevelop.Gettext/gtk-gui/MonoDevelop.Gettext.POEditorWidget.cs:218
msgid "Original (msgid):"
msgstr ""

#: ../src/addins/MonoDevelop.Gettext/gtk-gui/MonoDevelop.Gettext.POEditorWidget.cs:240
msgid "Original plural (msgid_plural):"
msgstr ""

#: ../src/addins/MonoDevelop.Gettext/gtk-gui/MonoDevelop.Gettext.POEditorWidget.cs:266
msgid "Found in:"
msgstr ""

#: ../src/addins/MonoDevelop.Gettext/MonoDevelop.Gettext/Catalog.cs:494
msgid "Singular"
msgstr ""

#: ../src/addins/MonoDevelop.Gettext/MonoDevelop.Gettext/Catalog.cs:495
msgid "Plural"
msgstr ""

#: ../src/addins/MonoDevelop.Gettext/MonoDevelop.Gettext/Catalog.cs:521
#, fuzzy
msgid "Form {0}"
msgstr "Ошибка : {0}"

#: ../src/addins/MonoDevelop.Gettext/MonoDevelop.Gettext/Catalog.cs:523
msgid "Form {0} (e.g. \"{1}\")"
msgstr ""

#: ../src/addins/MonoDevelop.Gettext/MonoDevelop.Gettext/GettextFeature.cs:45
#, fuzzy
msgid ""
"Add a Translation Project to the solution that will use gettext to generate "
"a set of PO files for the new project."
msgstr ""
"Добавьте проект упаковки к решению, чтобы создавать различные виды пакетов "
"для нового проекта."

#: ../src/addins/MonoDevelop.Gettext/gtk-gui/MonoDevelop.Gettext.GettextFeatureWidget.cs:47
msgid ""
"Select the languages you want to support (more languages can be added later):"
msgstr ""

#: ../src/addins/MonoDevelop.RegexToolkit/MonoDevelop.RegexToolkit.addin.xml:28
msgid "_Regex Toolkit"
msgstr ""

#: ../src/addins/MonoDevelop.RegexToolkit/RegexElements.xml:2
msgid "Character Escapes"
msgstr ""

#: ../src/addins/MonoDevelop.RegexToolkit/RegexElements.xml:3
msgid "\\\\\\\\a"
msgstr ""

#: ../src/addins/MonoDevelop.RegexToolkit/RegexElements.xml:3
msgid "Matches a bell (alarm) \\\\\\\\u0007."
msgstr ""

#: ../src/addins/MonoDevelop.RegexToolkit/RegexElements.xml:4
#: ../src/addins/MonoDevelop.RegexToolkit/RegexElements.xml:82
msgid "\\\\\\\\b"
msgstr ""

#: ../src/addins/MonoDevelop.RegexToolkit/RegexElements.xml:4
msgid "Matches a backspace \\\\\\\\u0008 if in a [] character class."
msgstr ""

#: ../src/addins/MonoDevelop.RegexToolkit/RegexElements.xml:5
msgid "\\\\\\\\t"
msgstr ""

#: ../src/addins/MonoDevelop.RegexToolkit/RegexElements.xml:5
msgid "Matches a tab \\\\\\\\u0009."
msgstr ""

#: ../src/addins/MonoDevelop.RegexToolkit/RegexElements.xml:6
msgid "\\\\\\\\r"
msgstr ""

#: ../src/addins/MonoDevelop.RegexToolkit/RegexElements.xml:6
msgid "Matches a carriage return \\\\\\\\u000D."
msgstr ""

#: ../src/addins/MonoDevelop.RegexToolkit/RegexElements.xml:7
msgid "\\\\\\\\v"
msgstr ""

#: ../src/addins/MonoDevelop.RegexToolkit/RegexElements.xml:7
msgid "Matches a vertical tab \\\\\\\\u000B."
msgstr ""

#: ../src/addins/MonoDevelop.RegexToolkit/RegexElements.xml:8
msgid "\\\\\\\\f"
msgstr ""

#: ../src/addins/MonoDevelop.RegexToolkit/RegexElements.xml:8
msgid "Matches a form feed \\\\\\\\u000C."
msgstr ""

#: ../src/addins/MonoDevelop.RegexToolkit/RegexElements.xml:9
msgid "\\\\\\\n"
msgstr ""

#: ../src/addins/MonoDevelop.RegexToolkit/RegexElements.xml:9
msgid "Matches a new line \\\\\\\\u000A."
msgstr ""

#: ../src/addins/MonoDevelop.RegexToolkit/RegexElements.xml:10
msgid "\\\\\\\\e"
msgstr ""

#: ../src/addins/MonoDevelop.RegexToolkit/RegexElements.xml:10
msgid "Matches an escape \\\\\\\\u001B."
msgstr ""

#: ../src/addins/MonoDevelop.RegexToolkit/RegexElements.xml:11
msgid "\\\\\\\\040"
msgstr ""

#: ../src/addins/MonoDevelop.RegexToolkit/RegexElements.xml:11
msgid ""
"Matches an ASCII character as octal (up to three digits);numbers with no "
"leading zero are backreferences if they have only one digit or if they "
"correspond to a capturing group number. (For more information, see "
"Backreferences.) For example, the character \\\\\\\\040 represents a space."
msgstr ""

#: ../src/addins/MonoDevelop.RegexToolkit/RegexElements.xml:17
msgid "\\\\\\\\x20"
msgstr ""

#: ../src/addins/MonoDevelop.RegexToolkit/RegexElements.xml:17
msgid ""
"Matches an ASCII character using hexadecimal representation(exactly two "
"digits)."
msgstr ""

#: ../src/addins/MonoDevelop.RegexToolkit/RegexElements.xml:19
msgid "\\\\\\\\cC"
msgstr ""

#: ../src/addins/MonoDevelop.RegexToolkit/RegexElements.xml:19
msgid ""
"Matches an ASCII control character;for example, \\\\\\\\cC is control-C."
msgstr ""

#: ../src/addins/MonoDevelop.RegexToolkit/RegexElements.xml:21
msgid "\\\\\\\\u0020"
msgstr ""

#: ../src/addins/MonoDevelop.RegexToolkit/RegexElements.xml:21
msgid ""
"Matches a Unicode character using hexadecimal representation(exactly four "
"digits)."
msgstr ""

#: ../src/addins/MonoDevelop.RegexToolkit/RegexElements.xml:25
#, fuzzy
msgid "Substitutions"
msgstr "Свойства решения"

#: ../src/addins/MonoDevelop.RegexToolkit/RegexElements.xml:26
#, fuzzy
msgid "$number"
msgstr "Номер порта:"

#: ../src/addins/MonoDevelop.RegexToolkit/RegexElements.xml:26
msgid ""
"Substitutes the last substring matched by group number 'number' (decimal)."
msgstr ""

#: ../src/addins/MonoDevelop.RegexToolkit/RegexElements.xml:27
#, fuzzy
msgid "${name}"
msgstr "Переименовать"

#: ../src/addins/MonoDevelop.RegexToolkit/RegexElements.xml:27
msgid "Substitutes the last substring matched by a (?<name>) group."
msgstr ""

#: ../src/addins/MonoDevelop.RegexToolkit/RegexElements.xml:28
msgid "$$"
msgstr ""

#: ../src/addins/MonoDevelop.RegexToolkit/RegexElements.xml:28
msgid "Substitutes a single '$' literal."
msgstr ""

#: ../src/addins/MonoDevelop.RegexToolkit/RegexElements.xml:29
msgid "$&"
msgstr ""

#: ../src/addins/MonoDevelop.RegexToolkit/RegexElements.xml:29
msgid "Substitutes a copy of the entire match itself."
msgstr ""

#: ../src/addins/MonoDevelop.RegexToolkit/RegexElements.xml:30
msgid "$`"
msgstr ""

#: ../src/addins/MonoDevelop.RegexToolkit/RegexElements.xml:30
msgid "Substitutes all the text of the input string before the match."
msgstr ""

#: ../src/addins/MonoDevelop.RegexToolkit/RegexElements.xml:31
msgid "$'"
msgstr ""

#: ../src/addins/MonoDevelop.RegexToolkit/RegexElements.xml:31
msgid "Substitutes all the text of the input string after the match."
msgstr ""

#: ../src/addins/MonoDevelop.RegexToolkit/RegexElements.xml:32
msgid "$+"
msgstr ""

#: ../src/addins/MonoDevelop.RegexToolkit/RegexElements.xml:32
msgid "Substitutes the last group captured."
msgstr ""

#: ../src/addins/MonoDevelop.RegexToolkit/RegexElements.xml:33
msgid "$_"
msgstr ""

#: ../src/addins/MonoDevelop.RegexToolkit/RegexElements.xml:33
msgid "Substitutes the entire input string."
msgstr ""

#: ../src/addins/MonoDevelop.RegexToolkit/RegexElements.xml:36
#, fuzzy
msgid "Character Classes"
msgstr "_Кодировка символов:"

#: ../src/addins/MonoDevelop.RegexToolkit/RegexElements.xml:37
msgid "[character_group]"
msgstr ""

#: ../src/addins/MonoDevelop.RegexToolkit/RegexElements.xml:37
msgid ""
"Positive character group.Matches any character in the specified character "
"group."
msgstr ""

#: ../src/addins/MonoDevelop.RegexToolkit/RegexElements.xml:39
msgid "[^character_group]"
msgstr ""

#: ../src/addins/MonoDevelop.RegexToolkit/RegexElements.xml:39
msgid ""
"Negative character group.Matches any character not in the specified "
"character group."
msgstr ""

#: ../src/addins/MonoDevelop.RegexToolkit/RegexElements.xml:41
msgid "[firstCharacter-lastCharacter]"
msgstr ""

#: ../src/addins/MonoDevelop.RegexToolkit/RegexElements.xml:41
msgid "Character range.Matches any character in a range of characters."
msgstr ""

#: ../src/addins/MonoDevelop.RegexToolkit/RegexElements.xml:43
msgid "."
msgstr ""

#: ../src/addins/MonoDevelop.RegexToolkit/RegexElements.xml:43
msgid ""
"The period character.Matches any character except \\\\\\\n"
". If modified by the Singleline option, a period character matches any "
"character."
msgstr ""

#: ../src/addins/MonoDevelop.RegexToolkit/RegexElements.xml:46
msgid "\\\\\\\\p{name}"
msgstr ""

#: ../src/addins/MonoDevelop.RegexToolkit/RegexElements.xml:46
msgid ""
"Matches any character in the Unicode general categoryor named block "
"specified by name (for example, Ll, Nd, Z, IsGreek, and IsBoxDrawing)."
msgstr ""

#: ../src/addins/MonoDevelop.RegexToolkit/RegexElements.xml:49
msgid "\\\\\\\\P{name}"
msgstr ""

#: ../src/addins/MonoDevelop.RegexToolkit/RegexElements.xml:49
msgid ""
"Matches any character not in Unicode general category or named block "
"specified in name."
msgstr ""

#: ../src/addins/MonoDevelop.RegexToolkit/RegexElements.xml:52
msgid "\\\\\\\\w"
msgstr ""

#: ../src/addins/MonoDevelop.RegexToolkit/RegexElements.xml:52
msgid "Matches any word character."
msgstr ""

#: ../src/addins/MonoDevelop.RegexToolkit/RegexElements.xml:53
msgid "\\\\\\\\W"
msgstr ""

#: ../src/addins/MonoDevelop.RegexToolkit/RegexElements.xml:53
msgid "Matches any nonword character."
msgstr ""

#: ../src/addins/MonoDevelop.RegexToolkit/RegexElements.xml:54
msgid "\\\\\\\\s"
msgstr ""

#: ../src/addins/MonoDevelop.RegexToolkit/RegexElements.xml:54
#, fuzzy
msgid "Matches any white-space character."
msgstr "Подсвечивать пробелы"

#: ../src/addins/MonoDevelop.RegexToolkit/RegexElements.xml:55
msgid "\\\\\\\\S"
msgstr ""

#: ../src/addins/MonoDevelop.RegexToolkit/RegexElements.xml:55
msgid "Matches any non-white-space character."
msgstr ""

#: ../src/addins/MonoDevelop.RegexToolkit/RegexElements.xml:56
msgid "\\\\\\\\d"
msgstr ""

#: ../src/addins/MonoDevelop.RegexToolkit/RegexElements.xml:56
#, fuzzy
msgid "Matches any digit character."
msgstr "Удалить символ справа"

#: ../src/addins/MonoDevelop.RegexToolkit/RegexElements.xml:57
msgid "\\\\\\\\D"
msgstr ""

#: ../src/addins/MonoDevelop.RegexToolkit/RegexElements.xml:57
#, fuzzy
msgid "Matches any nondigit character."
msgstr "Удалить символ справа"

#: ../src/addins/MonoDevelop.RegexToolkit/RegexElements.xml:60
msgid "Atomic Zero-Width Assertions"
msgstr ""

#: ../src/addins/MonoDevelop.RegexToolkit/RegexElements.xml:61
msgid "^"
msgstr ""

#: ../src/addins/MonoDevelop.RegexToolkit/RegexElements.xml:61
msgid ""
"Specifies that the match must occur at the beginning of the string or the "
"beginning of the line."
msgstr ""

#: ../src/addins/MonoDevelop.RegexToolkit/RegexElements.xml:64
msgid "$"
msgstr ""

#: ../src/addins/MonoDevelop.RegexToolkit/RegexElements.xml:64
msgid ""
"Specifies that the match must occur at the end of the string, before \\\\\\\n"
" at the end of the string, or at the end of the line."
msgstr ""

#: ../src/addins/MonoDevelop.RegexToolkit/RegexElements.xml:68
msgid "\\\\\\\\A"
msgstr ""

#: ../src/addins/MonoDevelop.RegexToolkit/RegexElements.xml:68
msgid ""
"Specifies that the match must occur at the beginning of the string (ignores "
"the Multiline option)."
msgstr ""

#: ../src/addins/MonoDevelop.RegexToolkit/RegexElements.xml:71
msgid "\\\\\\\\Z"
msgstr ""

#: ../src/addins/MonoDevelop.RegexToolkit/RegexElements.xml:71
msgid ""
"Specifies that the match must occur at the end of the string or before \\\\"
"\\\n"
" at the end of the string (ignores the Multiline option)."
msgstr ""

#: ../src/addins/MonoDevelop.RegexToolkit/RegexElements.xml:75
msgid "\\\\\\\\z"
msgstr ""

#: ../src/addins/MonoDevelop.RegexToolkit/RegexElements.xml:75
msgid ""
"Specifies that the match must occur at the end of the string (ignores the "
"Multiline option)."
msgstr ""

#: ../src/addins/MonoDevelop.RegexToolkit/RegexElements.xml:78
msgid "\\\\\\\\G"
msgstr ""

#: ../src/addins/MonoDevelop.RegexToolkit/RegexElements.xml:78
msgid ""
"Specifies that the match must occur at the point where the previous match "
"ended. When used with Match.NextMatch(), this ensures that matches are all "
"contiguous."
msgstr ""

#: ../src/addins/MonoDevelop.RegexToolkit/RegexElements.xml:82
msgid ""
"Specifies that the match must occur on a boundary between \\\\\\\\w "
"(alphanumeric) and \\\\\\\\W (nonalphanumeric) characters. The match must "
"occur on word boundaries (that is, at the first or last characters in words "
"separated by any nonalphanumeric characters). The match can also occur on a "
"word boundary at the end of the string."
msgstr ""

#: ../src/addins/MonoDevelop.RegexToolkit/RegexElements.xml:89
msgid "\\\\\\\\B"
msgstr ""

#: ../src/addins/MonoDevelop.RegexToolkit/RegexElements.xml:89
msgid "Specifies that the match must not occur on a \\\\\\\\b boundary."
msgstr ""

#: ../src/addins/MonoDevelop.RegexToolkit/RegexElements.xml:92
msgid "Quantifiers"
msgstr ""

#: ../src/addins/MonoDevelop.RegexToolkit/RegexElements.xml:93
msgid "*"
msgstr ""

#: ../src/addins/MonoDevelop.RegexToolkit/RegexElements.xml:93
msgid ""
"Specifies zero or more matches; for example, \\\\\\\\w* or (abc)*. "
"Equivalent to {0,}."
msgstr ""

#: ../src/addins/MonoDevelop.RegexToolkit/RegexElements.xml:96
msgid "+"
msgstr ""

#: ../src/addins/MonoDevelop.RegexToolkit/RegexElements.xml:96
msgid ""
"Specifies one or more matches; for example, \\\\\\\\w+ or (abc)+. Equivalent "
"to {1,}."
msgstr ""

#: ../src/addins/MonoDevelop.RegexToolkit/RegexElements.xml:99
msgid "?"
msgstr ""

#: ../src/addins/MonoDevelop.RegexToolkit/RegexElements.xml:99
msgid ""
"Specifies zero or one matches; for example, \\\\\\\\w? or (abc)?. Equivalent "
"to {0,1}."
msgstr ""

#: ../src/addins/MonoDevelop.RegexToolkit/RegexElements.xml:102
msgid "{n}"
msgstr ""

#: ../src/addins/MonoDevelop.RegexToolkit/RegexElements.xml:102
msgid "Specifies exactly n matches; for example, (pizza){2}."
msgstr ""

#: ../src/addins/MonoDevelop.RegexToolkit/RegexElements.xml:105
msgid "{n,}"
msgstr ""

#: ../src/addins/MonoDevelop.RegexToolkit/RegexElements.xml:105
msgid "Specifies at least n matches;for example, (abc){2,}."
msgstr ""

#: ../src/addins/MonoDevelop.RegexToolkit/RegexElements.xml:108
msgid "{n,m}"
msgstr ""

#: ../src/addins/MonoDevelop.RegexToolkit/RegexElements.xml:108
msgid "Specifies at least n, but no more than m, matches."
msgstr ""

#: ../src/addins/MonoDevelop.RegexToolkit/RegexElements.xml:109
msgid "*?"
msgstr ""

#: ../src/addins/MonoDevelop.RegexToolkit/RegexElements.xml:109
msgid ""
"Specifies the first match that consumes as few repeats as possible "
"(equivalent to lazy *)."
msgstr ""

#: ../src/addins/MonoDevelop.RegexToolkit/RegexElements.xml:112
msgid "+?"
msgstr ""

#: ../src/addins/MonoDevelop.RegexToolkit/RegexElements.xml:112
msgid ""
"Specifies as few repeats as possible, but at least one (equivalent to lazy "
"+)."
msgstr ""

#: ../src/addins/MonoDevelop.RegexToolkit/RegexElements.xml:115
msgid "??"
msgstr ""

#: ../src/addins/MonoDevelop.RegexToolkit/RegexElements.xml:115
msgid "Specifies zero repeats if possible, or one (lazy ?)."
msgstr ""

#: ../src/addins/MonoDevelop.RegexToolkit/RegexElements.xml:116
msgid "{n}?"
msgstr ""

#: ../src/addins/MonoDevelop.RegexToolkit/RegexElements.xml:116
msgid "Equivalent to {n} (lazy {n})."
msgstr ""

#: ../src/addins/MonoDevelop.RegexToolkit/RegexElements.xml:117
msgid "{n,}?"
msgstr ""

#: ../src/addins/MonoDevelop.RegexToolkit/RegexElements.xml:117
msgid "Specifies as few repeats as possible, but at least n (lazy {n,})."
msgstr ""

#: ../src/addins/MonoDevelop.RegexToolkit/RegexElements.xml:120
msgid "{n,m}?"
msgstr ""

#: ../src/addins/MonoDevelop.RegexToolkit/RegexElements.xml:120
msgid "Specifies as few repeats as possible between n and m (lazy {n,m})."
msgstr ""

#: ../src/addins/MonoDevelop.RegexToolkit/RegexElements.xml:125
msgid "Grouping Constructs"
msgstr ""

#: ../src/addins/MonoDevelop.RegexToolkit/RegexElements.xml:126
#, fuzzy
msgid "(subexpression)"
msgstr "SVN"

#: ../src/addins/MonoDevelop.RegexToolkit/RegexElements.xml:126
msgid ""
"Captures the matched subexpression (or noncapturing group; for more "
"information, see the ExplicitCapture option in Regular Expression Options). "
"Captures using () are numbered automatically based on the order of the "
"opening parenthesis, starting from one. "
msgstr ""

#: ../src/addins/MonoDevelop.RegexToolkit/RegexElements.xml:132
msgid "(?<name> subexpression)"
msgstr ""

#: ../src/addins/MonoDevelop.RegexToolkit/RegexElements.xml:132
msgid ""
"Captures the matched subexpression into a group name or number name. The "
"string used for name must not contain any punctuation and cannot begin with "
"a number. "
msgstr ""

#: ../src/addins/MonoDevelop.RegexToolkit/RegexElements.xml:136
msgid "(?<name1-name2> subexpression)"
msgstr ""

#: ../src/addins/MonoDevelop.RegexToolkit/RegexElements.xml:136
msgid ""
"Deletes the definition of the previously defined group name2 and stores in "
"group name1 the interval between the previously defined name2 group and the "
"current group."
msgstr ""

#: ../src/addins/MonoDevelop.RegexToolkit/RegexElements.xml:140
msgid "(?: subexpression)"
msgstr ""

#: ../src/addins/MonoDevelop.RegexToolkit/RegexElements.xml:140
msgid ""
"Noncapturing group. Does not capture the substring matched by the "
"subexpression."
msgstr ""

#: ../src/addins/MonoDevelop.RegexToolkit/RegexElements.xml:143
msgid "(?imnsx-imnsx: subexpression)"
msgstr ""

#: ../src/addins/MonoDevelop.RegexToolkit/RegexElements.xml:143
msgid "Applies or disables the specified options within the subexpression."
msgstr ""

#: ../src/addins/MonoDevelop.RegexToolkit/RegexElements.xml:145
msgid "(?= subexpression)"
msgstr ""

#: ../src/addins/MonoDevelop.RegexToolkit/RegexElements.xml:145
msgid ""
"Zero-width positive lookahead assertion.Continues match only if the "
"subexpression matches at this position on the right."
msgstr ""

#: ../src/addins/MonoDevelop.RegexToolkit/RegexElements.xml:149
msgid "(?! subexpression)"
msgstr ""

#: ../src/addins/MonoDevelop.RegexToolkit/RegexElements.xml:149
msgid ""
"Zero-width negative lookahead assertion.Continues match only if the "
"subexpression does not matchat this position on the right. For example, \\\\"
"\\\\b(?!un)\\\\\\\\w+\\\\\\\\b matches words that do not begin with un."
msgstr ""

#: ../src/addins/MonoDevelop.RegexToolkit/RegexElements.xml:154
msgid "(?<= subexpression)"
msgstr ""

#: ../src/addins/MonoDevelop.RegexToolkit/RegexElements.xml:154
msgid ""
"Zero-width positive lookbehind assertion.Continues match only if the "
"subexpression matches at thisposition on the left. For example, (?<=19)99 "
"matches instances of 99 that follow 19.This construct does not backtrack."
msgstr ""

#: ../src/addins/MonoDevelop.RegexToolkit/RegexElements.xml:160
msgid "(?<! subexpression)"
msgstr ""

#: ../src/addins/MonoDevelop.RegexToolkit/RegexElements.xml:160
msgid ""
"Zero-width negative lookbehind assertion.Continues match only if the "
"subexpression does not match at the position on the left."
msgstr ""

#: ../src/addins/MonoDevelop.RegexToolkit/RegexElements.xml:164
msgid "(?> subexpression)"
msgstr ""

#: ../src/addins/MonoDevelop.RegexToolkit/RegexElements.xml:164
msgid ""
"Nonbacktracking subexpression (also known as a 'greedy' subexpression.)The "
"subexpression is fully matched once, and then does not participate piecemeal "
"in backtracking. (That is, the subexpression matches only stringsthat would "
"be matched by the subexpression alone.)"
msgstr ""

#: ../src/addins/MonoDevelop.RegexToolkit/RegexElements.xml:171
msgid "Backreference Constructs"
msgstr ""

#: ../src/addins/MonoDevelop.RegexToolkit/RegexElements.xml:172
msgid ""
"\\\\\\\n"
"umber"
msgstr ""

#: ../src/addins/MonoDevelop.RegexToolkit/RegexElements.xml:172
msgid ""
"Backreference. For example, (\\\\\\\\w)\\\\\\\\1 finds doubled word "
"characters."
msgstr ""

#: ../src/addins/MonoDevelop.RegexToolkit/RegexElements.xml:175
msgid "\\\\\\\\k<name>"
msgstr ""

#: ../src/addins/MonoDevelop.RegexToolkit/RegexElements.xml:175
msgid ""
"Named backreference. For example, (?<char>\\\\\\\\w)\\\\\\\\k<char> finds "
"doubled word characters. The expression (?<43>\\\\\\\\w)\\\\\\\\43 does the "
"same. You can use single quotes instead of angle brackets; for example, \\\\"
"\\\\k'char'."
msgstr ""

#: ../src/addins/MonoDevelop.RegexToolkit/RegexElements.xml:182
msgid "Alternation Constructs"
msgstr ""

#: ../src/addins/MonoDevelop.RegexToolkit/RegexElements.xml:183
msgid "|"
msgstr ""

#: ../src/addins/MonoDevelop.RegexToolkit/RegexElements.xml:183
msgid ""
"Matches any one of the terms separated by the | (vertical bar) character; "
"for example, cat|dog|tiger. The leftmost successful match wins."
msgstr ""

#: ../src/addins/MonoDevelop.RegexToolkit/RegexElements.xml:186
msgid "(?(expression)yes|no)"
msgstr ""

#: ../src/addins/MonoDevelop.RegexToolkit/RegexElements.xml:186
msgid ""
"Matches the 'yes' part if the expression matches at this point; otherwise, "
"matches the 'no' part."
msgstr ""

#: ../src/addins/MonoDevelop.RegexToolkit/RegexElements.xml:187
msgid "(?(name)yes|no)"
msgstr ""

#: ../src/addins/MonoDevelop.RegexToolkit/RegexElements.xml:187
msgid ""
"Matches the 'yes' part if the named capture string has a match; otherwise, "
"matches the 'no' part. The 'no' part can be omitted.If the given name does "
"not correspond to the name or number of a capturing group used in this "
"expression, the alternation construct is interpreted as an expression test."
msgstr ""

#: ../src/addins/MonoDevelop.RegexToolkit/RegexElements.xml:195
msgid "Miscellaneous Constructs"
msgstr ""

#: ../src/addins/MonoDevelop.RegexToolkit/RegexElements.xml:196
msgid "(?imnsx-imnsx)"
msgstr ""

#: ../src/addins/MonoDevelop.RegexToolkit/RegexElements.xml:196
msgid ""
"Sets or disables options such as case insensitivity to beturned on or off in "
"the middle of a pattern."
msgstr ""

#: ../src/addins/MonoDevelop.RegexToolkit/RegexElements.xml:199
msgid "(?# )"
msgstr ""

#: ../src/addins/MonoDevelop.RegexToolkit/RegexElements.xml:199
msgid ""
"Inline comment inserted within a regular expression. The comment terminates "
"at the first closing parenthesis character."
msgstr ""

#: ../src/addins/MonoDevelop.RegexToolkit/RegexElements.xml:202
#, fuzzy
msgid "# [to end of line]"
msgstr "Перейти к концу строки"

#: ../src/addins/MonoDevelop.RegexToolkit/RegexElements.xml:202
msgid ""
"X-mode comment. The comment begins at an unescaped # and continues to the "
"end of the line."
msgstr ""

#: ../src/addins/MonoDevelop.RegexToolkit/MonoDevelop.RegexToolkit/UpdateInProgressDialog.cs:65
#, fuzzy
msgid "Update done."
msgstr "Обновить"

#: ../src/addins/MonoDevelop.RegexToolkit/gtk-gui/MonoDevelop.RegexToolkit.UpdateInProgressDialog.cs:25
#, fuzzy
msgid "Update in progress"
msgstr "Проект обновляется"

#: ../src/addins/MonoDevelop.RegexToolkit/gtk-gui/MonoDevelop.RegexToolkit.UpdateInProgressDialog.cs:42
msgid "Contacting www.regexlib.com. This may take a while ..."
msgstr ""

#: ../src/addins/MonoDevelop.RegexToolkit/gtk-gui/MonoDevelop.RegexToolkit.RegexToolkitWindow.cs:89
#, fuzzy
msgid "Regular Expression Toolkit"
msgstr "Регулярные выражения"

#: ../src/addins/MonoDevelop.RegexToolkit/gtk-gui/MonoDevelop.RegexToolkit.RegexToolkitWindow.cs:133
#, fuzzy
msgid "Regular Expression"
msgstr "Регулярные выражения"

#: ../src/addins/MonoDevelop.RegexToolkit/gtk-gui/MonoDevelop.RegexToolkit.RegexToolkitWindow.cs:174
#, fuzzy
msgid "Replace Regex"
msgstr "Заменить"

#: ../src/addins/MonoDevelop.RegexToolkit/gtk-gui/MonoDevelop.RegexToolkit.RegexToolkitWindow.cs:206
msgid "Input"
msgstr ""

#: ../src/addins/MonoDevelop.RegexToolkit/gtk-gui/MonoDevelop.RegexToolkit.RegexToolkitWindow.cs:241
#, fuzzy
msgid "Regex Elements"
msgstr "Переименовать событие"

#: ../src/addins/MonoDevelop.RegexToolkit/gtk-gui/MonoDevelop.RegexToolkit.RegexToolkitWindow.cs:291
msgid "Matches"
msgstr ""

#: ../src/addins/MonoDevelop.RegexToolkit/gtk-gui/MonoDevelop.RegexToolkit.RegexToolkitWindow.cs:345
#, fuzzy
msgid "Regex Library"
msgstr "Библиотека виджетов"

#: ../src/addins/MonoDevelop.RegexToolkit/MonoDevelop.RegexToolkit/RegexLibraryWindow.cs:63
#, fuzzy
msgid "Title"
msgstr "З_аголовок:"

#: ../src/addins/MonoDevelop.RegexToolkit/MonoDevelop.RegexToolkit/RegexLibraryWindow.cs:64
#, fuzzy
msgid "Rating"
msgstr "Форматирование"

#: ../src/addins/MonoDevelop.RegexToolkit/gtk-gui/MonoDevelop.RegexToolkit.RegexLibraryWindow.cs:79
msgid "RegexLibraryWindow"
msgstr ""

#: ../src/addins/MonoDevelop.RegexToolkit/gtk-gui/MonoDevelop.RegexToolkit.RegexLibraryWindow.cs:94
#, fuzzy
msgid "Search:"
msgstr "Поиск"

#: ../src/addins/MonoDevelop.RegexToolkit/gtk-gui/MonoDevelop.RegexToolkit.RegexLibraryWindow.cs:127
#, fuzzy
msgid "Expressions"
msgstr "Регулярные выражения"

#: ../src/addins/MonoDevelop.RegexToolkit/gtk-gui/MonoDevelop.RegexToolkit.RegexLibraryWindow.cs:177
#, fuzzy
msgid "Source:"
msgstr "{0} исходников"

#: ../src/addins/MonoDevelop.RegexToolkit/gtk-gui/MonoDevelop.RegexToolkit.RegexLibraryWindow.cs:200
#, fuzzy
msgid "Pattern:"
msgstr "Вставить"

#: ../src/addins/MonoDevelop.RegexToolkit/gtk-gui/MonoDevelop.RegexToolkit.RegexLibraryWindow.cs:210
msgid "Author:"
msgstr "Автор:"

#: ../src/addins/MonoDevelop.RegexToolkit/gtk-gui/MonoDevelop.RegexToolkit.RegexLibraryWindow.cs:274
#, fuzzy
msgid "Matching:"
msgstr "Область поиска:"

#: ../src/addins/MonoDevelop.RegexToolkit/gtk-gui/MonoDevelop.RegexToolkit.RegexLibraryWindow.cs:292
msgid "Non Matching:"
msgstr ""

#: ../src/addins/CBinding/CBinding.addin.xml:32
#, fuzzy
msgid "C++ Files"
msgstr "Файлы"

#: ../src/addins/CBinding/CBinding.addin.xml:37
#, fuzzy
msgid "C Files"
msgstr "Файлы"

#: ../src/addins/CBinding/CBinding.addin.xml:86
#: ../src/addins/CBinding/templates/EmptyCppProject.xpt.xml:9
#: ../src/addins/CBinding/templates/SharedLibraryCppProject.xpt.xml:9
#: ../src/addins/CBinding/templates/StaticLibraryCppProject.xpt.xml:9
#: ../src/addins/CBinding/templates/ConsoleCppProject.xpt.xml:9
msgid "C/C++"
msgstr ""

#: ../src/addins/CBinding/CBinding.addin.xml:149
#, fuzzy
msgid "Edit Packages..."
msgstr "Добавить пакет..."

#: ../src/addins/CBinding/CBinding.addin.xml:150
msgid "Update class pad"
msgstr ""

#: ../src/addins/CBinding/templates/EmptyCProject.xpt.xml:8
#, fuzzy
msgid "Empty C Project"
msgstr "Проект"

#: ../src/addins/CBinding/templates/EmptyCProject.xpt.xml:9
#: ../src/addins/CBinding/templates/SharedLibraryCProject.xpt.xml:9
#: ../src/addins/CBinding/templates/StaticLibraryCProject.xpt.xml:9
#: ../src/addins/CBinding/templates/ConsoleCProject.xpt.xml:9
#, fuzzy
msgid "C"
msgstr "C#"

#: ../src/addins/CBinding/templates/EmptyCProject.xpt.xml:12
#, fuzzy
msgid "Creates an empty C solution."
msgstr "Создать решение на языке Boo."

#: ../src/addins/CBinding/templates/EmptyCSourceFile.xft.xml:8
#, fuzzy
msgid "Empty C Source File"
msgstr "Файл ресурсов"

#: ../src/addins/CBinding/templates/EmptyCSourceFile.xft.xml:12
#, fuzzy
msgid "Creates an empty C source file."
msgstr "Создать файл ресурсов."

#: ../src/addins/CBinding/templates/EmptyCppProject.xpt.xml:8
#, fuzzy
msgid "Empty C++ Project"
msgstr "Проект"

#: ../src/addins/CBinding/templates/EmptyCppProject.xpt.xml:12
#, fuzzy
msgid "Creates an empty C++ solution."
msgstr "Создать решение на языке Boo."

#: ../src/addins/CBinding/Compiler/GNUCompiler.cs:104
#, fuzzy
msgid "Compiling source to object files"
msgstr "Компилируется ресурс {0} с {1}"

<<<<<<< HEAD
#: ../Extras/NUnit/Gui/TestResultsPad.cs:107
msgid "Successful Tests"
msgstr "Успешные"
# "Успешно пройденные тесты" is way too long! unusable for button labels!
=======
#: ../src/addins/CBinding/Compiler/GNUCompiler.cs:286
msgid "Precompiling headers"
msgstr ""
>>>>>>> 12a750b3

#: ../src/addins/CBinding/Compiler/GNUCompiler.cs:354
msgid "Generating binary \"{0}\" from object files"
msgstr ""

<<<<<<< HEAD
#: ../Extras/NUnit/Gui/TestResultsPad.cs:116
msgid "Failed Tests"
msgstr "Проваленные"
# "Проваленные тесты" is way too long! unusable for button labels!
=======
#: ../src/addins/CBinding/Compiler/GNUCompiler.cs:374
msgid "Generating static library {0} from object files"
msgstr ""
>>>>>>> 12a750b3

#: ../src/addins/CBinding/Compiler/GNUCompiler.cs:413
msgid "Generating shared object \"{0}\" from object files"
msgstr ""

<<<<<<< HEAD
#: ../Extras/NUnit/Gui/TestResultsPad.cs:125
msgid "Ignored Tests"
msgstr "Пропущенные"
# "Пропущенные тесты" is way too long! unusable for button labels!
=======
#: ../src/addins/CBinding/Compiler/GNUCompiler.cs:449
#: ../src/addins/CBinding/Compiler/GNUCompiler.cs:450
#, fuzzy
msgid "Build cancelled"
msgstr "Построение завершилось неудачно."
>>>>>>> 12a750b3

#: ../src/addins/CBinding/gtk-gui/CBinding.CodeGenerationPanel.cs:154
#, fuzzy
msgid "Warning Level:"
msgstr "_Фильтр предупреждений:"

#: ../src/addins/CBinding/gtk-gui/CBinding.CodeGenerationPanel.cs:164
#, fuzzy
msgid "Optimization Level:"
msgstr "<b>Оптимизации</b>"

#: ../src/addins/CBinding/gtk-gui/CBinding.CodeGenerationPanel.cs:201
#: ../src/addins/CBinding/templates/StaticLibraryCProject.xpt.xml:8
#: ../src/addins/CBinding/templates/StaticLibraryCppProject.xpt.xml:8
#, fuzzy
msgid "Static Library"
msgstr "Библиотека"

#: ../src/addins/CBinding/gtk-gui/CBinding.CodeGenerationPanel.cs:202
#, fuzzy
msgid "Shared Object"
msgstr "Показать системные объекты"

#: ../src/addins/CBinding/gtk-gui/CBinding.CodeGenerationPanel.cs:217
#, fuzzy
msgid "no warnings"
msgstr "Игнорировать предупреждения"

#: ../src/addins/CBinding/gtk-gui/CBinding.CodeGenerationPanel.cs:230
#, fuzzy
msgid "normal"
msgstr "Нормальный"

#: ../src/addins/CBinding/gtk-gui/CBinding.CodeGenerationPanel.cs:242
#, fuzzy
msgid "all"
msgstr "Архив"

#: ../src/addins/CBinding/gtk-gui/CBinding.CodeGenerationPanel.cs:257
#, fuzzy
msgid "Treat warnings as errors"
msgstr "Трактовать предупреждения как _ошибки"

#: ../src/addins/CBinding/gtk-gui/CBinding.CodeGenerationPanel.cs:285
#, fuzzy
msgid "Define Symbols:"
msgstr "Назначить _символы:"

#: ../src/addins/CBinding/gtk-gui/CBinding.CodeGenerationPanel.cs:327
#, fuzzy
msgid "Extra Linker Options"
msgstr "Среда выполнения"

#: ../src/addins/CBinding/gtk-gui/CBinding.CodeGenerationPanel.cs:338
msgid "Extra Compiler Options"
msgstr ""

#: ../src/addins/CBinding/gtk-gui/CBinding.CodeGenerationPanel.cs:380
#, fuzzy
msgid "<b>Extra Options</b>"
msgstr "<b>Параметры</b>"

#: ../src/addins/CBinding/gtk-gui/CBinding.CodeGenerationPanel.cs:415
#: ../src/addins/CBinding/gtk-gui/CBinding.CodeGenerationPanel.cs:504
#, fuzzy
msgid "Library:"
msgstr "Библиотека"

#: ../src/addins/CBinding/gtk-gui/CBinding.CodeGenerationPanel.cs:488
#, fuzzy
msgid "Libraries"
msgstr "Библиотека"

#: ../src/addins/CBinding/gtk-gui/CBinding.CodeGenerationPanel.cs:619
#, fuzzy
msgid "Include:"
msgstr "Включить в"

#: ../src/addins/CBinding/gtk-gui/CBinding.CodeGenerationPanel.cs:684
#, fuzzy
msgid "Paths"
msgstr "Путь"

#: ../src/addins/CBinding/gtk-gui/CBinding.CompilerPanel.cs:46
msgid "Use ccache"
msgstr ""

#: ../src/addins/CBinding/gtk-gui/CBinding.AddLibraryDialog.cs:25
#, fuzzy
msgid "Add Library"
msgstr "Библиотека"

#: ../src/addins/CBinding/gtk-gui/CBinding.AddPathDialog.cs:25
#, fuzzy
msgid "Add Path"
msgstr "Путь"

#: ../src/addins/CBinding/gtk-gui/CBinding.EditPackagesDialog.cs:51
#, fuzzy
msgid "Edit packages"
msgstr "Пакеты"

#: ../src/addins/CBinding/gtk-gui/CBinding.EditPackagesDialog.cs:83
#, fuzzy
msgid "System Packages"
msgstr "Пакеты"

#: ../src/addins/CBinding/gtk-gui/CBinding.EditPackagesDialog.cs:103
#, fuzzy
msgid "Project Packages"
msgstr "Создать пакет"

#: ../src/addins/CBinding/gtk-gui/CBinding.EditPackagesDialog.cs:119
#, fuzzy
msgid "Selected packages:"
msgstr "Выберите класс:"

#: ../src/addins/CBinding/gtk-gui/CBinding.OutputOptionsPanel.cs:75
#, fuzzy
msgid "_Browse"
msgstr "_Обзор..."

#: ../src/addins/CBinding/gtk-gui/CBinding.OutputOptionsPanel.cs:102
#, fuzzy
msgid "Output Name:"
msgstr "_Путь вывода:"

#: ../src/addins/CBinding/gtk-gui/CBinding.OutputOptionsPanel.cs:114
#, fuzzy
msgid "Output Path:"
msgstr "_Путь вывода:"

#: ../src/addins/CBinding/gtk-gui/CBinding.OutputOptionsPanel.cs:126
#, fuzzy
msgid "Parameters:"
msgstr "Парам_етры:"

#: ../src/addins/CBinding/templates/EmptyCHeaderFile.xft.xml:8
#, fuzzy
msgid "Empty C Header File"
msgstr "Файл HTML"

#: ../src/addins/CBinding/templates/EmptyCHeaderFile.xft.xml:12
#, fuzzy
msgid "Creates an empty C header file."
msgstr "Создать файл на языке C#."

#: ../src/addins/CBinding/templates/EmptyCppHeaderFile.xft.xml:8
#, fuzzy
msgid "Empty C++ Header File"
msgstr "Файл HTML"

#: ../src/addins/CBinding/templates/EmptyCppHeaderFile.xft.xml:12
#, fuzzy
msgid "Creates an empty C++ header file."
msgstr "Создать файл на языке C#."

#: ../src/addins/CBinding/templates/EmptyCppSourceFile.xft.xml:8
#, fuzzy
msgid "Empty C++ Source File"
msgstr "Файл ресурсов"

#: ../src/addins/CBinding/templates/EmptyCppSourceFile.xft.xml:12
#, fuzzy
msgid "Creates an empty C++ source file."
msgstr "Создать файл ресурсов."

#: ../src/addins/CBinding/templates/SharedLibraryCProject.xpt.xml:8
#: ../src/addins/CBinding/templates/SharedLibraryCppProject.xpt.xml:8
#, fuzzy
msgid "Shared Library"
msgstr "Библиотека"

#: ../src/addins/CBinding/templates/SharedLibraryCProject.xpt.xml:12
#, fuzzy
msgid "Creates simple shared library C project."
msgstr "Создать проект на языке C#."

#: ../src/addins/CBinding/templates/SharedLibraryCppProject.xpt.xml:12
#, fuzzy
msgid "Creates simple shared library C++ project."
msgstr "Создать проект на языке C#."

#: ../src/addins/CBinding/templates/StaticLibraryCProject.xpt.xml:12
#, fuzzy
msgid "Creates simple static library C project."
msgstr "Создать проект на языке C#."

#: ../src/addins/CBinding/templates/StaticLibraryCppProject.xpt.xml:12
#, fuzzy
msgid "Creates simple static library C++ project."
msgstr "Создать проект на языке C#."

#: ../src/addins/CBinding/templates/ConsoleCProject.xpt.xml:12
#, fuzzy
msgid "Creates simple hello world C project."
msgstr "Создать новый проект на языке C#"

#: ../src/addins/CBinding/templates/ConsoleCppProject.xpt.xml:12
#, fuzzy
msgid "Creates simple hello world C++ project."
msgstr "Создать новый проект на языке C#"

#: ../src/addins/CBinding/gtk-gui/CBinding.GeneralOptionsPanel.cs:65
#, fuzzy
msgid "Default C Compiler:"
msgstr "Пространство имён по умолчанию:"

#: ../src/addins/CBinding/gtk-gui/CBinding.GeneralOptionsPanel.cs:75
#, fuzzy
msgid "Default C++ Compiler:"
msgstr "Пространство имён по умолчанию:"

#: ../src/addins/CBinding/gtk-gui/CBinding.GeneralOptionsPanel.cs:87
msgid "Parse System Tags"
msgstr ""

#~ msgid "Steps"
#~ msgstr "Шаги"

#~ msgid "Back"
#~ msgstr "Назад"

#~ msgid "Finish"
#~ msgstr "Завершить"

#~ msgid ""
#~ "Could not load the {0} '{1}'.\n"
#~ "\n"
#~ "{2}"
#~ msgstr ""
#~ "Не удалось загрузить {0} '{1}'.\n"
#~ "\n"
#~ "{2}"

#~ msgid "Iconify"
#~ msgstr "Свернуть в иконку"

#~ msgid "Iconify this dock"
#~ msgstr "Свернуть этот док в иконку"

#~ msgid "Close"
#~ msgstr "Закрыть"

#~ msgid "Close this dock"
#~ msgstr "Закрыть док"

#~ msgid "N_ew Project..."
#~ msgstr "Новый проект..."

#~ msgid "The help viewer could not be loaded."
#~ msgstr "Не удалось загрузить справочную систему."

#~ msgid ""
#~ "MonoDevelop failed to start.\n"
#~ "If you installed MonoDevelop using a binary installer, take a look at \n"
#~ "http://www.mono-project.com/InstallerInstructions for more info about "
#~ "possible\n"
#~ "causes of this error."
#~ msgstr ""
#~ "Не удалось запустить MonoDevelop.\n"
#~ "Если вы установили MonoDevelop из бинарного дистрибутива, посетите \n"
#~ "http://www.mono-project.com/InstallerInstructions для получения "
#~ "информации о возможных\n"
#~ " причинах данной ошибки."

#~ msgid "_Name"
#~ msgstr "_Имя"

#~ msgid "    "
#~ msgstr "   "

#~ msgid "<b>Include</b>"
#~ msgstr "<b>Включение</b>"

#~ msgid "Add New Deploy Target"
#~ msgstr "Добавить новую цель развёртывания"

#~ msgid "Compilation _target"
#~ msgstr "Цель компиляции"

#~ msgid "Deployment Targets"
#~ msgstr "Цели развёртывания"

#~ msgid "Enable _viewstate"
#~ msgstr "Разрешить _предпросмотр"

#~ msgid "Select deploy script"
#~ msgstr "Выберите сценарий развертывания"

#~ msgid "Select output directory"
#~ msgstr "Выберите каталог вывода"

#~ msgid "Select target location"
#~ msgstr "Выберите целевое расположение"

#~ msgid "Set as Default"
#~ msgstr "Установить по умолчанию"

#~ msgid "Target type:"
#~ msgstr "Тип цели:"

#~ msgid "With _scriptfile"
#~ msgstr "Со с_ценарием"

#~ msgid "_Deploy target:"
#~ msgstr "_Цель развертывания:"

#~ msgid "_Project Files"
#~ msgstr "Файлы _проекта"

#~ msgid "DisplayName"
#~ msgstr "DisplayName"

#~ msgid "Boo Files"
#~ msgstr "Файлы Boo"

#~ msgid "Boo Shell"
#~ msgstr "Оболочка Boo"

#~ msgid "Creates a Boo/Gtk# project"
#~ msgstr "Создать проект Boo/Gtk#"

#~ msgid "Gtk# Project"
#~ msgstr "Проект Gtk#"

#~ msgid "Creates a top-level Gtk# window"
#~ msgstr "Создать главное окно Gtk#"

#~ msgid "Gtk# Window"
#~ msgstr "Окно Gtk#"

#~ msgid "Boo Library"
#~ msgstr "Библиотека Boo"

#~ msgid "Creates a Boo library"
#~ msgstr "Создать библиотеку на языке Boo"

#~ msgid "Creates an empty Boo file."
#~ msgstr "Создать файл на языке Boo."

#~ msgid "Glade# 1.0 Project"
#~ msgstr "Проект Glade# 1.0"

#~ msgid "a Glade# project with one window and button"
#~ msgstr "Создать проект Glade#."

#~ msgid "Creates a Gnome# program."
#~ msgstr "Создать программу Gnome#."

#~ msgid "Gnome# Program"
#~ msgstr "Программа Gnome#"

#~ msgid "Creates a Gnome# project"
#~ msgstr "Создать проект Gnome#."

#~ msgid "Gnome# 1.0 Project"
#~ msgstr "Проект Gnome# 1.0"

#~ msgid "Gtk# 1.0 Project"
#~ msgstr "Проект Gtk# 1.0"

#~ msgid "Javac"
#~ msgstr "Javac"

#~ msgid "Gcj"
#~ msgstr "Gcj"

#~ msgid "<b>Compiler</b>"
#~ msgstr "<b>Компилятор</b>"

#~ msgid "Classpath:"
#~ msgstr "Путь к классам:"

#~ msgid "Compiler command:"
#~ msgstr "Команда компиляции:"

#~ msgid "Enable deprecation warnings"
#~ msgstr "Предупреждать об использовании устаревших классов"

#~ msgid "Generate warnings"
#~ msgstr "Включить предупреждения"

#~ msgid "IKVM path:"
#~ msgstr "Путь к IKVM:"

#~ msgid "Java compiler:"
#~ msgstr "Компилятор Java:"

#~ msgid "gcj"
#~ msgstr "gcj"

#~ msgid "javac"
#~ msgstr "javac"

#~ msgid "Java"
#~ msgstr "Java"

#~ msgid "Java Files"
#~ msgstr "Файлы Java"

#~ msgid "Creates an empty Java file."
#~ msgstr "Создать файл на языке Java."

#~ msgid "Creates an empty Java solution."
#~ msgstr "Создать решение на языке Java."

#~ msgid "Create a console Java project with IKVM"
#~ msgstr "Создать консольный проект IKVM"

#~ msgid "IKVM Console Project"
#~ msgstr "Консольный проект IKVM"

#~ msgid "Create a Glade# Java project with IKVM"
#~ msgstr "Создать проект на языке Java при помощи Glade# и IKVM"

#~ msgid "IKVM Glade# Project"
#~ msgstr "Проект IKVM Glade#"

#~ msgid "Create a Gnome# Java project with IKVM"
#~ msgstr "Создать проект на языке Java при помощи Gnome# и IKVM"

#~ msgid "IKVM Gnome# Project"
#~ msgstr "Проект IKVM Gnome#"

#~ msgid "Create a Gtk# Java project with IKVM"
#~ msgstr "Создать проект на языке Java при помощи Gtk# и IKVM"

#~ msgid "IKVM Gtk# Project"
#~ msgstr "Проект IKVM Gtk#"

#~ msgid "Create a Java library with IKVM"
#~ msgstr "Создать библиотеку на языке Java при помощи IKVM"

#~ msgid "IKVM Library"
#~ msgstr "Библиотека IKVM"

#~ msgid "AWT Applet"
#~ msgstr "Апплет AWT"

#~ msgid "Creates a Java AWT Applet"
#~ msgstr "Создать Java-апплет на основе AWT"

#~ msgid "AWT Application"
#~ msgstr "Приложение AWT"

#~ msgid "Creates a Java AWT application."
#~ msgstr "Создать приложение на языке Java на основе AWT."

#~ msgid "AWT Project"
#~ msgstr "Проект AWT"

#~ msgid "Creates a Java AWT project."
#~ msgstr "Создать проект на языке Java на основе AWT."

#~ msgid "Create a console Java project"
#~ msgstr "Создать консольный проект Java"

#~ msgid "Creates an AWT dialog."
#~ msgstr "Создать диалог AWT."

#~ msgid "Java AWT Dialog"
#~ msgstr "Диалог Java AWT"

#~ msgid "AWT Frame"
#~ msgstr "Фрейм AWT"

#~ msgid "Creates a Java AWT Frame"
#~ msgstr "Создать фрейм Java AWT"

#~ msgid "AWT OK Dialog"
#~ msgstr "Диалоговое окно (OK Dialog) AWT"

#~ msgid "Creates a Java AWT OK Dialog."
#~ msgstr "Создать диалоговое окно (OK Dialog) Java AWT."

#~ msgid "AWT Panel"
#~ msgstr "Панель AWT"

#~ msgid "Creates a Java AWT panel."
#~ msgstr "Создать панель Java AWT"

#~ msgid "Internal Error: ownerProject not set"
#~ msgstr "Внутренняя ошибка: не определён родительский проект"

#~ msgid "\n"
#~ msgstr "\n"

#~ msgid "_Underline errors"
#~ msgstr "_Подчёркивать ошибки"

#~ msgid "Connection string cannot be blank."
#~ msgstr "Строка подключения не может быть пустой."

#~ msgid "Aggregates"
#~ msgstr "Агрегация"

#~ msgid "Column"
#~ msgstr "Колонка"

#~ msgid "Constraint"
#~ msgstr "Ограничение"

#~ msgid "Constraints"
#~ msgstr "Ограничения"

#~ msgid "There was an error connecting to the database server."
#~ msgstr "Произошла ошибка при попытке соединиться с сервером базы данных."

#~ msgid "Operators"
#~ msgstr "Операторы"

#~ msgid "Parameters"
#~ msgstr "Параметры"

#~ msgid "Procedure"
#~ msgstr "Процедура"

#~ msgid "Procedures"
#~ msgstr "Процедуры"

#~ msgid "Database Connections"
#~ msgstr "Соединения с базой данных"

#~ msgid "Roles"
#~ msgstr "Роли"

#~ msgid "Rules"
#~ msgstr "Правила"

#~ msgid "Sequences"
#~ msgstr "Последовательности"

#~ msgid "Table"
#~ msgstr "Таблица"

#~ msgid "Table emptied"
#~ msgstr "Таблица опустошена"

#~ msgid "Table dropped"
#~ msgstr "Таблица удалена"

#~ msgid "Tables"
#~ msgstr "Таблицы"

#~ msgid "Triggers"
#~ msgstr "Триггеры"

#~ msgid "Types"
#~ msgstr "Типы"

#~ msgid "User"
#~ msgstr "Пользователь"

#~ msgid "Users"
#~ msgstr "Пользователи"

#~ msgid "Views"
#~ msgstr "Представления"

#~ msgid "Executing sql query on"
#~ msgstr "Выполнение запроса в рамках"

#~ msgid "Query sent, waiting for response."
#~ msgstr "Запрос передан, ожидается ответ."

#~ msgid "Query results received"
#~ msgstr "Результаты запроса"

#~ msgid "Invalid select query"
#~ msgstr "Неверный запрос на выборку"

#~ msgid "Add connection"
#~ msgstr "Добавить соединение"

#~ msgid "Database Browser"
#~ msgstr "Просмотр баз данных"

#~ msgid "Disconnect"
#~ msgstr "Отключиться"

#~ msgid "Empty table"
#~ msgstr "Пустая таблица"

#~ msgid "MonoQuery"
#~ msgstr "MonoQuery"

#~ msgid "Refresh Connection"
#~ msgstr "Обновить соединение"

#~ msgid "Refresh Provider List"
#~ msgstr "Обновить список провайдеров"

#~ msgid "Remove Connection"
#~ msgstr "Удалить соединение"

#~ msgid "SQL Definition"
#~ msgstr "Определение SQL"

#~ msgid "SQL Query Editor"
#~ msgstr "Редактор запросов SQL"

#~ msgid "<b>Advanced</b>"
#~ msgstr "<b>Дополнительно</b>"

#~ msgid ""
#~ "<span weight=\"bold\" size=\"larger\"><span size=\"larger\">Create new "
#~ "connection</span></span>"
#~ msgstr ""
#~ "<span weight=\"bold\" size=\"larger\"><span size=\"larger\">Создать новое "
#~ "соединение</span></span>"

#~ msgid "Connection String"
#~ msgstr "Строка соединения"

#~ msgid "Database"
#~ msgstr "База данных"

#~ msgid "Password"
#~ msgstr "Пароль"

#~ msgid "Provider"
#~ msgstr "Провайдер"

#~ msgid "Server"
#~ msgstr "Сервер"

#~ msgid "User ID"
#~ msgstr "Имя пользователя"

#~ msgid "Creates an empty Nemerle file"
#~ msgstr "Создать файл на языке Nemerle"

#~ msgid "Empty file"
#~ msgstr "Файл"

#~ msgid "Do not load standard library"
#~ msgstr "Не загружать стандартные библиотеки"

#~ msgid "Do not load standard macros"
#~ msgstr "Не загружать стандартные макросы"

#~ msgid "Enable pedantic checks for illegal characters"
#~ msgstr "Разрешить полную проверку на некорректные символы"

#~ msgid ""
#~ "Executable\n"
#~ "Library"
#~ msgstr ""
#~ "Исполняемый файл\n"
#~ "Библиотека"

#~ msgid "General tail call optimization"
#~ msgstr "Общая оптимизация хвостовых вызовов"

#~ msgid "Recursive loading references of assemblies"
#~ msgstr "Рекурсивная загрузка ссылок"

#~ msgid "Nemerle Files"
#~ msgstr "Файлы Nemerle"

#~ msgid "Creates an empty Nemerle project"
#~ msgstr "Создать проект на языке Nemerle"

#~ msgid "Creates a Nemerle/Gnome# project"
#~ msgstr "Создать проект Nemerle/Gnome#"

#~ msgid "Gnome# Project"
#~ msgstr "Проект Gnome#"

#~ msgid "Creates a Nemerle/Gtk# project"
#~ msgstr "Создать проект Nemerle/Gtk#"

#~ msgid "Creates a VB.NET Gtk# project."
#~ msgstr "Создать проект на основе Gtk# на языке VB .NET."

#~ msgid "Open Project"
#~ msgstr "Открыть проект"

#~ msgid "Start a New Project"
#~ msgstr "Создать новый проект"

#~ msgid "Autotools files"
#~ msgstr "Файлы автосборки"

#~ msgid "Version:"
#~ msgstr "Версия:"

#~ msgid "Copyright:"
#~ msgstr "Авторские права:"

#~ msgid "Add-in Dependencies:"
#~ msgstr "Зависит от:"

#~ msgid "All registered repositories"
#~ msgstr "Во всех зарегистрированных репозиториях"

#~ msgid "Are you sure you want to cancel the installation?"
#~ msgstr "Отменить установку дополнения?"

#~ msgid ""
#~ "<b>The following packages will be uninstalled:</b>\n"
#~ "\n"
#~ msgstr ""
#~ "<b>Следующие пакеты будут удалены:</b>\n"
#~ "\n"

#~ msgid ""
#~ "<b>There are other add-ins that depend on the previous ones which will "
#~ "also be uninstalled:</b>\n"
#~ "\n"
#~ msgstr ""
#~ "<b>Некоторые дополнения, зависящие от предыдущих, также будут удалены:</"
#~ "b>\n"
#~ "\n"

#~ msgid ""
#~ "<b><span foreground=\"red\">The selected add-ins can't be installed "
#~ "because there are dependency conflicts.</span></b>\n"
#~ msgstr ""
#~ "<b><span foreground=\"red\">Не удалось установить выбранные дополнения из-"
#~ "за конфликта зависимостей.</span></b>\n"

#~ msgid "<b><span foreground=\"red\">"
#~ msgstr "<b><span foreground=\"red\">"

#~ msgid "</span></b>\n"
#~ msgstr "</span></b>\n"

#~ msgid ""
#~ "<b>The following packages will be installed:</b>\n"
#~ "\n"
#~ msgstr ""
#~ "<b>Следующие пакеты будут установлены:</b>\n"
#~ "\n"

#~ msgid " (in user directory)"
#~ msgstr " (в каталоге пользователя)"

#~ msgid ""
#~ "<b>The following packages need to be uninstalled:</b>\n"
#~ "\n"
#~ msgstr ""
#~ "<b>Следующие пакеты должны быть удалены:</b>\n"
#~ "\n"

#~ msgid ""
#~ "<b>The following dependencies could not be resolved:</b>\n"
#~ "\n"
#~ msgstr ""
#~ "<b>Следующие зависимости не могут быть разрешены:</b>\n"
#~ "\n"

#~ msgid "The installation has been successfully completed."
#~ msgstr "Установка была успешно завершена."

#~ msgid "The uninstallation has been successfully completed."
#~ msgstr "Удаление было успешно завершено."

#~ msgid "The uninstallation failed!"
#~ msgstr "Не удалось удалить дополнение."

#~ msgid "You need to restart MonoDevelop for the changes to take effect."
#~ msgstr ""
#~ "Чтобы изменения вступили в силу, необходимо перезапустить MonoDevelop."

#~ msgid "Repository"
#~ msgstr "Репозиторий"

#~ msgid "Add-in"
#~ msgstr "Дополнение"

#~ msgid "Url"
#~ msgstr "Адрес"

#~ msgid "Loading Add-ins"
#~ msgstr "Загружаются дополнения"

#~ msgid "The add-in {0} is disabled."
#~ msgstr "Дополнение '{0}' отключено."

#~ msgid "Loading Addins"
#~ msgstr "Загружаются дополнения"

#~ msgid "Loading {0} add-in"
#~ msgstr "Загрузка дополнения {0}"

#~ msgid "The required addin '{0}' v{1} is disabled."
#~ msgstr "Необходимое для установки дополнение '{0}' {1} отключено."

#~ msgid "The required addin '{0}' v{1} is not installed."
#~ msgstr "Необходимое дополнение '{0}' {1} не установлено."

#~ msgid "The add-in '{0}' is not installed."
#~ msgstr "Дополнение '{0}' не установлено."

#~ msgid "(provided by {0})"
#~ msgstr "(предоставляется {0})"

#~ msgid "Not all dependencies could be resolved."
#~ msgstr "Некоторые зависимости не могут быть разрешены."

#~ msgid "Installing add-ins..."
#~ msgstr "Устанавливаются дополнения..."

#~ msgid "Initializing installation"
#~ msgstr "Инициализация установки"

#~ msgid "Installing"
#~ msgstr "Установка"

#~ msgid "Finishing installation"
#~ msgstr "Завершение установки"

#~ msgid "The selected packages require MonoDevelop {0}"
#~ msgstr "Выбранные пакеты требуют MonoDevelop {0}"

#~ msgid "The package '{0}' could not be found in any repository"
#~ msgstr "Пакет '{0}' не был найден ни в одном репозитории"

#~ msgid "Can't install two versions of the same add-in: '"
#~ msgstr "Невозможно установить сразу две версии одного дополнения: '"

#~ msgid "The repository could not be registered"
#~ msgstr "Не удалось зарегистрировать репозиторий"

#~ msgid "Could not get information from repository"
#~ msgstr "Не удалось получить информацию из репозитория"

#~ msgid "Requesting "
#~ msgstr "Посылается запрос"

#~ msgid "Downloading "
#~ msgstr "Идёт загрузка"

#~ msgid ""
#~ "The add-in '{0} v{1}' can't be uninstalled with the current user "
#~ "permissions."
#~ msgstr "У вас недостаточно прав для удаления дополнения '{0} {1}'."

#~ msgid "   "
#~ msgstr "   "

#~ msgid "Build and run options"
#~ msgstr "При компиляции или запуске"

#~ msgid "Did you know that you can design lots of cool things with glade?"
#~ msgstr ""
#~ "А знаете ли вы, сколько классных вещей можно сделать при помощи glade?"

#~ msgid "# Any single digit"
#~ msgstr "# Любая цифра"

#~ msgid "* Zero or more of any character"
#~ msgstr "* Ноль и более символов"

#~ msgid "Configure deploy targets..."
#~ msgstr "Установить цели развёртывания..."

#~ msgid "Deploy target list"
#~ msgstr "Список целей развёртывания"

#~ msgid "OpenWithList"
#~ msgstr "OpenWithList"

#~ msgid "[!] Any one character not in the set"
#~ msgstr "[!] Какой-то из символов не принадлежит множеству"

#~ msgid "[] Any one character in the set"
#~ msgstr "[] Все символы принадлежат множеству"

#~ msgid "Can't load templates configuration file"
#~ msgstr "Не удалось загрузить настройки шаблонов"

#~ msgid "No deploy targets available"
#~ msgstr "Нет доступных целей для развёртывания"

#~ msgid "Field {0} : {1}"
#~ msgstr "Поле {0} : {1}"

#~ msgid "Can't load external tools configuration file"
#~ msgstr "Не удалось загрузить конфигурационный файл сторонней утилиты"

#~ msgid "Solution Location"
#~ msgstr "Размещение решения"

#~ msgid "Entire Solution"
#~ msgstr "Во всём решении"

#~ msgid "Replace in Files"
#~ msgstr "Заменить в файлах"

#~ msgid "Initializing MonoDevelop"
#~ msgstr "Инициализация MonoDevelop"

#~ msgid "Deploy Output"
#~ msgstr "Вывод развёртывания"

#~ msgid "_Replace file"
#~ msgstr "_Заменить файл"

#~ msgid "Replace all files"
#~ msgstr "Заменить все файлы"

#~ msgid "Replace all _older files"
#~ msgstr "Заменить все _старые файлы"

#~ msgid "Skip all files"
#~ msgstr "Пропустить все файлы"

#~ msgid ""
#~ "The target file {0} already exists, and was last modified at {1}. The "
#~ "replacement file, {2}, was modified on {3}. What would you like to do?"
#~ msgstr ""
#~ "Целевой файл {0} уже существует и был изменён {1}. Заменяющий его файл "
#~ "{2} был изменён {3}. Что будем делать?"

#~ msgid "Invalid deploy target specified"
#~ msgstr "Некорректная цель развёртывания"

#~ msgid "Invalid deploy script specified"
#~ msgstr "Указан некорректный сценарий развёртывания"

#~ msgid "Deploy script doesn't exist"
#~ msgstr "Сценарий развёртывания не обнаружен"

#~ msgid "(default target)"
#~ msgstr "(цель по умолчанию)"

#~ msgid "Set as active"
#~ msgstr "Сделать активной"

#~ msgid "Executing: {0}"
#~ msgstr "Выполнение: {0}"

#~ msgid "Combined Deploy"
#~ msgstr "Комбинированное развёртывание"

#~ msgid "Skipping newer existing file {0}."
#~ msgstr "Пропускается более новый файл {0}."

#~ msgid "Generating database"
#~ msgstr "Создание базы данных"

#~ msgid "The following addins could not be started:"
#~ msgstr "Следующие дополнения не могут быть запущены:"

#~ msgid ""
#~ "You can start MonoDevelop without these addins, but the functionality "
#~ "they provide will be missing. Do you wish to continue?"
#~ msgstr ""
#~ "MonoDevelop может работать и без этих дополнений, но с ограниченной "
#~ "функциональностью. Продолжить?"

#~ msgid "<b>Private Key</b>"
#~ msgstr "<b>Секретный ключ</b>"

#~ msgid "There is no ChangeLog file in the path:"
#~ msgstr "Журнал изменений не был найден по данному пути:"

#~ msgid ""
#~ "The following ChangeLog file (<b><span foreground='red'>not versioned</"
#~ "span></b>) will be updated:"
#~ msgstr ""
#~ "Будет обновлён следующий журнал изменений (<b><span foreground='red'>без "
#~ "версии</span></b>):"

#~ msgid "Creates a top-level Gtk# window."
#~ msgstr "Создать окно Gtk# верхнего уровня."

#~ msgid "Autotools Output"
#~ msgstr "Вывод автосборки"

#~ msgid "Creating wrapper script for executable."
#~ msgstr "Создание скрипта-оболочки для исполнения."

#~ msgid "Not a deployable solution."
#~ msgstr "Не развёртываемое решение."

#~ msgid ""
#~ "Child projects / solutions cannot be in the same directory as their parent"
#~ msgstr ""
#~ "Дочерние решения и проекты не могут находиться в той же папке, что и "
#~ "родительские."

#~ msgid "Create pkg-config file for entire solution"
#~ msgstr "Создать конфигурационный файл пакета для всего решения"

#~ msgid ""
#~ "Note: Deploying to a tarball will create a set of autotools files in the "
#~ "solution directory.  It will also overwrite any existing autotools files."
#~ msgstr ""
#~ "Примечание: Развёртывание в архив создаст файлы автосборки в каталоге "
#~ "решения. Также будут перезаписаны все уже существующие файлы автосборки."

#~ msgid "Widgets Palette"
#~ msgstr "Палитра виджетов"

#~ msgid "bogus_label"
#~ msgstr "bogus_label"

#~ msgid "  <b>Failed</b>: "
#~ msgstr "  <b>Провалено</b>: "

#~ msgid "  <b>Ignored</b>: "
#~ msgstr "  <b>Пропущено</b>: "

#~ msgid "NUnit options"
#~ msgstr "Настройки NUnit"

#~ msgid ""
#~ "The specified path '{0}' for the EmbeddedResource is outside the project "
#~ "directory. Ignoring."
#~ msgstr ""
#~ "Указанный путь '{0}' для встроенных ресурсов находится вне директории "
#~ "проекта. Пропускается."

#~ msgid "Can't open file {0} as project"
#~ msgstr "Не удалось открыть файл {0} в качестве проекта"

#~ msgid "Compiler:"
#~ msgstr "Компилятор:"

#~ msgid "Runtime:"
#~ msgstr "Среда выполнения:"<|MERGE_RESOLUTION|>--- conflicted
+++ resolved
@@ -10509,48 +10509,27 @@
 msgid "Compiling source to object files"
 msgstr "Компилируется ресурс {0} с {1}"
 
-<<<<<<< HEAD
-#: ../Extras/NUnit/Gui/TestResultsPad.cs:107
-msgid "Successful Tests"
-msgstr "Успешные"
-# "Успешно пройденные тесты" is way too long! unusable for button labels!
-=======
 #: ../src/addins/CBinding/Compiler/GNUCompiler.cs:286
 msgid "Precompiling headers"
 msgstr ""
->>>>>>> 12a750b3
 
 #: ../src/addins/CBinding/Compiler/GNUCompiler.cs:354
 msgid "Generating binary \"{0}\" from object files"
 msgstr ""
 
-<<<<<<< HEAD
-#: ../Extras/NUnit/Gui/TestResultsPad.cs:116
-msgid "Failed Tests"
-msgstr "Проваленные"
-# "Проваленные тесты" is way too long! unusable for button labels!
-=======
 #: ../src/addins/CBinding/Compiler/GNUCompiler.cs:374
 msgid "Generating static library {0} from object files"
 msgstr ""
->>>>>>> 12a750b3
 
 #: ../src/addins/CBinding/Compiler/GNUCompiler.cs:413
 msgid "Generating shared object \"{0}\" from object files"
 msgstr ""
 
-<<<<<<< HEAD
-#: ../Extras/NUnit/Gui/TestResultsPad.cs:125
-msgid "Ignored Tests"
-msgstr "Пропущенные"
-# "Пропущенные тесты" is way too long! unusable for button labels!
-=======
 #: ../src/addins/CBinding/Compiler/GNUCompiler.cs:449
 #: ../src/addins/CBinding/Compiler/GNUCompiler.cs:450
 #, fuzzy
 msgid "Build cancelled"
 msgstr "Построение завершилось неудачно."
->>>>>>> 12a750b3
 
 #: ../src/addins/CBinding/gtk-gui/CBinding.CodeGenerationPanel.cs:154
 #, fuzzy
